package it.fast4x.rimusic.ui.screens.album

import android.annotation.SuppressLint
import android.content.ActivityNotFoundException
import android.content.Intent
import android.graphics.Bitmap
import androidx.activity.compose.rememberLauncherForActivityResult
import androidx.activity.result.contract.ActivityResultContracts
import androidx.compose.animation.ExperimentalAnimationApi
import androidx.compose.foundation.ExperimentalFoundationApi
import androidx.compose.foundation.background
import androidx.compose.foundation.clickable
import androidx.compose.foundation.combinedClickable
import androidx.compose.foundation.layout.Arrangement
import androidx.compose.foundation.layout.Box
import androidx.compose.foundation.layout.Column
import androidx.compose.foundation.layout.Row
import androidx.compose.foundation.layout.Spacer
import androidx.compose.foundation.layout.WindowInsets
import androidx.compose.foundation.layout.WindowInsetsSides
import androidx.compose.foundation.layout.asPaddingValues
import androidx.compose.foundation.layout.aspectRatio
import androidx.compose.foundation.layout.fillMaxHeight
import androidx.compose.foundation.layout.fillMaxSize
import androidx.compose.foundation.layout.fillMaxWidth
import androidx.compose.foundation.layout.height
import androidx.compose.foundation.layout.offset
import androidx.compose.foundation.layout.only
import androidx.compose.foundation.layout.padding
import androidx.compose.foundation.layout.size
import androidx.compose.foundation.layout.systemBars
import androidx.compose.foundation.layout.width
import androidx.compose.foundation.lazy.LazyColumn
import androidx.compose.foundation.lazy.grid.items
import androidx.compose.foundation.lazy.items
import androidx.compose.foundation.lazy.itemsIndexed
import androidx.compose.foundation.lazy.rememberLazyListState
import androidx.compose.foundation.text.BasicText
import androidx.compose.material.Checkbox
import androidx.compose.material.CheckboxDefaults
import androidx.compose.runtime.Composable
import androidx.compose.runtime.LaunchedEffect
import androidx.compose.runtime.derivedStateOf
import androidx.compose.runtime.getValue
import androidx.compose.runtime.mutableIntStateOf
import androidx.compose.runtime.mutableStateOf
import androidx.compose.runtime.remember
import androidx.compose.runtime.saveable.rememberSaveable
import androidx.compose.runtime.setValue
import androidx.compose.ui.Alignment
import androidx.compose.ui.Modifier
import androidx.compose.ui.draw.clip
import androidx.compose.ui.draw.scale
import androidx.compose.ui.hapticfeedback.HapticFeedbackType
import androidx.compose.ui.layout.ContentScale
import androidx.compose.ui.platform.LocalContext
import androidx.compose.ui.platform.LocalHapticFeedback
import androidx.compose.ui.res.stringResource
import androidx.compose.ui.text.ExperimentalTextApi
import androidx.compose.ui.text.style.TextAlign
import androidx.compose.ui.text.style.TextOverflow
import androidx.compose.ui.unit.dp
import androidx.compose.ui.unit.sp
import androidx.core.graphics.drawable.toBitmap
import androidx.media3.common.MediaItem
import androidx.media3.common.util.UnstableApi
import androidx.media3.exoplayer.offline.Download
import androidx.navigation.NavController
import coil.compose.AsyncImage
import coil.compose.AsyncImagePainter
import coil.compose.rememberAsyncImagePainter
import coil.request.ImageRequest
import coil.size.Size
import it.fast4x.compose.persist.persist
import it.fast4x.compose.persist.persistList
import it.fast4x.innertube.Innertube
import it.fast4x.rimusic.Database
import it.fast4x.rimusic.LocalPlayerAwareWindowInsets
import it.fast4x.rimusic.LocalPlayerServiceBinder
import it.fast4x.rimusic.R
import it.fast4x.rimusic.enums.NavRoutes
import it.fast4x.rimusic.enums.NavigationBarPosition
import it.fast4x.rimusic.enums.PopupType
import it.fast4x.rimusic.enums.UiType
import it.fast4x.rimusic.models.Album
import it.fast4x.rimusic.models.Info
import it.fast4x.rimusic.models.Playlist
import it.fast4x.rimusic.models.Song
import it.fast4x.rimusic.models.SongPlaylistMap
import it.fast4x.rimusic.query
import it.fast4x.rimusic.service.isLocal
import it.fast4x.rimusic.transaction
import it.fast4x.rimusic.ui.components.LocalMenuState
import it.fast4x.rimusic.ui.components.ShimmerHost
import it.fast4x.rimusic.ui.components.SwipeablePlaylistItem
import it.fast4x.rimusic.ui.components.themed.AlbumsItemMenu
import it.fast4x.rimusic.ui.components.themed.AutoResizeText
import it.fast4x.rimusic.ui.components.themed.ConfirmationDialog
import it.fast4x.rimusic.ui.components.themed.FloatingActionsContainerWithScrollToTop
import it.fast4x.rimusic.ui.components.themed.FontSizeRange
import it.fast4x.rimusic.ui.components.themed.Header
import it.fast4x.rimusic.ui.components.themed.HeaderIconButton
import it.fast4x.rimusic.ui.components.themed.HeaderWithIcon
import it.fast4x.rimusic.ui.components.themed.IconButton
import it.fast4x.rimusic.ui.components.themed.InputTextDialog
import it.fast4x.rimusic.ui.components.themed.ItemsList
import it.fast4x.rimusic.ui.components.themed.LayoutWithAdaptiveThumbnail
import it.fast4x.rimusic.ui.components.themed.MultiFloatingActionsContainer
import it.fast4x.rimusic.ui.components.themed.NonQueuedMediaItemMenu
import it.fast4x.rimusic.ui.components.themed.NowPlayingShow
import it.fast4x.rimusic.ui.components.themed.SelectorDialog
import it.fast4x.rimusic.ui.components.themed.SmartToast
import it.fast4x.rimusic.ui.items.AlbumItem
import it.fast4x.rimusic.ui.items.AlbumItemPlaceholder
import it.fast4x.rimusic.ui.items.SongItem
import it.fast4x.rimusic.ui.items.SongItemPlaceholder
import it.fast4x.rimusic.ui.screens.searchresult.ItemsPage
import it.fast4x.rimusic.ui.styling.Dimensions
import it.fast4x.rimusic.ui.styling.LocalAppearance
import it.fast4x.rimusic.ui.styling.px
import it.fast4x.rimusic.utils.UiTypeKey
import it.fast4x.rimusic.utils.addNext
import it.fast4x.rimusic.utils.align
import it.fast4x.rimusic.utils.asMediaItem
import it.fast4x.rimusic.utils.center
import it.fast4x.rimusic.utils.color
import it.fast4x.rimusic.utils.downloadedStateMedia
import it.fast4x.rimusic.utils.durationTextToMillis
import it.fast4x.rimusic.utils.enqueue
import it.fast4x.rimusic.utils.fadingEdge
import it.fast4x.rimusic.utils.forcePlayAtIndex
import it.fast4x.rimusic.utils.forcePlayFromBeginning
import it.fast4x.rimusic.utils.formatAsTime
import it.fast4x.rimusic.utils.getDownloadState
import it.fast4x.rimusic.utils.getHttpClient
import it.fast4x.rimusic.utils.isLandscape
import it.fast4x.rimusic.utils.languageDestination
import it.fast4x.rimusic.utils.manageDownload
import it.fast4x.rimusic.utils.medium
import it.fast4x.rimusic.utils.navigationBarPositionKey
import it.fast4x.rimusic.utils.preferences
import it.fast4x.rimusic.utils.rememberPreference
import it.fast4x.rimusic.utils.resize
import it.fast4x.rimusic.utils.secondary
import it.fast4x.rimusic.utils.semiBold
import it.fast4x.rimusic.utils.showFloatingIconKey
import it.fast4x.rimusic.utils.toast
import kotlinx.coroutines.Dispatchers
import kotlinx.coroutines.withContext
import me.bush.translator.Language
import me.bush.translator.Translator
import timber.log.Timber
import java.text.SimpleDateFormat
import java.util.Date

@ExperimentalTextApi
@SuppressLint("SuspiciousIndentation")
@ExperimentalAnimationApi
@ExperimentalFoundationApi
@UnstableApi
@Composable
fun AlbumDetailsModern(
    navController: NavController,
    browseId: String,
    headerContent: @Composable (textButton: (@Composable () -> Unit)?) -> Unit,
    thumbnailContent: @Composable () -> Unit,
    onSearchClick: () -> Unit,
    onSettingsClick: () -> Unit
) {
    val (colorPalette, typography) = LocalAppearance.current
    val binder = LocalPlayerServiceBinder.current
    val menuState = LocalMenuState.current
    val uiType  by rememberPreference(UiTypeKey, UiType.RiMusic)

    var songs by persistList<Song>("album/$browseId/songs")
    var album by persist<Album?>("album/$browseId")
    val albumPage by persist<Innertube.PlaylistOrAlbumPage?>("album/$browseId/albumPage")

    LaunchedEffect(Unit) {
        Database.albumSongs(browseId).collect { songs = it }
    }
    LaunchedEffect(Unit) {
        Database.album(browseId).collect { album = it }
    }

    /*
    val playlistPreviews by remember {
        Database.playlistPreviews(PlaylistSortBy.Name, SortOrder.Ascending)
    }.collectAsState(initial = emptyList(), context = Dispatchers.IO)

    var showPlaylistSelectDialog by remember {
        mutableStateOf(false)
    }
     */

    var showConfirmDeleteDownloadDialog by remember {
        mutableStateOf(false)
    }

    var showConfirmDownloadAllDialog by remember {
        mutableStateOf(false)
    }

    val thumbnailSizeDp = Dimensions.thumbnails.song
    val thumbnailAlbumSizeDp = Dimensions.thumbnails.album

    val thumbnailAlbumSizePx = thumbnailAlbumSizeDp.px

    val lazyListState = rememberLazyListState()

    val context = LocalContext.current
    var downloadState by remember {
        mutableStateOf(Download.STATE_STOPPED)
    }

    var listMediaItems = remember {
        mutableListOf<MediaItem>()
    }

    var selectItems by remember {
        mutableStateOf(false)
    }

    var showSelectDialog by remember {
        mutableStateOf(false)
    }

    /*
    var showAddPlaylistSelectDialog by remember {
        mutableStateOf(false)
    }
     */

    var showSelectCustomizeAlbumDialog by remember {
        mutableStateOf(false)
    }
    var showDialogChangeAlbumTitle by remember {
        mutableStateOf(false)
    }
    var showDialogChangeAlbumAuthors by remember {
        mutableStateOf(false)
    }
    var showDialogChangeAlbumCover by remember {
        mutableStateOf(false)
    }
    var isCreatingNewPlaylist by rememberSaveable {
        mutableStateOf(false)
    }
    var totalPlayTimes = 0L
    songs.forEach {
        totalPlayTimes += it.durationText?.let { it1 ->
            durationTextToMillis(it1) }?.toLong() ?: 0
    }
    var position by remember {
        mutableIntStateOf(0)
    }

    var scrollToNowPlaying by remember {
        mutableStateOf(false)
    }

    var nowPlayingItem by remember {
        mutableStateOf(-1)
    }
    val hapticFeedback = LocalHapticFeedback.current

    /*
    val painter = rememberAsyncImagePainter(
        model = ImageRequest.Builder(LocalContext.current)
            .data(album?.thumbnailUrl)
            .size(Size.ORIGINAL)
            .build()
    )

    var bitmap = remember<Bitmap?> {
        null
    }
    val imageState = painter.state

    val exportLauncher =
        rememberLauncherForActivityResult(ActivityResultContracts.CreateDocument("image/png")) { uri ->
            if (uri == null) return@rememberLauncherForActivityResult

            context.applicationContext.contentResolver.openOutputStream(uri)
                ?.use { outputStream ->
                    if (imageState is AsyncImagePainter.State.Success) {
                        bitmap = imageState.result.drawable.toBitmap()
                        try {
                            bitmap?.compress(Bitmap.CompressFormat.PNG, 100, outputStream)
                            outputStream.flush()
                            outputStream.close()
                        } catch (e: Exception) {
                            e.printStackTrace()
                            SmartToast(context.getString(R.string.info_error), type = PopupType.Error)
                        }
                    } else SmartToast(context.getString(R.string.info_error), type = PopupType.Error)
                }

        }

     */

    if (showSelectCustomizeAlbumDialog)
        SelectorDialog(
            title = stringResource(R.string.customize_album),
            onDismiss = { showSelectCustomizeAlbumDialog = false },
            values = listOf(
                Info("t", stringResource(R.string.update_title)),
                Info("a", stringResource(R.string.update_authors)),
                Info("c", stringResource(R.string.update_cover))
            ),
            onValueSelected = {
                when (it) {
                    "t" -> showDialogChangeAlbumTitle = true
                    "a" -> showDialogChangeAlbumAuthors = true
                    "c" -> showDialogChangeAlbumCover = true
                }
                showSelectCustomizeAlbumDialog = false
            }
        )

    if (showDialogChangeAlbumTitle)
        InputTextDialog(
            onDismiss = { showDialogChangeAlbumTitle = false },
            title = stringResource(R.string.update_title),
            value = album?.title.toString(),
            placeholder = stringResource(R.string.title),
            setValue = {
                if (it.isNotEmpty()) {
                    query {
                        Database.updateAlbumTitle(browseId, it)
                    }
                    //context.toast("Album Saved $it")
                }
            }
        )
    if (showDialogChangeAlbumAuthors)
        InputTextDialog(
            onDismiss = { showDialogChangeAlbumAuthors = false },
            title = stringResource(R.string.update_authors),
            value = album?.authorsText.toString(),
            placeholder = stringResource(R.string.authors),
            setValue = {
                if (it.isNotEmpty()) {
                    query {
                        Database.updateAlbumAuthors(browseId, it)
                    }
                    //context.toast("Album Saved $it")
                }
            }
        )

    if (showDialogChangeAlbumCover)
        InputTextDialog(
            onDismiss = { showDialogChangeAlbumCover = false },
            title = stringResource(R.string.update_cover),
            value = album?.thumbnailUrl.toString(),
            placeholder = stringResource(R.string.cover),
            setValue = {
                if (it.isNotEmpty()) {
                    query {
                        Database.updateAlbumCover(browseId, it)
                    }
                    //context.toast("Album Saved $it")
                }
            }
        )

    if (isCreatingNewPlaylist)
        InputTextDialog(
            onDismiss = { isCreatingNewPlaylist = false },
            title = stringResource(R.string.new_playlist),
            value = "",
            placeholder = stringResource(R.string.new_playlist),
            setValue = {
                if (it.isNotEmpty()) {
                    query {
                        Database.insert(Playlist(name = it))
                    }
                    //context.toast("Song Saved $it")
                }
            }
        )

    if (showConfirmDeleteDownloadDialog) {
        ConfirmationDialog(
            text = stringResource(R.string.do_you_really_want_to_delete_download),
            onDismiss = { showConfirmDeleteDownloadDialog = false },
            onConfirm = {
                showConfirmDeleteDownloadDialog = false
                downloadState = Download.STATE_DOWNLOADING
                if (listMediaItems.isEmpty()) {
                    if (songs.isNotEmpty() == true)
                        songs.forEach {
                            binder?.cache?.removeResource(it.asMediaItem.mediaId)
                            manageDownload(
                                context = context,
                                songId = it.asMediaItem.mediaId,
                                songTitle = it.asMediaItem.mediaMetadata.title.toString(),
                                downloadState = true
                            )
                        }
                } else {
                    runCatching {
                        listMediaItems.forEach {
                            binder?.cache?.removeResource(it.mediaId)
                            manageDownload(
                                context = context,
                                songId = it.mediaId,
                                songTitle = it.mediaMetadata.title.toString(),
                                downloadState = true
                            )
                            //listMediaItems.clear()
                            selectItems = false
                        }
                    }.onFailure {
                        Timber.e("Failed listMediaItems in AlbumDetailsModern ${it.stackTraceToString()}")
                    }
                }
            }
        )
    }

    if (showConfirmDownloadAllDialog) {
        ConfirmationDialog(
            text = stringResource(R.string.do_you_really_want_to_download_all),
            onDismiss = { showConfirmDownloadAllDialog = false },
            onConfirm = {
                showConfirmDownloadAllDialog = false
                downloadState = Download.STATE_DOWNLOADING
                if (listMediaItems.isEmpty()) {
                    if (songs.isNotEmpty() == true)
                        songs.forEach {
                            binder?.cache?.removeResource(it.asMediaItem.mediaId)
                            query {
                                Database.insert(
                                    Song(
                                        id = it.asMediaItem.mediaId,
                                        title = it.asMediaItem.mediaMetadata.title.toString(),
                                        artistsText = it.asMediaItem.mediaMetadata.artist.toString(),
                                        thumbnailUrl = it.thumbnailUrl,
                                        durationText = null
                                    )
                                )
                            }
                            manageDownload(
                                context = context,
                                songId = it.asMediaItem.mediaId,
                                songTitle = it.asMediaItem.mediaMetadata.title.toString(),
                                downloadState = false
                            )
                        }
                } else {
                    runCatching {
                        listMediaItems.forEach {
                            binder?.cache?.removeResource(it.mediaId)
                            query {
                                Database.insert(
                                    Song(
                                        id = it.mediaId,
                                        title = it.mediaMetadata.title.toString(),
                                        artistsText = it.mediaMetadata.artist.toString(),
                                        thumbnailUrl = it.mediaMetadata.artworkUri.toString(),
                                        durationText = null
                                    )
                                )
                            }
                            manageDownload(
                                context = context,
                                songId = it.mediaId,
                                songTitle = it.mediaMetadata.title.toString(),
                                downloadState = false
                            )
                            //listMediaItems.clear()
                            selectItems = false
                        }
                    }.onFailure {
                        Timber.e("Failed listMediaItems 1 in AlbumDetailsModern ${it.stackTraceToString()}")
                    }
                }
            }
        )
    }

    if (showSelectDialog)
        SelectorDialog(
            title = stringResource(R.string.enqueue),
            onDismiss = { showSelectDialog = false },
            values = listOf(
                Info("a", stringResource(R.string.enqueue_all)),
                Info("s", stringResource(R.string.enqueue_selected))
            ),
            onValueSelected = {
                if (it == "a") {
                    binder?.player?.enqueue(songs.map(Song::asMediaItem))
                } else selectItems = true

                showSelectDialog = false
            }
        )

    LaunchedEffect(scrollToNowPlaying) {
        if (scrollToNowPlaying)
            lazyListState.scrollToItem(nowPlayingItem, 1)
        scrollToNowPlaying = false
    }

    val sectionTextModifier = Modifier
        .padding(horizontal = 16.dp)
        .padding(top = 24.dp, bottom = 8.dp)

    var translateEnabled by remember {
        mutableStateOf(false)
    }

    val translator = Translator(getHttpClient())
    val languageDestination = languageDestination()

    LayoutWithAdaptiveThumbnail(thumbnailContent = thumbnailContent) {
        Box(
            modifier = Modifier
                .background(colorPalette.background0)
                //.fillMaxSize()
                .fillMaxHeight()
                //.fillMaxWidth(if (navigationBarPosition == NavigationBarPosition.Left) 1f else contentWidth)
                .fillMaxWidth()
        ) {

            LazyColumn(
                    state = lazyListState,
                    //contentPadding = LocalPlayerAwareWindowInsets.current
                    //    .only(WindowInsetsSides.Vertical + WindowInsetsSides.End).asPaddingValues(),
                    modifier = Modifier
                        .background(colorPalette.background0)
                        .fillMaxSize()
                ) {
                    item(
                        key = "header"
                    ) {

                        val modifierArt = if (isLandscape) Modifier.fillMaxWidth() else Modifier.fillMaxWidth().aspectRatio(4f / 3)

                        Box(
                            modifier = modifierArt
                        ) {
                            if (album != null) {
                                if(!isLandscape)
                                    AsyncImage(
                                        model = album?.thumbnailUrl?.resize(1200, 900),
                                        contentDescription = "loading...",
                                        modifier = Modifier
                                            .fillMaxWidth()
                                            .align(Alignment.Center)
                                            .fadingEdge(
                                                top = WindowInsets.systemBars
                                                    .asPaddingValues()
                                                    .calculateTopPadding() + Dimensions.fadeSpacingTop,
                                                bottom = Dimensions.fadeSpacingBottom
                                            )
                                    )

                                AutoResizeText(
                                    text = album?.title ?: "",
                                    style = typography.l.semiBold,
                                    fontSizeRange = FontSizeRange(32.sp, 38.sp),
                                    fontWeight = typography.l.semiBold.fontWeight,
                                    fontFamily = typography.l.semiBold.fontFamily,
                                    color = typography.l.semiBold.color,
                                    maxLines = 1,
                                    overflow = TextOverflow.Ellipsis,
                                    textAlign = TextAlign.Center,
                                    modifier = Modifier
                                        .align(Alignment.BottomCenter)
                                        .padding(horizontal = 30.dp)
                                        //.padding(bottom = 20.dp)
                                )

                                /*
                                BasicText(
                                    text = albumPage?.year ?: "",
                                    style = typography.xs.medium,
                                    maxLines = 1,
                                    modifier = Modifier
                                        //.padding(top = 10.dp)
                                        .align(Alignment.BottomStart)
                                )

                                BasicText(
                                    text = songs.size.toString() + " "
                                            + stringResource(R.string.songs)
                                            + " - " + formatAsTime(totalPlayTimes),
                                    style = typography.xs.medium,
                                    maxLines = 1,
                                    modifier = Modifier
                                        //.padding(top = 10.dp)
                                        .align(Alignment.BottomEnd)
                                )
                                 */

                                HeaderIconButton(
                                    icon = R.drawable.share_social,
                                    color = colorPalette.text,
                                    iconSize = 24.dp,
                                    modifier = Modifier
                                        .align(Alignment.TopEnd)
                                        .padding(top = 5.dp, end= 5.dp),
                                    onClick = {
                                        album?.shareUrl?.let { url ->
                                            val sendIntent = Intent().apply {
                                                action = Intent.ACTION_SEND
                                                type = "text/plain"
                                                putExtra(Intent.EXTRA_TEXT, url)
                                            }

                                            context.startActivity(
                                                Intent.createChooser(
                                                    sendIntent,
                                                    null
                                                )
                                            )
                                        }
                                    }
                                )

                            } else {
                                Column(
                                    verticalArrangement = Arrangement.Center,
                                    horizontalAlignment = Alignment.CenterHorizontally,
                                    modifier = Modifier
                                        .fillMaxWidth()
                                        .aspectRatio(4f / 3)
                                ) {
                                    ShimmerHost {
                                        AlbumItemPlaceholder(
                                            thumbnailSizeDp = 200.dp,
                                            alternative = true
                                        )
                                        BasicText(
                                            text = stringResource(R.string.info_wait_it_may_take_a_few_minutes),
                                            style = typography.xs.medium,
                                            maxLines = 1,
                                            modifier = Modifier
                                            //.padding(top = 10.dp)

                                        )
                                    }
                                }
                            }
                        }

                    }

                if (albumPage != null)
                    item(
                        key = "infoAlbum"
                    ) {
                        Row(
                            horizontalArrangement = Arrangement.Center,
                            verticalAlignment = Alignment.CenterVertically,
                            modifier = Modifier
                                //.padding(top = 10.dp)
                                .fillMaxWidth()
                        ) {
                            BasicText(
                                text = "${albumPage?.year} - " + songs.size.toString() + " "
                                        + stringResource(R.string.songs)
                                        + " - " + formatAsTime(totalPlayTimes),
                                style = typography.xs.medium,
                                maxLines = 1
                            )
                        }
                    }

                    item(
                        key = "actions",
                        contentType = 0
                    ) {
                        Row(
                            horizontalArrangement = Arrangement.Center,
                            verticalAlignment = Alignment.CenterVertically,
                            modifier = Modifier
                                .padding(top = 10.dp)
                                .fillMaxWidth()
                        ) {
                            //headerContent {
                            HeaderIconButton(
                                icon = if (album?.bookmarkedAt == null) {
                                    R.drawable.bookmark_outline
                                } else {
                                    R.drawable.bookmark
                                },
                                color = colorPalette.accent,
                                modifier = Modifier
                                    .padding(horizontal = 25.dp)
                                    .combinedClickable(
                                        onClick = {
                                            val bookmarkedAt =
                                                if (album?.bookmarkedAt == null) System.currentTimeMillis() else null

                                            query {
                                                album
                                                    ?.copy(bookmarkedAt = bookmarkedAt)
                                                    ?.let(Database::update)
                                            }
                                        },
                                        onLongClick = {
                                            SmartToast(context.getString(R.string.info_bookmark_album))
                                        }
                                    ),
                                onClick = {}
                            )
                                HeaderIconButton(
                                    icon = R.drawable.downloaded,
                                    color = colorPalette.text,
                                    onClick = {},
                                    modifier = Modifier
                                        .padding(horizontal = 5.dp)
                                        .combinedClickable(
                                            onClick = {
                                                showConfirmDownloadAllDialog = true
                                            },
                                            onLongClick = {
                                                SmartToast(context.getString(R.string.info_download_all_songs))
                                            }
                                        )
                                )

                                HeaderIconButton(
                                    icon = R.drawable.download,
                                    color = colorPalette.text,
                                    onClick = {},
                                    modifier = Modifier
                                        .padding(horizontal = 5.dp)
                                        .combinedClickable(
                                            onClick = {
                                                showConfirmDeleteDownloadDialog = true
                                            },
                                            onLongClick = {
                                                SmartToast(context.getString(R.string.info_remove_all_downloaded_songs))
                                            }
                                        )
                                )


                                /*
                            HeaderIconButton(
                                icon = R.drawable.enqueue,
                                enabled = songs.isNotEmpty(),
                                color = if (songs.isNotEmpty()) colorPalette.text else colorPalette.textDisabled,
                                onClick = {
                                    if (!selectItems)
                                    showSelectDialog = true else {
                                        binder?.player?.enqueue(listMediaItems)
                                        listMediaItems.clear()
                                        selectItems = false
                                    }

                                }
                            )
                             */



                                HeaderIconButton(
                                    icon = R.drawable.shuffle,
                                    enabled = songs.isNotEmpty(),
                                    color = if (songs.isNotEmpty()) colorPalette.text else colorPalette.textDisabled,
                                    onClick = {},
                                    modifier = Modifier
                                        .padding(horizontal = 5.dp)
                                        .combinedClickable(
                                            onClick = {
                                                if (songs.isNotEmpty()) {
                                                    binder?.stopRadio()
                                                    binder?.player?.forcePlayFromBeginning(
                                                        songs.shuffled().map(Song::asMediaItem)
                                                    )
                                                }
                                            },
                                            onLongClick = {
                                                SmartToast(context.getString(R.string.info_shuffle))
                                            }
                                        )
                                )

                                HeaderIconButton(
                                    modifier = Modifier
                                        .padding(horizontal = 5.dp)
                                        .combinedClickable(
                                            onClick = {
                                                nowPlayingItem = -1
                                                scrollToNowPlaying = false
                                                songs
                                                    .forEachIndexed { index, song ->
                                                        if (song.asMediaItem.mediaId == binder?.player?.currentMediaItem?.mediaId)
                                                            nowPlayingItem = index
                                                    }

                                                if (nowPlayingItem > -1)
                                                    scrollToNowPlaying = true
                                            },
                                            onLongClick = {
                                                SmartToast(context.getString(R.string.info_find_the_song_that_is_playing))
                                            }
                                        ),
                                    icon = R.drawable.locate,
                                    enabled = songs.isNotEmpty(),
                                    color = if (songs.isNotEmpty()) colorPalette.text else colorPalette.textDisabled,
                                    onClick = {}


                                )


                                HeaderIconButton(
                                    modifier = Modifier
                                        .padding(horizontal = 5.dp),
                                    icon = R.drawable.ellipsis_horizontal,
                                    enabled = songs.isNotEmpty(),
                                    color = if (songs.isNotEmpty()) colorPalette.text else colorPalette.textDisabled,
                                    onClick = {
                                        menuState.display {
                                            album?.let {
                                                AlbumsItemMenu(
                                                    onDismiss = menuState::hide,
                                                    onSelectUnselect = {
                                                        selectItems = !selectItems
                                                        if (!selectItems) {
                                                            listMediaItems.clear()
                                                        }
                                                    },
                                                    /*
                                                onSelect = { selectItems = true },
                                                onUncheck = {
                                                    selectItems = false
                                                    listMediaItems.clear()
                                                },
                                                 */
                                                    onChangeAlbumTitle = {
                                                        showDialogChangeAlbumTitle = true
                                                    },
                                                    onChangeAlbumAuthors = {
                                                        showDialogChangeAlbumAuthors = true
                                                    },
                                                    onChangeAlbumCover = {
                                                        showDialogChangeAlbumCover = true
                                                    },
                                                    /*
                                                    onDownloadAlbumCover = {
                                                        try {
                                                            @SuppressLint("SimpleDateFormat")
                                                            val dateFormat =
                                                                SimpleDateFormat("yyyyMMddHHmmss")
                                                            exportLauncher.launch(
                                                                "ImageCover_${
                                                                    dateFormat.format(
                                                                        Date()
                                                                    )
                                                                }"
                                                            )
                                                        } catch (e: ActivityNotFoundException) {
                                                            SmartToast(
                                                                "Couldn't find an application to create documents",
                                                                type = PopupType.Warning
                                                            )
                                                        }
                                                    },
                                                     */
                                                    onPlayNext = {
                                                        if (listMediaItems.isEmpty()) {
                                                            binder?.player?.addNext(songs.map(Song::asMediaItem), context)
                                                        } else {
                                                            binder?.player?.addNext(listMediaItems, context)
                                                            listMediaItems.clear()
                                                            selectItems = false
                                                        }
                                                    },
                                                    onEnqueue = {
                                                        if (listMediaItems.isEmpty()) {
                                                            binder?.player?.enqueue(
                                                                songs.map(Song::asMediaItem),
                                                                context
                                                            )
                                                        } else {
                                                            binder?.player?.enqueue(listMediaItems, context)
                                                            listMediaItems.clear()
                                                            selectItems = false
                                                        }
                                                    },
                                                    album = it,
                                                    onAddToPlaylist = { playlistPreview ->
                                                        position =
                                                            playlistPreview.songCount.minus(1) ?: 0
                                                        //Log.d("mediaItem", " maxPos in Playlist $it ${position}")
                                                        if (position > 0) position++ else position =
                                                            0
                                                        //Log.d("mediaItem", "next initial pos ${position}")
                                                        if (listMediaItems.isEmpty()) {
                                                            songs.forEachIndexed { index, song ->
                                                                transaction {
                                                                    Database.insert(song.asMediaItem)
                                                                    Database.insert(
                                                                        SongPlaylistMap(
                                                                            songId = song.asMediaItem.mediaId,
                                                                            playlistId = playlistPreview.playlist.id,
                                                                            position = position + index
                                                                        )
                                                                    )
                                                                }
                                                                //Log.d("mediaItemPos", "added position ${position + index}")
                                                            }
                                                        } else {
                                                            listMediaItems.forEachIndexed { index, song ->
                                                                //Log.d("mediaItemMaxPos", position.toString())
                                                                transaction {
                                                                    Database.insert(song)
                                                                    Database.insert(
                                                                        SongPlaylistMap(
                                                                            songId = song.mediaId,
                                                                            playlistId = playlistPreview.playlist.id,
                                                                            position = position + index
                                                                        )
                                                                    )
                                                                }
                                                                //Log.d("mediaItemPos", "add position $position")
                                                            }
                                                            listMediaItems.clear()
                                                            selectItems = false
                                                        }
                                                    },
                                                )
                                            }
                                        }

                                    }
                                )

                        }
                    }

                    item (
                        key = "songsTitle"
                    ) {
                        BasicText(
                            text = stringResource(R.string.songs),
                            style = typography.m.semiBold.align(TextAlign.Start),
                            modifier = sectionTextModifier
                                .fillMaxWidth()
                        )
                    }
                    itemsIndexed(
                        items = songs,
                        key = { _, song -> song.id }
                    ) { index, song ->
                        val isLocal by remember { derivedStateOf { song.asMediaItem.isLocal } }
                        downloadState = getDownloadState(song.asMediaItem.mediaId)
                        val isDownloaded =
                            if (!isLocal) downloadedStateMedia(song.asMediaItem.mediaId) else true
                        val checkedState = rememberSaveable { mutableStateOf(false) }
                        SwipeablePlaylistItem(
                            mediaItem = song.asMediaItem,
                            onSwipeToLeft = {
                                binder?.player?.addNext(song.asMediaItem)
                            }
                        ) {
                            SongItem(
                                title = song.title,
                                totalPlayTimeMs = 1,
                                isDownloaded = isDownloaded,
                                downloadState = downloadState,
                                onDownloadClick = {
                                    binder?.cache?.removeResource(song.asMediaItem.mediaId)
                                    query {
                                        Database.insert(
                                            Song(
                                                id = song.asMediaItem.mediaId,
                                                title = song.asMediaItem.mediaMetadata.title.toString(),
                                                artistsText = song.asMediaItem.mediaMetadata.artist.toString(),
                                                thumbnailUrl = song.thumbnailUrl,
                                                durationText = null
                                            )
                                        )
                                    }
                                    if (!isLocal)
                                        manageDownload(
                                            context = context,
                                            songId = song.asMediaItem.mediaId,
                                            songTitle = song.asMediaItem.mediaMetadata.title.toString(),
                                            downloadState = isDownloaded
                                        )
                                },
                                authors = song.artistsText,
                                duration = song.durationText,
                                thumbnailSizeDp = thumbnailSizeDp,
                                thumbnailContent = {
                                    /*
                                AsyncImage(
                                    model = song.thumbnailUrl,
                                    contentDescription = null,
                                    contentScale = ContentScale.Crop,
                                    modifier = Modifier
                                        .clip(LocalAppearance.current.thumbnailShape)
                                        .fillMaxSize()
                                )
                                 */
<<<<<<< HEAD
                                    BasicText(
                                        text = "${index + 1}",
                                        style = typography.s.semiBold.center.color(colorPalette.textDisabled),
                                        maxLines = 1,
                                        overflow = TextOverflow.Ellipsis,
=======
                                BasicText(
                                    text = "${index + 1}",
                                    style = typography.s.semiBold.center.color(colorPalette.textDisabled),
                                    maxLines = 1,
                                    overflow = TextOverflow.Ellipsis,
                                    modifier = Modifier
                                        .width(thumbnailSizeDp)
                                        .align(Alignment.Center)
                                )

                                if (nowPlayingItem > -1)
                                    NowPlayingShow(song.asMediaItem.mediaId)
                            },
                            modifier = Modifier
                                .combinedClickable(
                                    onLongClick = {
                                        menuState.display {
                                            NonQueuedMediaItemMenu(
                                                navController = navController,
                                                onDismiss = menuState::hide,
                                                mediaItem = song.asMediaItem,
                                            )
                                        };
                                        hapticFeedback.performHapticFeedback(HapticFeedbackType.LongPress)
                                    },
                                    onClick = {
                                        if (!selectItems) {
                                            binder?.stopRadio()
                                            binder?.player?.forcePlayAtIndex(
                                                songs.map(Song::asMediaItem),
                                                index
                                            )
                                        } else checkedState.value = !checkedState.value
                                    }
                                ),
                            trailingContent = {
                                if (selectItems)
                                    Checkbox(
                                        checked = checkedState.value,
                                        onCheckedChange = {
                                            checkedState.value = it
                                            if (it) listMediaItems.add(song.asMediaItem) else
                                                listMediaItems.remove(song.asMediaItem)
                                        },
                                        colors = CheckboxDefaults.colors(
                                            checkedColor = colorPalette.accent,
                                            uncheckedColor = colorPalette.text
                                        ),
>>>>>>> e3e22dc3
                                        modifier = Modifier
                                            .width(thumbnailSizeDp)
                                            .align(Alignment.Center)
                                    )

                                    if (nowPlayingItem > -1)
                                        NowPlayingShow(song.asMediaItem.mediaId)
                                },
                                modifier = Modifier
                                    .combinedClickable(
                                        onLongClick = {
                                            menuState.display {
                                                NonQueuedMediaItemMenu(
                                                    navController = navController,
                                                    onDismiss = menuState::hide,
                                                    mediaItem = song.asMediaItem,
                                                )
                                            }
                                        },
                                        onClick = {
                                            if (!selectItems) {
                                                binder?.stopRadio()
                                                binder?.player?.forcePlayAtIndex(
                                                    songs.map(Song::asMediaItem),
                                                    index
                                                )
                                            } else checkedState.value = !checkedState.value
                                        }
                                    ),
                                trailingContent = {
                                    if (selectItems)
                                        Checkbox(
                                            checked = checkedState.value,
                                            onCheckedChange = {
                                                checkedState.value = it
                                                if (it) listMediaItems.add(song.asMediaItem) else
                                                    listMediaItems.remove(song.asMediaItem)
                                            },
                                            colors = CheckboxDefaults.colors(
                                                checkedColor = colorPalette.accent,
                                                uncheckedColor = colorPalette.text
                                            ),
                                            modifier = Modifier
                                                .scale(0.7f)
                                        )
                                    else checkedState.value = false
                                },
                                mediaId = song.asMediaItem.mediaId
                            )
                        }
                    }


                    item(key = "alternateVersionsTitle") {
                        BasicText(
                            text = stringResource(R.string.album_alternative_versions),
                            style = typography.m.semiBold,
                            maxLines = 1,
                            modifier = Modifier
                                .padding(all = 16.dp)

                        )

                    }

                    item (key ="alternateVersions"){
                        ItemsList(
                            tag = "album/$browseId/alternatives",
                            headerContent = {},
                            initialPlaceholderCount = 1,
                            continuationPlaceholderCount = 1,
                            emptyItemsText = stringResource(R.string.album_no_alternative_version),
                            itemsPageProvider = albumPage?.let {
                                ({
                                    Result.success(
                                        Innertube.ItemsPage(
                                            items = albumPage?.otherVersions,
                                            continuation = null
                                        )
                                    )
                                })
                            },
                            itemContent = { album ->
                                AlbumItem(
                                    alternative = true,
                                    album = album,
                                    thumbnailSizePx = thumbnailAlbumSizePx,
                                    thumbnailSizeDp = thumbnailAlbumSizeDp,
                                    modifier = Modifier
                                        .clickable {
                                            //albumRoute(album.key)
                                            navController.navigate(route = "${NavRoutes.album.name}/${album.key}")
                                        }
                                )
                            },
                            itemPlaceholderContent = {
                                AlbumItemPlaceholder(thumbnailSizeDp = thumbnailSizeDp)
                            }
                        )

                        /**********/
                    }

                albumPage?.description?.let { description ->
                    item (
                        key = "albumInfo"
                    ) {

                        val attributionsIndex = description.lastIndexOf("\n\nFrom Wikipedia")

                        BasicText(
                            text = stringResource(R.string.information),
                            style = typography.m.semiBold.align(TextAlign.Start),
                            modifier = sectionTextModifier
                                .fillMaxWidth()
                        )

                        Row(
                            modifier = Modifier
                                //.padding(top = 16.dp)
                                .padding(vertical = 16.dp, horizontal = 8.dp)
                            //.padding(endPaddingValues)
                            //.padding(end = Dimensions.bottomSpacer)
                        ) {
                            IconButton(
                                icon = R.drawable.translate,
                                color = if (translateEnabled == true) colorPalette.text else colorPalette.textDisabled,
                                enabled = true,
                                onClick = {},
                                modifier = Modifier
                                    .padding(all = 8.dp)
                                    .size(18.dp)
                                    .combinedClickable(
                                        onClick = {
                                            translateEnabled = !translateEnabled
                                        },
                                        onLongClick = {
                                            SmartToast(context.getString(R.string.info_translation))
                                        }
                                    )
                            )
                            BasicText(
                                text = "“",
                                style = typography.xxl.semiBold,
                                modifier = Modifier
                                    .offset(y = (-8).dp)
                                    .align(Alignment.Top)
                            )

                            var translatedText by remember { mutableStateOf("") }
                            val nonTranslatedText by remember { mutableStateOf(
                                if (attributionsIndex == -1) {
                                    description
                                } else {
                                    description.substring(0, attributionsIndex)
                                }
                            )
                            }


                            if (translateEnabled == true) {
                                LaunchedEffect(Unit) {
                                    val result = withContext(Dispatchers.IO) {
                                        try {
                                            translator.translate(
                                                nonTranslatedText,
                                                languageDestination,
                                                Language.AUTO
                                            ).translatedText
                                        } catch (e: Exception) {
                                            e.printStackTrace()
                                        }
                                    }
                                    translatedText =
                                        if (result.toString() == "kotlin.Unit") "" else result.toString()
                                }
                            } else translatedText = nonTranslatedText

                            BasicText(
                                text = translatedText,
                                style = typography.xxs.secondary.align(TextAlign.Justify),
                                modifier = Modifier
                                    .padding(horizontal = 8.dp)
                                    .weight(1f)
                            )

                            BasicText(
                                text = "„",
                                style = typography.xxl.semiBold,
                                modifier = Modifier
                                    .offset(y = 4.dp)
                                    .align(Alignment.Bottom)
                            )
                        }

                        if (attributionsIndex != -1) {
                            BasicText(
                                text = stringResource(R.string.from_wikipedia_cca),
                                style = typography.xxs.color(colorPalette.textDisabled).align(
                                    TextAlign.Start),
                                modifier = Modifier
                                    .padding(horizontal = 16.dp)
                                    .padding(bottom = 16.dp)
                                //.padding(endPaddingValues)
                            )
                        }

                    }
                }

                    item(key = "bottom") {
                        Spacer(modifier = Modifier.height(Dimensions.bottomSpacer))
                    }

                    if (songs.isEmpty()) {
                        item(key = "loading") {
                            ShimmerHost(
                                modifier = Modifier
                                    .fillParentMaxSize()
                            ) {
                                repeat(1) {
                                    AlbumItemPlaceholder(thumbnailSizeDp = Dimensions.thumbnails.album)
                                }
                                repeat(4) {
                                    SongItemPlaceholder(thumbnailSizeDp = Dimensions.thumbnails.song)
                                }
                            }
                        }
                    }


                }






            val showFloatingIcon by rememberPreference(showFloatingIconKey, false)
            if(uiType == UiType.ViMusic || showFloatingIcon)
                MultiFloatingActionsContainer(
                    iconId = R.drawable.shuffle,
                    onClick = {
                        if (songs.isNotEmpty()) {
                            binder?.stopRadio()
                            binder?.player?.forcePlayFromBeginning(
                                songs.shuffled().map(Song::asMediaItem)
                            )
                        }
                    },
                    onClickSettings = onSettingsClick,
                    onClickSearch = onSearchClick
                )

                /*
                FloatingActionsContainerWithScrollToTop(
                    lazyListState = lazyListState,
                    iconId = R.drawable.shuffle,
                    onClick = {
                        if (songs.isNotEmpty()) {
                            binder?.stopRadio()
                            binder?.player?.forcePlayFromBeginning(
                                songs.shuffled().map(Song::asMediaItem)
                            )
                        }
                    }
                )

                 */





        }


    }


}<|MERGE_RESOLUTION|>--- conflicted
+++ resolved
@@ -1003,22 +1003,15 @@
                                         .fillMaxSize()
                                 )
                                  */
-<<<<<<< HEAD
                                     BasicText(
                                         text = "${index + 1}",
                                         style = typography.s.semiBold.center.color(colorPalette.textDisabled),
                                         maxLines = 1,
                                         overflow = TextOverflow.Ellipsis,
-=======
-                                BasicText(
-                                    text = "${index + 1}",
-                                    style = typography.s.semiBold.center.color(colorPalette.textDisabled),
-                                    maxLines = 1,
-                                    overflow = TextOverflow.Ellipsis,
-                                    modifier = Modifier
-                                        .width(thumbnailSizeDp)
-                                        .align(Alignment.Center)
-                                )
+                                        modifier = Modifier
+                                            .width(thumbnailSizeDp)
+                                            .align(Alignment.Center)
+                                    )
 
                                 if (nowPlayingItem > -1)
                                     NowPlayingShow(song.asMediaItem.mediaId)
@@ -1058,57 +1051,13 @@
                                             checkedColor = colorPalette.accent,
                                             uncheckedColor = colorPalette.text
                                         ),
->>>>>>> e3e22dc3
                                         modifier = Modifier
-                                            .width(thumbnailSizeDp)
-                                            .align(Alignment.Center)
+                                            .scale(0.7f)
                                     )
-
-                                    if (nowPlayingItem > -1)
-                                        NowPlayingShow(song.asMediaItem.mediaId)
-                                },
-                                modifier = Modifier
-                                    .combinedClickable(
-                                        onLongClick = {
-                                            menuState.display {
-                                                NonQueuedMediaItemMenu(
-                                                    navController = navController,
-                                                    onDismiss = menuState::hide,
-                                                    mediaItem = song.asMediaItem,
-                                                )
-                                            }
-                                        },
-                                        onClick = {
-                                            if (!selectItems) {
-                                                binder?.stopRadio()
-                                                binder?.player?.forcePlayAtIndex(
-                                                    songs.map(Song::asMediaItem),
-                                                    index
-                                                )
-                                            } else checkedState.value = !checkedState.value
-                                        }
-                                    ),
-                                trailingContent = {
-                                    if (selectItems)
-                                        Checkbox(
-                                            checked = checkedState.value,
-                                            onCheckedChange = {
-                                                checkedState.value = it
-                                                if (it) listMediaItems.add(song.asMediaItem) else
-                                                    listMediaItems.remove(song.asMediaItem)
-                                            },
-                                            colors = CheckboxDefaults.colors(
-                                                checkedColor = colorPalette.accent,
-                                                uncheckedColor = colorPalette.text
-                                            ),
-                                            modifier = Modifier
-                                                .scale(0.7f)
-                                        )
-                                    else checkedState.value = false
-                                },
-                                mediaId = song.asMediaItem.mediaId
-                            )
-                        }
+                                else checkedState.value = false
+                            },
+                            mediaId = song.asMediaItem.mediaId
+                        )
                     }
 
 
