package it.fast4x.rimusic.ui.screens.home

import android.Manifest
import android.annotation.SuppressLint
import android.app.Activity
import android.content.ActivityNotFoundException
import android.content.Intent
import android.net.Uri
import android.os.Build
import android.provider.Settings
import androidx.activity.compose.rememberLauncherForActivityResult
import androidx.activity.result.contract.ActivityResultContracts
import androidx.compose.animation.AnimatedVisibility
import androidx.compose.animation.ExperimentalAnimationApi
import androidx.compose.animation.core.LinearEasing
import androidx.compose.animation.core.animateFloatAsState
import androidx.compose.animation.core.tween
import androidx.compose.animation.fadeIn
import androidx.compose.animation.fadeOut
import androidx.compose.foundation.ExperimentalFoundationApi
import androidx.compose.foundation.background
import androidx.compose.foundation.clickable
import androidx.compose.foundation.combinedClickable
import androidx.compose.foundation.layout.Arrangement
import androidx.compose.foundation.layout.Box
import androidx.compose.foundation.layout.Column
import androidx.compose.foundation.layout.Row
import androidx.compose.foundation.layout.Spacer
import androidx.compose.foundation.layout.WindowInsetsSides
import androidx.compose.foundation.layout.asPaddingValues
import androidx.compose.foundation.layout.fillMaxHeight
import androidx.compose.foundation.layout.fillMaxSize
import androidx.compose.foundation.layout.fillMaxWidth
import androidx.compose.foundation.layout.height
import androidx.compose.foundation.layout.only
import androidx.compose.foundation.layout.padding
import androidx.compose.foundation.layout.size
import androidx.compose.foundation.lazy.LazyColumn
import androidx.compose.foundation.lazy.itemsIndexed
import androidx.compose.foundation.lazy.rememberLazyListState
import androidx.compose.foundation.text.BasicText
import androidx.compose.foundation.text.BasicTextField
import androidx.compose.foundation.text.KeyboardActions
import androidx.compose.foundation.text.KeyboardOptions
import androidx.compose.material.Checkbox
import androidx.compose.material.CheckboxDefaults
import androidx.compose.runtime.Composable
import androidx.compose.runtime.LaunchedEffect
import androidx.compose.runtime.derivedStateOf
import androidx.compose.runtime.getValue
import androidx.compose.runtime.mutableIntStateOf
import androidx.compose.runtime.mutableStateOf
import androidx.compose.runtime.remember
import androidx.compose.runtime.saveable.rememberSaveable
import androidx.compose.runtime.setValue
import androidx.compose.ui.Alignment
import androidx.compose.ui.ExperimentalComposeUiApi
import androidx.compose.ui.Modifier
import androidx.compose.ui.draw.scale
import androidx.compose.ui.focus.FocusRequester
import androidx.compose.ui.focus.focusRequester
import androidx.compose.ui.focus.onFocusChanged
import androidx.compose.ui.graphics.Brush
import androidx.compose.ui.graphics.Color
import androidx.compose.ui.graphics.SolidColor
import androidx.compose.ui.graphics.graphicsLayer
import androidx.compose.ui.hapticfeedback.HapticFeedbackType
import androidx.compose.ui.platform.LocalContext
import androidx.compose.ui.platform.LocalFocusManager
import androidx.compose.ui.platform.LocalHapticFeedback
import androidx.compose.ui.platform.LocalSoftwareKeyboardController
import androidx.compose.ui.res.painterResource
import androidx.compose.ui.res.stringResource
import androidx.compose.ui.text.ExperimentalTextApi
import androidx.compose.ui.text.input.ImeAction
import androidx.compose.ui.text.style.TextOverflow
import androidx.compose.ui.unit.dp
import androidx.media3.common.MediaItem
import androidx.media3.common.util.UnstableApi
import androidx.media3.exoplayer.offline.Download
import androidx.navigation.NavController
import com.coder.vincent.smart_toast.SmartToast
import com.github.doyaaaaaken.kotlincsv.dsl.csvWriter
import it.fast4x.compose.persist.persistList
import it.fast4x.rimusic.Database
import it.fast4x.rimusic.LocalPlayerAwareWindowInsets
import it.fast4x.rimusic.LocalPlayerServiceBinder
import it.fast4x.rimusic.R
import it.fast4x.rimusic.enums.BuiltInPlaylist
import it.fast4x.rimusic.enums.DeviceLists
import it.fast4x.rimusic.enums.DurationInMinutes
import it.fast4x.rimusic.enums.MaxSongs
import it.fast4x.rimusic.enums.MaxTopPlaylistItems
import it.fast4x.rimusic.enums.NavRoutes
import it.fast4x.rimusic.enums.NavigationBarPosition
import it.fast4x.rimusic.enums.OnDeviceFolderSortBy
import it.fast4x.rimusic.enums.OnDeviceSongSortBy
import it.fast4x.rimusic.enums.PopupType
import it.fast4x.rimusic.enums.SongSortBy
import it.fast4x.rimusic.enums.SortOrder
import it.fast4x.rimusic.enums.ThumbnailRoundness
import it.fast4x.rimusic.enums.UiType
import it.fast4x.rimusic.models.Folder
import it.fast4x.rimusic.models.OnDeviceSong
import it.fast4x.rimusic.models.Song
import it.fast4x.rimusic.models.SongPlaylistMap
import it.fast4x.rimusic.models.SongWithContentLength
import it.fast4x.rimusic.query
import it.fast4x.rimusic.service.DownloadUtil
import it.fast4x.rimusic.service.LOCAL_KEY_PREFIX
import it.fast4x.rimusic.service.isLocal
import it.fast4x.rimusic.ui.components.ButtonsRow
import it.fast4x.rimusic.ui.components.LocalMenuState
import it.fast4x.rimusic.ui.components.Popup
import it.fast4x.rimusic.ui.components.SwipeablePlaylistItem
import it.fast4x.rimusic.ui.components.themed.ConfirmationDialog
import it.fast4x.rimusic.ui.components.themed.FloatingActionsContainerWithScrollToTop
import it.fast4x.rimusic.ui.components.themed.FolderItemMenu
import it.fast4x.rimusic.ui.components.themed.HeaderIconButton
import it.fast4x.rimusic.ui.components.themed.HeaderInfo
import it.fast4x.rimusic.ui.components.themed.HeaderWithIcon
import it.fast4x.rimusic.ui.components.themed.IconButton
import it.fast4x.rimusic.ui.components.themed.InHistoryMediaItemMenu
import it.fast4x.rimusic.ui.components.themed.InputTextDialog
import it.fast4x.rimusic.ui.components.themed.MultiFloatingActionsContainer
import it.fast4x.rimusic.ui.components.themed.NowPlayingShow
import it.fast4x.rimusic.ui.components.themed.PlaylistsItemMenu
import it.fast4x.rimusic.ui.components.themed.SecondaryTextButton
import it.fast4x.rimusic.ui.components.themed.SmartToast
import it.fast4x.rimusic.ui.components.themed.SortMenu
import it.fast4x.rimusic.ui.components.themed.Title
import it.fast4x.rimusic.ui.components.themed.TitleSection
import it.fast4x.rimusic.ui.items.FolderItem
import it.fast4x.rimusic.ui.items.SongItem
import it.fast4x.rimusic.ui.screens.ondevice.musicFilesAsFlow
import it.fast4x.rimusic.ui.styling.Dimensions
import it.fast4x.rimusic.ui.styling.LocalAppearance
import it.fast4x.rimusic.ui.styling.favoritesIcon
import it.fast4x.rimusic.ui.styling.onOverlay
import it.fast4x.rimusic.ui.styling.overlay
import it.fast4x.rimusic.ui.styling.px
import it.fast4x.rimusic.utils.MaxTopPlaylistItemsKey
import it.fast4x.rimusic.utils.OnDeviceOrganize
import it.fast4x.rimusic.utils.UiTypeKey
import it.fast4x.rimusic.utils.addNext
import it.fast4x.rimusic.utils.asMediaItem
import it.fast4x.rimusic.utils.autoShuffleKey
import it.fast4x.rimusic.utils.builtInPlaylistKey
import it.fast4x.rimusic.utils.center
import it.fast4x.rimusic.utils.color
import it.fast4x.rimusic.utils.defaultFolderKey
import it.fast4x.rimusic.utils.downloadedStateMedia
import it.fast4x.rimusic.utils.durationTextToMillis
import it.fast4x.rimusic.utils.enqueue
import it.fast4x.rimusic.utils.excludeSongsWithDurationLimitKey
import it.fast4x.rimusic.utils.forcePlayAtIndex
import it.fast4x.rimusic.utils.forcePlayFromBeginning
import it.fast4x.rimusic.utils.getDownloadState
import it.fast4x.rimusic.utils.hasPermission
import it.fast4x.rimusic.utils.includeLocalSongsKey
import it.fast4x.rimusic.utils.isCompositionLaunched
import it.fast4x.rimusic.utils.manageDownload
import it.fast4x.rimusic.utils.maxSongsInQueueKey
import it.fast4x.rimusic.utils.navigationBarPositionKey
import it.fast4x.rimusic.utils.onDeviceFolderSortByKey
import it.fast4x.rimusic.utils.onDeviceSongSortByKey
import it.fast4x.rimusic.utils.preferences
import it.fast4x.rimusic.utils.rememberPreference
import it.fast4x.rimusic.utils.secondary
import it.fast4x.rimusic.utils.semiBold
import it.fast4x.rimusic.utils.showCachedPlaylistKey
import it.fast4x.rimusic.utils.showDownloadedPlaylistKey
import it.fast4x.rimusic.utils.showFavoritesPlaylistKey
import it.fast4x.rimusic.utils.showFloatingIconKey
import it.fast4x.rimusic.utils.showFoldersOnDeviceKey
import it.fast4x.rimusic.utils.showMyTopPlaylistKey
import it.fast4x.rimusic.utils.showOnDevicePlaylistKey
import it.fast4x.rimusic.utils.showSearchTabKey
import it.fast4x.rimusic.utils.songSortByKey
import it.fast4x.rimusic.utils.songSortOrderKey
import it.fast4x.rimusic.utils.thumbnailRoundnessKey
import kotlinx.coroutines.CoroutineScope
import kotlinx.coroutines.Dispatchers
import kotlinx.coroutines.flow.filter
import kotlinx.coroutines.flow.flowOn
import kotlinx.coroutines.flow.map
import kotlinx.coroutines.launch
import timber.log.Timber
import java.text.SimpleDateFormat
import java.util.Date
import kotlin.random.Random


@ExperimentalTextApi
@SuppressLint("SuspiciousIndentation")
@ExperimentalFoundationApi
@ExperimentalAnimationApi
@ExperimentalComposeUiApi
@UnstableApi
@Composable
fun HomeSongsModern(
    navController: NavController,
    onSearchClick: () -> Unit,
    onSettingsClick: () -> Unit
) {
    val (colorPalette, typography, thumbnailShape) = LocalAppearance.current
    val binder = LocalPlayerServiceBinder.current
    val menuState = LocalMenuState.current
    val uiType  by rememberPreference(UiTypeKey, UiType.RiMusic)

    val thumbnailSizeDp = Dimensions.thumbnails.song
    val thumbnailSizePx = thumbnailSizeDp.px

    var sortBy by rememberPreference(songSortByKey, SongSortBy.DateAdded)
    var sortOrder by rememberPreference(songSortOrderKey, SortOrder.Descending)

    var items by persistList<Song>("home/songs")

    /*
    var filterDownloaded by remember {
        mutableStateOf(false)
    }
     */

    var filter: String? by rememberSaveable { mutableStateOf(null) }
    var builtInPlaylist by rememberPreference(
        builtInPlaylistKey,
        BuiltInPlaylist.Favorites
    )

    var downloadState by remember {
        mutableStateOf(Download.STATE_STOPPED)
    }

    val context = LocalContext.current

    var thumbnailRoundness by rememberPreference(
        thumbnailRoundnessKey,
        ThumbnailRoundness.Heavy
    )

    var showHiddenSongs by remember {
        mutableStateOf(0)
    }

    var includeLocalSongs by rememberPreference(includeLocalSongsKey, true)
    var autoShuffle by rememberPreference(autoShuffleKey, false)

    val maxTopPlaylistItems by rememberPreference(
        MaxTopPlaylistItemsKey,
        MaxTopPlaylistItems.`10`
    )

    var scrollToNowPlaying by remember {
        mutableStateOf(false)
    }

    var nowPlayingItem by remember {
        mutableStateOf(-1)
    }

    /************ OnDeviceDev */
    val permission = if (Build.VERSION.SDK_INT >= 33) Manifest.permission.READ_MEDIA_AUDIO
    else Manifest.permission.READ_EXTERNAL_STORAGE

    var relaunchPermission by remember {
        mutableStateOf(false)
    }

    var hasPermission by remember(isCompositionLaunched()) {
        mutableStateOf(context.applicationContext.hasPermission(permission))
    }

    val launcher = rememberLauncherForActivityResult(
        contract = ActivityResultContracts.RequestPermission(),
        onResult = { hasPermission = it }
    )
    val backButtonFolder = Folder(stringResource(R.string.back))
    val showFolders by rememberPreference(showFoldersOnDeviceKey, true)

    var sortByOnDevice by rememberPreference(onDeviceSongSortByKey, OnDeviceSongSortBy.DateAdded)
    var sortByFolderOnDevice by rememberPreference(onDeviceFolderSortByKey, OnDeviceFolderSortBy.Title)
    var sortOrderOnDevice by rememberPreference(songSortOrderKey, SortOrder.Descending)

    val defaultFolder by rememberPreference(defaultFolderKey, "/")

    var songsDevice by remember(sortBy, sortOrder) {
        mutableStateOf<List<OnDeviceSong>>(emptyList())
    }
    var songs: List<Song> = emptyList()
    var folders: List<Folder> = emptyList()
    var filteredSongs = songs
    var filteredFolders = folders
    var currentFolder: Folder? = null;
    var currentFolderPath by remember {
        mutableStateOf(defaultFolder)
    }

    /************ */

    val showFavoritesPlaylist by rememberPreference(showFavoritesPlaylistKey, true)
    val showCachedPlaylist by rememberPreference(showCachedPlaylistKey, true)
    val showMyTopPlaylist by rememberPreference(showMyTopPlaylistKey, true)
    val showDownloadedPlaylist by rememberPreference(showDownloadedPlaylistKey, true)
    val showOnDevicePlaylist by rememberPreference(showOnDevicePlaylistKey, true)

    var buttonsList = listOf(BuiltInPlaylist.All to stringResource(R.string.all))
    if (showFavoritesPlaylist) buttonsList +=
        BuiltInPlaylist.Favorites to stringResource(R.string.favorites)
    if (showCachedPlaylist) buttonsList +=
        BuiltInPlaylist.Offline to stringResource(R.string.cached)
    if (showDownloadedPlaylist) buttonsList +=
        BuiltInPlaylist.Downloaded to stringResource(R.string.downloaded)
    if (showMyTopPlaylist) buttonsList +=
        BuiltInPlaylist.Top to String.format(stringResource(R.string.my_playlist_top),maxTopPlaylistItems.number)
    if (showOnDevicePlaylist) buttonsList +=
        BuiltInPlaylist.OnDevice to stringResource(R.string.on_device)

    val excludeSongWithDurationLimit by rememberPreference(excludeSongsWithDurationLimitKey, DurationInMinutes.Disabled)
    val hapticFeedback = LocalHapticFeedback.current

    when (builtInPlaylist) {
        BuiltInPlaylist.All -> {
            LaunchedEffect(sortBy, sortOrder, filter, showHiddenSongs, includeLocalSongs) {
                Database.songs(sortBy, sortOrder, showHiddenSongs).collect { items = it }
            }
        }
        BuiltInPlaylist.Downloaded, BuiltInPlaylist.Favorites, BuiltInPlaylist.Offline, BuiltInPlaylist.Top -> {
            LaunchedEffect(Unit, builtInPlaylist, sortBy, sortOrder, filter) {

                    if (builtInPlaylist == BuiltInPlaylist.Downloaded) {
                        val downloads = DownloadUtil.downloads.value
                        Database.listAllSongsAsFlow()
                            .map {
                                it.filter { song ->
                                    downloads[song.id]?.state == Download.STATE_COMPLETED
                                }
                            }
                            .collect {
                                items = it
                            }
                    }

                    if (builtInPlaylist == BuiltInPlaylist.Favorites) {
                        Database.songsFavorites(sortBy, sortOrder)
                            .collect {
                                items =
                                    if (autoShuffle)
                                        it.shuffled()
                                    else it
                            }
                    }

                if (builtInPlaylist == BuiltInPlaylist.Offline) {
                    Database
                        .songsOffline(sortBy, sortOrder)
                        .flowOn(Dispatchers.IO)
                        .map { songs ->
                            songs.filter { song ->
                                song.contentLength?.let {
                                    binder?.cache?.isCached(song.song.id, 0, song.contentLength)
                                } ?: false
                            }.map(SongWithContentLength::song)
                        }
                        .collect {
                            items = it
                        }
                }
                if (builtInPlaylist == BuiltInPlaylist.Top) {
                    Database.trending(maxTopPlaylistItems.number.toInt())
                        //.collect { items = it }
                        .collect {
                            items = it.filter {
                                if (excludeSongWithDurationLimit == DurationInMinutes.Disabled)
                                    true
                                else
                                it.durationText?.let { it1 ->
                                    durationTextToMillis(it1)
                                }!! < excludeSongWithDurationLimit.minutesInMilliSeconds
                            }
                        }

                }



            }
        }
        BuiltInPlaylist.OnDevice -> {
            items = emptyList()
            LaunchedEffect(sortByOnDevice, sortOrderOnDevice) {
                if (hasPermission)
                    context.musicFilesAsFlow(sortByOnDevice, sortOrderOnDevice, context)
                        .collect { songsDevice = it }
            }
        }
    }

    /********** OnDeviceDev */
    if (builtInPlaylist == BuiltInPlaylist.OnDevice) {
        if (showFolders) {
            val organized = OnDeviceOrganize.organizeSongsIntoFolders(songsDevice)
            currentFolder = OnDeviceOrganize.getFolderByPath(organized, currentFolderPath)
            songs = OnDeviceOrganize.sortSongs(
                sortOrder,
                sortByFolderOnDevice,
                currentFolder?.songs?.map { it.toSong() } ?: emptyList())
            filteredSongs = songs
            folders = currentFolder?.subFolders?.toList() ?: emptyList()
            filteredFolders = folders
        } else {
            songs = songsDevice.map { it.toSong() }
            filteredSongs = songs
        }
    }
    /********** */

    if (!includeLocalSongs)
        items = items
            .filter {
                !it.id.startsWith(LOCAL_KEY_PREFIX)
            }

    if (builtInPlaylist == BuiltInPlaylist.Downloaded) {
        when (sortOrder) {
            SortOrder.Ascending -> {
                when (sortBy) {
                    SongSortBy.Title -> items = items.sortedBy { it.title }
                    SongSortBy.PlayTime -> items = items.sortedBy { it.totalPlayTimeMs }
                    SongSortBy.Duration -> items = items.sortedBy { it.durationText }
                    SongSortBy.Artist -> items = items.sortedBy { it.artistsText }
                    SongSortBy.DatePlayed -> {}
                    SongSortBy.DateLiked -> items = items.sortedBy { it.likedAt }
                    SongSortBy.DateAdded -> {}
                }
            }
            SortOrder.Descending -> {
                when (sortBy) {
                    SongSortBy.Title -> items = items.sortedByDescending { it.title }
                    SongSortBy.PlayTime -> items = items.sortedByDescending { it.totalPlayTimeMs }
                    SongSortBy.Duration -> items = items.sortedByDescending { it.durationText }
                    SongSortBy.Artist -> items = items.sortedByDescending { it.artistsText }
                    SongSortBy.DatePlayed -> {}
                    SongSortBy.DateLiked -> items = items.sortedByDescending { it.likedAt }
                    SongSortBy.DateAdded -> {}
                }
            }
        }

    }

    var filterCharSequence: CharSequence
    filterCharSequence = filter.toString()
    //Log.d("mediaItemFilter", "<${filter}>  <${filterCharSequence}>")
    /******** OnDeviceDev */
    if (builtInPlaylist == BuiltInPlaylist.OnDevice) {
        if (!filter.isNullOrBlank())
            filteredSongs = songs
                .filter {
                    it.title.contains(filterCharSequence,true) ?: false
                            || it.artistsText?.contains(filterCharSequence,true) ?: false
                }
        if (!filter.isNullOrBlank())
            filteredFolders = folders
                .filter {
                    it.name.contains(filterCharSequence,true)
                }
    } else {
        if (!filter.isNullOrBlank())
            items = items
                .filter {
                    it.title.contains(filterCharSequence,true) ?: false
                            || it.artistsText?.contains(filterCharSequence,true) ?: false
                }
    }
    /******** */

    var searching by rememberSaveable { mutableStateOf(false) }

    val sortOrderIconRotation by animateFloatAsState(
        targetValue = if (sortOrder == SortOrder.Ascending) 0f else 180f,
        animationSpec = tween(durationMillis = 400, easing = LinearEasing), label = ""
    )


    val navigationBarPosition by rememberPreference(navigationBarPositionKey, NavigationBarPosition.Bottom)

    val lazyListState = rememberLazyListState()

    val showSearchTab by rememberPreference(showSearchTabKey, false)
    val maxSongsInQueue  by rememberPreference(maxSongsInQueueKey, MaxSongs.`500`)

    var listMediaItems = remember {
        mutableListOf<MediaItem>()
    }

    var selectItems by remember {
        mutableStateOf(false)
    }

    var position by remember {
        mutableIntStateOf(0)
    }

    var plistName by remember {
        mutableStateOf("")
    }

    val exportLauncher =
        rememberLauncherForActivityResult(ActivityResultContracts.CreateDocument("text/csv")) { uri ->
            if (uri == null) return@rememberLauncherForActivityResult

            context.applicationContext.contentResolver.openOutputStream(uri)
                ?.use { outputStream ->
                    csvWriter().open(outputStream){
                        writeRow("PlaylistBrowseId", "PlaylistName", "MediaId", "Title", "Artists", "Duration", "ThumbnailUrl")
                        if (listMediaItems.isEmpty()) {
                            items.forEach {
                                writeRow(
                                    "",
                                    plistName,
                                    it.id,
                                    it.title,
                                    it.artistsText,
                                    it.durationText,
                                    it.thumbnailUrl
                                )
                            }
                        } else {
                            listMediaItems.forEach {
                                writeRow(
                                    "",
                                    plistName,
                                    it.mediaId,
                                    it.mediaMetadata.title,
                                    it.mediaMetadata.artist,
                                    "",
                                    it.mediaMetadata.artworkUri
                                )
                            }
                        }
                    }
                }

        }

    var isExporting by rememberSaveable {
        mutableStateOf(false)
    }

    if (isExporting) {
        InputTextDialog(
            onDismiss = {
                isExporting = false
            },
            title = stringResource(R.string.enter_the_playlist_name),
            value = when (builtInPlaylist) {
                BuiltInPlaylist.All -> context.resources.getString(R.string.songs)
                BuiltInPlaylist.OnDevice -> context.resources.getString(R.string.on_device)
                BuiltInPlaylist.Favorites -> context.resources.getString(R.string.favorites)
                BuiltInPlaylist.Downloaded -> context.resources.getString(R.string.downloaded)
                BuiltInPlaylist.Offline -> context.resources.getString(R.string.cached)
                BuiltInPlaylist.Top -> context.resources.getString(R.string.playlist_top)
            },
            placeholder = stringResource(R.string.enter_the_playlist_name),
            setValue = { text ->
                plistName = text
                try {
                    @SuppressLint("SimpleDateFormat")
                    val dateFormat = SimpleDateFormat("yyyyMMddHHmmss")
                    exportLauncher.launch("RMPlaylist_${text.take(20)}_${dateFormat.format(
                        Date()
                    )}")
                } catch (e: ActivityNotFoundException) {
                    SmartToast("Couldn't find an application to create documents",
                        type = PopupType.Warning)
                }
            }
        )
    }

    var showConfirmDeleteDownloadDialog by remember {
        mutableStateOf(false)
    }
    var showConfirmDownloadAllDialog by remember {
        mutableStateOf(false)
    }



    Box(
        modifier = Modifier
            .background(colorPalette.background0)
            //.fillMaxSize()
            .fillMaxHeight()
            //.fillMaxWidth(if (navigationBarPosition == NavigationBarPosition.Left) 1f else Dimensions.contentWidthRightBar)
            .fillMaxWidth(
                if (navigationBarPosition == NavigationBarPosition.Left ||
                    navigationBarPosition == NavigationBarPosition.Top ||
                    navigationBarPosition == NavigationBarPosition.Bottom
                ) 1f
                else Dimensions.contentWidthRightBar
            )
    ) {
        LazyColumn(
            state = lazyListState,
            //contentPadding = LocalPlayerAwareWindowInsets.current
            //    .only(WindowInsetsSides.Vertical + WindowInsetsSides.End).asPaddingValues(),
        ) {
            item(
                key = "header",
                contentType = 0
            ) {
                if (uiType == UiType.ViMusic)
                    HeaderWithIcon(
                        title = stringResource(R.string.songs),
                        iconId = R.drawable.search,
                        enabled = true,
                        showIcon = !showSearchTab,
                        modifier = Modifier,
                        onClick = onSearchClick
                    )

                Row (
                    horizontalArrangement = Arrangement.SpaceBetween,
                    verticalAlignment = Alignment.CenterVertically,
                    modifier = Modifier
                        .padding(all = 12.dp)
                        .fillMaxSize()
                ) {
                    if (uiType == UiType.RiMusic)
                        TitleSection(title = stringResource(R.string.songs))

                    HeaderInfo(
                        title =  if (builtInPlaylist == BuiltInPlaylist.OnDevice) "${filteredSongs.size}" else "${items.size}",
                        icon = painterResource(R.drawable.musical_notes)
                    )
                    Spacer(
                        modifier = Modifier
                            .weight(1f)
                    )
                    HeaderIconButton(
                        icon = R.drawable.arrow_up,
                        color = colorPalette.text,
                        onClick = {},
                        modifier = Modifier
                            .padding(horizontal = 2.dp)
                            .graphicsLayer { rotationZ = sortOrderIconRotation }
                            .combinedClickable(
                                onClick = {
                                    if (builtInPlaylist != BuiltInPlaylist.OnDevice)
                                        sortOrder = !sortOrder
                                    else sortOrderOnDevice = !sortOrderOnDevice
                                },
                                onLongClick = {
                                    menuState.display {
                                        if (builtInPlaylist != BuiltInPlaylist.OnDevice)
                                            SortMenu(
                                                title = stringResource(R.string.sorting_order),
                                                onDismiss = menuState::hide,
                                                onTitle = { sortBy = SongSortBy.Title },
                                                onDatePlayed = { sortBy = SongSortBy.DatePlayed },
                                                onDateAdded = { sortBy = SongSortBy.DateAdded },
                                                onPlayTime = { sortBy = SongSortBy.PlayTime },
                                                onDateLiked = { sortBy = SongSortBy.DateLiked },
                                                onArtist = { sortBy = SongSortBy.Artist },
                                                onDuration = { sortBy = SongSortBy.Duration }
                                            )
                                        else {
                                            if (!showFolders)
                                                SortMenu(
                                                    title = stringResource(R.string.sorting_order),
                                                    onDismiss = menuState::hide,
                                                    onTitle = {
                                                        sortByOnDevice = OnDeviceSongSortBy.Title
                                                    },
                                                    onDateAdded = {
                                                        sortByOnDevice =
                                                            OnDeviceSongSortBy.DateAdded
                                                    },
                                                    onArtist = {
                                                        sortByOnDevice = OnDeviceSongSortBy.Artist
                                                    },
                                                    onAlbum = {
                                                        sortByOnDevice = OnDeviceSongSortBy.Album
                                                    },
                                                )
                                            else
                                                SortMenu(
                                                    title = stringResource(R.string.sorting_order),
                                                    onDismiss = menuState::hide,
                                                    onTitle = {
                                                        sortByFolderOnDevice =
                                                            OnDeviceFolderSortBy.Title
                                                    },
                                                    onArtist = {
                                                        sortByFolderOnDevice =
                                                            OnDeviceFolderSortBy.Artist
                                                    },
                                                    onDuration = {
                                                        sortByFolderOnDevice =
                                                            OnDeviceFolderSortBy.Duration
                                                    },
                                                )
                                        }
                                    }
                                }
                            )
                    )
                    HeaderIconButton(
                        onClick = { searching = !searching },
                        icon = R.drawable.search_circle,
                        color = colorPalette.text,
                        iconSize = 24.dp,
                        modifier = Modifier
                            .padding(horizontal = 2.dp)
                    )

                    HeaderIconButton(
                        modifier = Modifier
                            .padding(horizontal = 5.dp)
                            .combinedClickable(
                                onClick = {
                                    nowPlayingItem = -1
                                    scrollToNowPlaying = false
                                    items
                                        .forEachIndexed { index, song ->
                                            if (song.asMediaItem.mediaId == binder?.player?.currentMediaItem?.mediaId)
                                                nowPlayingItem = index
                                        }

                                    if (nowPlayingItem > -1)
                                        scrollToNowPlaying = true
                                },
                                onLongClick = {
                                    SmartToast(context.getString(R.string.info_find_the_song_that_is_playing))
                                }
                            ),
                        icon = R.drawable.locate,
                        enabled = songs.isNotEmpty(),
                        color = if (songs.isNotEmpty()) colorPalette.text else colorPalette.textDisabled,
                        onClick = {}
                    )
                    LaunchedEffect(scrollToNowPlaying) {
                        if (scrollToNowPlaying)
                            lazyListState.scrollToItem(nowPlayingItem, 1)
                        scrollToNowPlaying = false
                    }

                    if (builtInPlaylist == BuiltInPlaylist.Favorites) {
                        HeaderIconButton(
                            icon = R.drawable.downloaded,
                            enabled = songs.isNotEmpty(),
                            color = if (songs.isNotEmpty()) colorPalette.text else colorPalette.textDisabled,
                            onClick = {},
                            modifier = Modifier
                                .combinedClickable(
                                    onClick = {
                                        showConfirmDownloadAllDialog = true
                                    },
                                    onLongClick = {
                                        SmartToast(context.getString(R.string.info_download_all_songs))
                                    }
                                )
                        )
                    }

                    if (showConfirmDownloadAllDialog) {
                        ConfirmationDialog(
                            text = stringResource(R.string.do_you_really_want_to_download_all),
                            onDismiss = { showConfirmDownloadAllDialog = false },
                            onConfirm = {
                                showConfirmDownloadAllDialog = false
                                //isRecommendationEnabled = false
                                downloadState = Download.STATE_DOWNLOADING
                                if (listMediaItems.isEmpty()) {
                                    if (items.isNotEmpty() == true)
                                        items.forEach {
                                            binder?.cache?.removeResource(it.asMediaItem.mediaId)
                                            manageDownload(
                                                context = context,
                                                songId = it.asMediaItem.mediaId,
                                                songTitle = it.asMediaItem.mediaMetadata.title.toString(),
                                                downloadState = false
                                            )
                                        }
                                } else {
                                    listMediaItems.forEach {
                                            binder?.cache?.removeResource(it.mediaId)
                                            manageDownload(
                                                context = context,
                                                songId = it.mediaId,
                                                songTitle = it.mediaMetadata.title.toString(),
                                                downloadState = false
                                            )

                                    }
                                    selectItems = false
                                }
                            }
                        )
                    }

                    if (builtInPlaylist == BuiltInPlaylist.Favorites || builtInPlaylist == BuiltInPlaylist.Downloaded) {
                        HeaderIconButton(
                            icon = R.drawable.download,
                            enabled = songs.isNotEmpty(),
                            color = if (songs.isNotEmpty()) colorPalette.text else colorPalette.textDisabled,
                            onClick = {},
                            modifier = Modifier
                                .combinedClickable(
                                    onClick = {
                                        showConfirmDeleteDownloadDialog = true
                                    },
                                    onLongClick = {
                                        SmartToast(context.getString(R.string.info_remove_all_downloaded_songs))
                                    }
                                )
                        )

                        if (showConfirmDeleteDownloadDialog) {
                            ConfirmationDialog(
                                text = stringResource(R.string.do_you_really_want_to_delete_download),
                                onDismiss = { showConfirmDeleteDownloadDialog = false },
                                onConfirm = {
                                    showConfirmDeleteDownloadDialog = false
                                    downloadState = Download.STATE_DOWNLOADING
                                    if (listMediaItems.isEmpty()) {
                                        if (items.isNotEmpty() == true)
                                            items.forEach {
                                                binder?.cache?.removeResource(it.asMediaItem.mediaId)
                                                manageDownload(
                                                    context = context,
                                                    songId = it.asMediaItem.mediaId,
                                                    songTitle = it.asMediaItem.mediaMetadata.title.toString(),
                                                    downloadState = true
                                                )
                                            }
                                    } else {
                                        listMediaItems.forEach {
                                            binder?.cache?.removeResource(it.mediaId)
                                            manageDownload(
                                                context = context,
                                                songId = it.mediaId,
                                                songTitle = it.mediaMetadata.title.toString(),
                                                downloadState = true
                                            )
                                        }
                                        selectItems = false
                                    }
                                }
                            )
                        }
                    }

                    if (builtInPlaylist == BuiltInPlaylist.All)
                        HeaderIconButton(
                            onClick = {},
                            icon = if (showHiddenSongs == 0) R.drawable.eye_off else R.drawable.eye,
                            color = colorPalette.text,
                            modifier = Modifier
                                .padding(horizontal = 2.dp)
                                .combinedClickable(
                                    onClick = {
                                        showHiddenSongs = if (showHiddenSongs == 0) -1 else 0
                                    },
                                    onLongClick = {
                                        SmartToast(context.getString(R.string.info_show_hide_hidden_songs))
                                    }
                                )
                        )

                    HeaderIconButton(
                        icon = R.drawable.shuffle,
                        enabled = items.isNotEmpty(),
                        color = if (items.isNotEmpty()) colorPalette.text else colorPalette.textDisabled,
                        onClick = {},
                        modifier = Modifier
                            .padding(horizontal = 2.dp)
                            .combinedClickable(
                                onClick = {
                                    if (builtInPlaylist == BuiltInPlaylist.OnDevice) items =
                                        filteredSongs
                                    if (items.isNotEmpty()) {
                                        val itemsLimited =
                                            if (items.size > maxSongsInQueue.number) items
                                                .shuffled()
                                                .take(maxSongsInQueue.number.toInt()) else items
                                        binder?.stopRadio()
                                        binder?.player?.forcePlayFromBeginning(
                                            itemsLimited
                                                .shuffled()
                                                .map(Song::asMediaItem)
                                        )
                                    }
                                },
                                onLongClick = {
                                    SmartToast(context.getString(R.string.info_shuffle))
                                }
                            )
                    )

                    if (builtInPlaylist == BuiltInPlaylist.Favorites)
                        HeaderIconButton(
                            icon = R.drawable.random,
                            enabled = true,
                            color = if (autoShuffle) colorPalette.text else colorPalette.textDisabled,
                            onClick = {},
                            modifier = Modifier
                                .combinedClickable(
                                    onClick = {
                                        autoShuffle = !autoShuffle
                                    },
                                    onLongClick = {
                                        SmartToast("Random sorting")
                                    }
                                )
                        )

                    /*
                    if (builtInPlaylist != BuiltInPlaylist.OnDevice)
                        HeaderIconButton(
                            onClick = {  },
                            icon = R.drawable.devices,
                            color = if (includeLocalSongs) colorPalette.text else colorPalette.textDisabled,
                            modifier = Modifier
                                .padding(horizontal = 2.dp)
                                .combinedClickable(
                                    onClick = {
                                        includeLocalSongs = !includeLocalSongs
                                    },
                                    onLongClick = {
                                        SmartToast(context.getString(R.string.info_includes_excludes_songs_on_the_device))
                                    }
                                )
                        )
                     */

                    HeaderIconButton(
                        icon = R.drawable.ellipsis_horizontal,
                        color = colorPalette.text,
                        onClick = {
                            menuState.display {
                                PlaylistsItemMenu(
                                    navController = navController,
                                    modifier = Modifier.fillMaxHeight(0.4f),
                                    onDismiss = menuState::hide,
                                    onSelectUnselect = {
                                        selectItems = !selectItems
                                        if (!selectItems) {
                                            listMediaItems.clear()
                                        }
                                    },
                                    onPlayNext = {
                                        if (builtInPlaylist == BuiltInPlaylist.OnDevice) items = filteredSongs
                                        if (listMediaItems.isEmpty()) {
                                            binder?.player?.addNext(items.map(Song::asMediaItem), context)
                                        } else {
                                            binder?.player?.addNext(listMediaItems, context)
                                            listMediaItems.clear()
                                            selectItems = false
                                        }
                                    },
                                    onEnqueue = {
                                        if (builtInPlaylist == BuiltInPlaylist.OnDevice) items = filteredSongs
                                        if (listMediaItems.isEmpty()) {
                                            binder?.player?.enqueue(items.map(Song::asMediaItem), context)
                                        } else {
                                            binder?.player?.enqueue(listMediaItems, context)
                                            listMediaItems.clear()
                                            selectItems = false
                                        }
                                    },
                                    onAddToPlaylist = { playlistPreview ->
                                        if (builtInPlaylist == BuiltInPlaylist.OnDevice) items = filteredSongs
                                        position =
                                            playlistPreview.songCount.minus(1) ?: 0
                                        if (position > 0) position++ else position = 0

                                        items.forEachIndexed { index, song ->
                                            runCatching {
                                                Database.insert(song.asMediaItem)
                                                Database.insert(
                                                    SongPlaylistMap(
                                                        songId = song.asMediaItem.mediaId,
                                                        playlistId = playlistPreview.playlist.id,
                                                        position = position + index
                                                    )
                                                )
                                            }.onFailure {
                                                Timber.e("Failed addToPlaylist in HomeSongsModern ${it.stackTraceToString()}")
                                                it.message?.let { it1 -> SmartToast(it1,PopupType.Error) }
                                            }
                                        }
                                        CoroutineScope(Dispatchers.Main).launch {
                                            SmartToast(
                                                context.resources.getString(R.string.done),
                                                type = PopupType.Success
                                            )
                                        }
                                    },
                                    onExport = {
                                        isExporting = true
                                    }
                                )
                            }
                        },
                        modifier = Modifier
                            .padding(horizontal = 2.dp)
                    )

                }

                /*        */

                    AnimatedVisibility(visible = searching) {
                        Row (
                            horizontalArrangement = Arrangement.spacedBy(10.dp),
                            verticalAlignment = Alignment.Bottom,
                            modifier = Modifier
                                //.requiredHeight(30.dp)
                                .padding(all = 10.dp)
                                .fillMaxWidth()
                        ) {
                        val focusRequester = remember { FocusRequester() }
                        val focusManager = LocalFocusManager.current
                        val keyboardController = LocalSoftwareKeyboardController.current

                        LaunchedEffect(searching) {
                            focusRequester.requestFocus()
                        }

                        BasicTextField(
                            value = filter ?: "",
                            onValueChange = { filter = it },
                            textStyle = typography.xs.semiBold,
                            singleLine = true,
                            maxLines = 1,
                            keyboardOptions = KeyboardOptions(imeAction = ImeAction.Done),
                            keyboardActions = KeyboardActions(onDone = {
                                if (filter.isNullOrBlank()) filter = ""
                                focusManager.clearFocus()
                            }),
                            cursorBrush = SolidColor(colorPalette.text),
                            decorationBox = { innerTextField ->
                                Box(
                                    contentAlignment = Alignment.CenterStart,
                                    modifier = Modifier
                                        .weight(1f)
                                        .padding(horizontal = 10.dp)
                                ) {
                                    IconButton(
                                        onClick = {},
                                        icon = R.drawable.search,
                                        color = colorPalette.favoritesIcon,
                                        modifier = Modifier
                                            .align(Alignment.CenterStart)
                                            .size(16.dp)
                                    )
                                }
                                Box(
                                    contentAlignment = Alignment.CenterStart,
                                    modifier = Modifier
                                        .weight(1f)
                                        .padding(horizontal = 30.dp)
                                ) {
                                    androidx.compose.animation.AnimatedVisibility(
                                        visible = filter?.isEmpty() ?: true,
                                        enter = fadeIn(tween(100)),
                                        exit = fadeOut(tween(100)),
                                    ) {
                                        BasicText(
                                            text = stringResource(R.string.search),
                                            maxLines = 1,
                                            overflow = TextOverflow.Ellipsis,
                                            style = typography.xs.semiBold.secondary.copy(color = colorPalette.textDisabled)
                                        )
                                    }

                                    innerTextField()
                                }
                            },
                            modifier = Modifier
                                .height(30.dp)
                                .fillMaxWidth()
                                .background(
                                    colorPalette.background4,
                                    shape = thumbnailRoundness.shape()
                                )
                                .focusRequester(focusRequester)
                                .onFocusChanged {
                                    if (!it.hasFocus) {
                                        keyboardController?.hide()
                                        if (filter?.isBlank() == true) {
                                            filter = null
                                            searching = false
                                        }
                                    }
                                }
                        )
                    }

                }
                /*        */
            }

            item(
                key = "buttonsSection"
            ) {
                ButtonsRow(
                    chips = buttonsList,
                    currentValue = builtInPlaylist,
                    onValueUpdate = { builtInPlaylist = it },
                    modifier = Modifier.padding(end = 12.dp)
                )
            }

            if (builtInPlaylist == BuiltInPlaylist.OnDevice) {
                if (!hasPermission) {
                item(
                    key = "OnDeviceSongsPermission"
                ) {
                        LaunchedEffect(Unit, relaunchPermission) { launcher.launch(permission) }

                        Column(
                            modifier = Modifier.fillMaxSize(),
                            verticalArrangement = Arrangement.spacedBy(
                                2.dp,
                                Alignment.CenterVertically
                            ),
                            horizontalAlignment = Alignment.CenterHorizontally
                        ) {
                            BasicText(
                                text = stringResource(R.string.media_permission_required_please_grant),
                                modifier = Modifier.fillMaxWidth(0.75f),
                                style = typography.xs.semiBold
                            )
                            /*
                        Spacer(modifier = Modifier.height(12.dp))
                        SecondaryTextButton(
                            text = stringResource(R.string.grant_permission),
                            onClick = {
                                relaunchPermission = !relaunchPermission
                            }
                        )
                         */
                            Spacer(modifier = Modifier.height(20.dp))
                            SecondaryTextButton(
                                text = stringResource(R.string.open_permission_settings),
                                onClick = {
                                    context.startActivity(
                                        Intent(Settings.ACTION_APPLICATION_DETAILS_SETTINGS).apply {
                                            setData(
                                                Uri.fromParts(
                                                    "package",
                                                    context.packageName,
                                                    null
                                                )
                                            )
                                        }
                                    )
                                }
                            )

                        }

                    }
                } else {
                    if (showFolders) {
                        if (currentFolderPath != "/") {
                            itemsIndexed(items = listOf(backButtonFolder)) { index, folderItem ->
                                FolderItem(
                                    folder = folderItem,
                                    thumbnailSizeDp = thumbnailSizeDp,
                                    icon = R.drawable.chevron_back,
                                    modifier = Modifier
                                        .combinedClickable(
                                            onClick = {
                                                currentFolderPath = currentFolderPath.removeSuffix("/").substringBeforeLast("/") + "/"
                                            }
                                        ),
                                )
                            }
                        }
                        if (currentFolder != null) {
                            itemsIndexed(
                                items = filteredFolders,
                                key = { _, folder -> folder.fullPath },
                                contentType = { _, folder -> folder }
                            ) { index, folder ->
                                FolderItem(
                                    folder = folder,
                                    thumbnailSizeDp = thumbnailSizeDp,
                                    modifier = Modifier
                                        .combinedClickable(
                                            onLongClick = {
                                                menuState.display {
                                                    FolderItemMenu(
                                                        folder = folder,
                                                        onDismiss = menuState::hide,
                                                        onEnqueue = {
                                                            val allSongs = folder.getAllSongs()
                                                                .map { it.toSong().asMediaItem }
                                                            binder?.player?.enqueue(allSongs, context)
                                                        },
                                                        thumbnailSizeDp = thumbnailSizeDp
                                                    )
                                                };
                                                hapticFeedback.performHapticFeedback(HapticFeedbackType.LongPress)
                                            },
                                            onClick = {
                                                currentFolderPath += folder.name + "/"
                                            }
                                        ),
                                )
                            }
                        } else {
                            item {
                                BasicText(
                                    text = stringResource(R.string.folder_was_not_found),
                                    style = typography.xs.semiBold
                                )
                            }
                        }
                    }

                    itemsIndexed(
                        items = filteredSongs,
                        key = { index, _ -> Random.nextLong().toString() },
                        contentType = { _, song -> song },
                    ) { index, song ->
                        SwipeablePlaylistItem(
                            mediaItem = song.asMediaItem,
                            onSwipeToLeft = {
                                binder?.player?.addNext(song.asMediaItem)
                            }
                        ) {
                            SongItem(
                                song = song,
                                isDownloaded = true,
                                onDownloadClick = {
                                    // not necessary
                                },
                                downloadState = Download.STATE_COMPLETED,
                                thumbnailSizeDp = thumbnailSizeDp,
                                thumbnailSizePx = thumbnailSizePx,
                                onThumbnailContent = {
                                    if (nowPlayingItem > -1)
                                        NowPlayingShow(song.asMediaItem.mediaId)
                                },
                                trailingContent = {
                                    val checkedState = rememberSaveable { mutableStateOf(false) }
                                    if (selectItems)
                                        androidx.compose.material3.Checkbox(
                                            checked = checkedState.value,
                                            onCheckedChange = {
                                                checkedState.value = it
                                                if (it) listMediaItems.add(song.asMediaItem) else
                                                    listMediaItems.remove(song.asMediaItem)
                                            },
                                            colors = androidx.compose.material3.CheckboxDefaults.colors(
                                                checkedColor = colorPalette.accent,
                                                uncheckedColor = colorPalette.text
                                            ),
                                            modifier = Modifier
                                                .scale(0.7f)
                                        )
                                    else checkedState.value = false
                                },
                                modifier = Modifier
                                    .combinedClickable(
                                        onLongClick = {
                                            menuState.display {
                                                InHistoryMediaItemMenu(
                                                    navController = navController,
                                                    song = song,
                                                    onDismiss = menuState::hide
                                                )
                                            }
                                        },
<<<<<<< HEAD
                                        onClick = {
                                            if (!selectItems) {
                                                searching = false
                                                filter = null
                                                binder?.stopRadio()
                                                binder?.player?.forcePlayAtIndex(
                                                    filteredSongs.map(Song::asMediaItem),
                                                    index
                                                )
                                            }
=======
                                        colors = androidx.compose.material3.CheckboxDefaults.colors(
                                            checkedColor = colorPalette.accent,
                                            uncheckedColor = colorPalette.text
                                        ),
                                        modifier = Modifier
                                            .scale(0.7f)
                                    )
                                else checkedState.value = false
                            },
                            modifier = Modifier
                                .combinedClickable(
                                    onLongClick = {
                                        menuState.display {
                                            InHistoryMediaItemMenu(
                                                navController = navController,
                                                song = song,
                                                onDismiss = menuState::hide
                                            )
                                        };
                                        hapticFeedback.performHapticFeedback(HapticFeedbackType.LongPress)
                                    },
                                    onClick = {
                                        if (!selectItems) {
                                            searching = false
                                            filter = null
                                            binder?.stopRadio()
                                            binder?.player?.forcePlayAtIndex(
                                                filteredSongs.map(Song::asMediaItem),
                                                index
                                            )
>>>>>>> e3e22dc3
                                        }
                                    )
                                    .animateItemPlacement()
                            )
                        }
                    }
                }
            }

            if (builtInPlaylist != BuiltInPlaylist.OnDevice) {
                itemsIndexed(
                    items = items,
                    key = { _, song -> song.id },
                    contentType = { _, song -> song },
                ) { index, song ->

                    var isHiding by remember {
                        mutableStateOf(false)
                    }

                    if (isHiding) {
                        ConfirmationDialog(
                            text = stringResource(R.string.hidesong),
                            onDismiss = { isHiding = false },
                            onConfirm = {
                                query {
                                    menuState.hide()
                                    binder?.cache?.removeResource(song.id)
                                    binder?.downloadCache?.removeResource(song.id)
                                    Database.incrementTotalPlayTimeMs(
                                        song.id,
                                        -song.totalPlayTimeMs
                                    )
                                }
                            }
                        )
                    }

                    val isLocal by remember { derivedStateOf { song.asMediaItem.isLocal } }
                    downloadState = getDownloadState(song.asMediaItem.mediaId)
                    val isDownloaded =
                        if (!isLocal) downloadedStateMedia(song.asMediaItem.mediaId) else true
                    val checkedState = rememberSaveable { mutableStateOf(false) }

                    SwipeablePlaylistItem(
                        mediaItem = song.asMediaItem,
                        onSwipeToLeft = {
                            binder?.player?.addNext(song.asMediaItem)
                        }
                    ) {
                        SongItem(
                            song = song,
                            isDownloaded = isDownloaded,
                            onDownloadClick = {
                                binder?.cache?.removeResource(song.asMediaItem.mediaId)
                                query {
                                    Database.insert(
                                        Song(
                                            id = song.asMediaItem.mediaId,
                                            title = song.asMediaItem.mediaMetadata.title.toString(),
                                            artistsText = song.asMediaItem.mediaMetadata.artist.toString(),
                                            thumbnailUrl = song.thumbnailUrl,
                                            durationText = null
                                        )
                                    )
                                }
                                if (!isLocal)
                                    manageDownload(
                                        context = context,
                                        songId = song.id,
                                        songTitle = song.title,
                                        downloadState = isDownloaded
                                    )
                            },
                            downloadState = downloadState,
                            thumbnailSizePx = thumbnailSizePx,
                            thumbnailSizeDp = thumbnailSizeDp,
                            onThumbnailContent = {
                                if (sortBy == SongSortBy.PlayTime) {
                                    BasicText(
                                        text = song.formattedTotalPlayTime,
                                        style = typography.xxs.semiBold.center.color(colorPalette.onOverlay),
                                        maxLines = 2,
                                        overflow = TextOverflow.Ellipsis,
                                        modifier = Modifier
                                            .fillMaxWidth()
                                            .background(
                                                brush = Brush.verticalGradient(
                                                    colors = listOf(
                                                        Color.Transparent,
                                                        colorPalette.overlay
                                                    )
                                                ),
                                                shape = thumbnailShape
                                            )
                                            .padding(horizontal = 8.dp, vertical = 4.dp)
                                            .align(Alignment.BottomCenter)
                                    )
                                }

                                if (nowPlayingItem > -1)
                                    NowPlayingShow(song.asMediaItem.mediaId)

                                if (builtInPlaylist == BuiltInPlaylist.Top)
                                    BasicText(
                                        text = (index + 1).toString(),
                                        style = typography.m.semiBold.center.color(colorPalette.onOverlay),
                                        maxLines = 1,
                                        overflow = TextOverflow.Ellipsis,
                                        modifier = Modifier
                                            .fillMaxWidth()
                                            .background(
                                                brush = Brush.verticalGradient(
                                                    colors = listOf(
                                                        Color.Transparent,
                                                        colorPalette.overlay
                                                    )
                                                ),
                                                shape = thumbnailShape
                                            )
                                            .padding(horizontal = 8.dp, vertical = 4.dp)
                                            .align(Alignment.Center)
                                    )
                            },
                            trailingContent = {
                                if (selectItems)
                                    Checkbox(
                                        checked = checkedState.value,
                                        onCheckedChange = {
                                            checkedState.value = it
                                            if (it) listMediaItems.add(song.asMediaItem) else
                                                listMediaItems.remove(song.asMediaItem)
                                        },
                                        colors = CheckboxDefaults.colors(
                                            checkedColor = colorPalette.accent,
                                            uncheckedColor = colorPalette.text
                                        ),
                                        modifier = Modifier
                                            .scale(0.7f)
                                    )
                                else checkedState.value = false
                            },
                            modifier = Modifier
                                .combinedClickable(
                                    onLongClick = {
                                        menuState.display {
                                            InHistoryMediaItemMenu(
                                                navController = navController,
                                                song = song,
                                                onDismiss = menuState::hide,
                                                onHideFromDatabase = { isHiding = true }
                                            )
                                        }
                                    },
                                    onClick = {
                                        searching = false
                                        filter = null
                                        val itemsLimited =
                                            if (items.size > maxSongsInQueue.number) items.take(
                                                maxSongsInQueue.number.toInt()
                                            ) else items
                                        binder?.stopRadio()
                                        binder?.player?.forcePlayAtIndex(
                                            itemsLimited.map(Song::asMediaItem),
                                            index
                                        )
<<<<<<< HEAD
                                    }
                                )
                                .animateItemPlacement()
                        )
                    }
=======
                                    };
                                    hapticFeedback.performHapticFeedback(HapticFeedbackType.LongPress)
                                },
                                onClick = {
                                    searching = false
                                    filter = null
                                    val itemsLimited =
                                        if (items.size > maxSongsInQueue.number) items.take(
                                            maxSongsInQueue.number.toInt()
                                        ) else items
                                    binder?.stopRadio()
                                    binder?.player?.forcePlayAtIndex(
                                        itemsLimited.map(Song::asMediaItem),
                                        index
                                    )
                                }
                            )
                            .animateItemPlacement()
                    )
>>>>>>> e3e22dc3
                }
            }

            item(key = "bottom") {
                Spacer(modifier = Modifier.height(Dimensions.bottomSpacer))
            }

        }

        FloatingActionsContainerWithScrollToTop(lazyListState = lazyListState)

        val showFloatingIcon by rememberPreference(showFloatingIconKey, false)
        if(uiType == UiType.ViMusic || showFloatingIcon)
            MultiFloatingActionsContainer(
                iconId = R.drawable.search,
                onClick = onSearchClick,
                onClickSettings = onSettingsClick,
                onClickSearch = onSearchClick
            )

            /*
        FloatingActionsContainerWithScrollToTop(
                lazyListState = lazyListState,
                iconId = R.drawable.search,
                onClick = onSearchClick
            )

             */





    }
}<|MERGE_RESOLUTION|>--- conflicted
+++ resolved
@@ -1277,8 +1277,8 @@
                                                     onDismiss = menuState::hide
                                                 )
                                             }
+                                            hapticFeedback.performHapticFeedback(HapticFeedbackType.LongPress)
                                         },
-<<<<<<< HEAD
                                         onClick = {
                                             if (!selectItems) {
                                                 searching = false
@@ -1289,38 +1289,6 @@
                                                     index
                                                 )
                                             }
-=======
-                                        colors = androidx.compose.material3.CheckboxDefaults.colors(
-                                            checkedColor = colorPalette.accent,
-                                            uncheckedColor = colorPalette.text
-                                        ),
-                                        modifier = Modifier
-                                            .scale(0.7f)
-                                    )
-                                else checkedState.value = false
-                            },
-                            modifier = Modifier
-                                .combinedClickable(
-                                    onLongClick = {
-                                        menuState.display {
-                                            InHistoryMediaItemMenu(
-                                                navController = navController,
-                                                song = song,
-                                                onDismiss = menuState::hide
-                                            )
-                                        };
-                                        hapticFeedback.performHapticFeedback(HapticFeedbackType.LongPress)
-                                    },
-                                    onClick = {
-                                        if (!selectItems) {
-                                            searching = false
-                                            filter = null
-                                            binder?.stopRadio()
-                                            binder?.player?.forcePlayAtIndex(
-                                                filteredSongs.map(Song::asMediaItem),
-                                                index
-                                            )
->>>>>>> e3e22dc3
                                         }
                                     )
                                     .animateItemPlacement()
@@ -1474,6 +1442,7 @@
                                                 onHideFromDatabase = { isHiding = true }
                                             )
                                         }
+                                        hapticFeedback.performHapticFeedback(HapticFeedbackType.LongPress)
                                     },
                                     onClick = {
                                         searching = false
@@ -1487,33 +1456,11 @@
                                             itemsLimited.map(Song::asMediaItem),
                                             index
                                         )
-<<<<<<< HEAD
                                     }
                                 )
                                 .animateItemPlacement()
                         )
                     }
-=======
-                                    };
-                                    hapticFeedback.performHapticFeedback(HapticFeedbackType.LongPress)
-                                },
-                                onClick = {
-                                    searching = false
-                                    filter = null
-                                    val itemsLimited =
-                                        if (items.size > maxSongsInQueue.number) items.take(
-                                            maxSongsInQueue.number.toInt()
-                                        ) else items
-                                    binder?.stopRadio()
-                                    binder?.player?.forcePlayAtIndex(
-                                        itemsLimited.map(Song::asMediaItem),
-                                        index
-                                    )
-                                }
-                            )
-                            .animateItemPlacement()
-                    )
->>>>>>> e3e22dc3
                 }
             }
 
