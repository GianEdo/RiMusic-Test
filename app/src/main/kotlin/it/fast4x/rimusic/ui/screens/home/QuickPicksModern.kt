package it.fast4x.rimusic.ui.screens.home

import android.annotation.SuppressLint
import androidx.compose.animation.ExperimentalAnimationApi
import androidx.compose.foundation.BorderStroke
import androidx.compose.foundation.ExperimentalFoundationApi
import androidx.compose.foundation.Image
import androidx.compose.foundation.background
import androidx.compose.foundation.border
import androidx.compose.foundation.clickable
import androidx.compose.foundation.combinedClickable
import androidx.compose.foundation.gestures.ScrollableDefaults
import androidx.compose.foundation.layout.Arrangement
import androidx.compose.foundation.layout.Box
import androidx.compose.foundation.layout.BoxWithConstraints
import androidx.compose.foundation.layout.Column
import androidx.compose.foundation.layout.Row
import androidx.compose.foundation.layout.Spacer
import androidx.compose.foundation.layout.WindowInsetsSides
import androidx.compose.foundation.layout.asPaddingValues
import androidx.compose.foundation.layout.fillMaxHeight
import androidx.compose.foundation.layout.fillMaxSize
import androidx.compose.foundation.layout.fillMaxWidth
import androidx.compose.foundation.layout.height
import androidx.compose.foundation.layout.only
import androidx.compose.foundation.layout.padding
import androidx.compose.foundation.layout.size
import androidx.compose.foundation.layout.width
import androidx.compose.foundation.lazy.LazyRow
import androidx.compose.foundation.lazy.grid.GridCells
import androidx.compose.foundation.lazy.grid.GridItemSpan
import androidx.compose.foundation.lazy.grid.LazyHorizontalGrid
import androidx.compose.foundation.lazy.grid.items
import androidx.compose.foundation.lazy.grid.rememberLazyGridState
import androidx.compose.foundation.lazy.items
import androidx.compose.foundation.rememberScrollState
import androidx.compose.foundation.text.BasicText
import androidx.compose.foundation.verticalScroll
import androidx.compose.material.ExperimentalMaterialApi
import androidx.compose.material.pullrefresh.PullRefreshIndicator
import androidx.compose.material.pullrefresh.pullRefresh
import androidx.compose.material.pullrefresh.rememberPullRefreshState
import androidx.compose.runtime.Composable
import androidx.compose.runtime.LaunchedEffect
import androidx.compose.runtime.collectAsState
import androidx.compose.runtime.derivedStateOf
import androidx.compose.runtime.getValue
import androidx.compose.runtime.mutableStateOf
import androidx.compose.runtime.remember
import androidx.compose.runtime.rememberCoroutineScope
import androidx.compose.runtime.setValue
import androidx.compose.ui.Alignment
import androidx.compose.ui.ExperimentalComposeUiApi
import androidx.compose.ui.Modifier
import androidx.compose.ui.draw.rotate
import androidx.compose.ui.graphics.Color
import androidx.compose.ui.graphics.ColorFilter
import androidx.compose.ui.hapticfeedback.HapticFeedbackType
import androidx.compose.ui.layout.ContentScale
import androidx.compose.ui.platform.LocalContext
import androidx.compose.ui.platform.LocalHapticFeedback
import androidx.compose.ui.res.painterResource
import androidx.compose.ui.res.stringResource
import androidx.compose.ui.text.ExperimentalTextApi
import androidx.compose.ui.unit.dp
import androidx.media3.common.util.UnstableApi
import androidx.media3.exoplayer.offline.Download
import androidx.navigation.NavController
import it.fast4x.compose.persist.persist
import it.fast4x.compose.persist.persistList
import it.fast4x.innertube.Innertube
import it.fast4x.innertube.models.NavigationEndpoint
import it.fast4x.innertube.models.bodies.NextBody
import it.fast4x.innertube.requests.chartsPage
import it.fast4x.innertube.requests.discoverPage
import it.fast4x.innertube.requests.relatedPage
import it.fast4x.lrclib.utils.runCatchingCancellable
import it.fast4x.rimusic.Database
import it.fast4x.rimusic.LocalPlayerAwareWindowInsets
import it.fast4x.rimusic.LocalPlayerServiceBinder
import it.fast4x.rimusic.R
import it.fast4x.rimusic.enums.LibraryItemSize
import it.fast4x.rimusic.enums.NavRoutes
import it.fast4x.rimusic.enums.NavigationBarPosition
import it.fast4x.rimusic.enums.PlayEventsType
import it.fast4x.rimusic.enums.PlayerVisualizerType
import it.fast4x.rimusic.enums.PopupType
import it.fast4x.rimusic.enums.UiType
import it.fast4x.rimusic.extensions.nextvisualizer.NextVisualizer
import it.fast4x.rimusic.models.Artist
import it.fast4x.rimusic.models.PlaylistPreview
import it.fast4x.rimusic.models.PlaylistWithSongs
import it.fast4x.rimusic.models.Song
import it.fast4x.rimusic.query
import it.fast4x.rimusic.service.DownloadUtil
import it.fast4x.rimusic.service.isLocal
import it.fast4x.rimusic.ui.components.LocalMenuState
import it.fast4x.rimusic.ui.components.Popup
import it.fast4x.rimusic.ui.components.PullToRefreshBox
import it.fast4x.rimusic.ui.components.themed.HeaderWithIcon
import it.fast4x.rimusic.ui.components.themed.Menu
import it.fast4x.rimusic.ui.components.themed.MenuEntry
import it.fast4x.rimusic.ui.components.themed.MultiFloatingActionsContainer
import it.fast4x.rimusic.ui.components.themed.NonQueuedMediaItemMenu
import it.fast4x.rimusic.ui.components.themed.TextPlaceholder
import it.fast4x.rimusic.ui.components.themed.Title
import it.fast4x.rimusic.ui.items.AlbumItem
import it.fast4x.rimusic.ui.items.AlbumItemPlaceholder
import it.fast4x.rimusic.ui.items.ArtistItem
import it.fast4x.rimusic.ui.items.ArtistItemPlaceholder
import it.fast4x.rimusic.ui.items.PlaylistItem
import it.fast4x.rimusic.ui.items.PlaylistItemPlaceholder
import it.fast4x.rimusic.ui.items.SongItem
import it.fast4x.rimusic.ui.items.SongItemPlaceholder
import it.fast4x.rimusic.ui.styling.Dimensions
import it.fast4x.rimusic.ui.styling.LocalAppearance
import it.fast4x.rimusic.ui.styling.collapsedPlayerProgressBar
import it.fast4x.rimusic.ui.styling.favoritesIcon
import it.fast4x.rimusic.ui.styling.px
import it.fast4x.rimusic.utils.CheckMonthlyPlaylist
import it.fast4x.rimusic.utils.UiTypeKey
import it.fast4x.rimusic.utils.asMediaItem
import it.fast4x.rimusic.utils.bold
import it.fast4x.rimusic.utils.center
import it.fast4x.rimusic.utils.downloadedStateMedia
import it.fast4x.rimusic.utils.enableCreateMonthlyPlaylistsKey
import it.fast4x.rimusic.utils.forcePlay
import it.fast4x.rimusic.utils.getDownloadState
import it.fast4x.rimusic.utils.isLandscape
import it.fast4x.rimusic.utils.manageDownload
import it.fast4x.rimusic.utils.monthlyPLaylists
import it.fast4x.rimusic.utils.navigationBarPositionKey
import it.fast4x.rimusic.utils.playEventsTypeKey
import it.fast4x.rimusic.utils.rememberPreference
import it.fast4x.rimusic.utils.secondary
import it.fast4x.rimusic.utils.semiBold
import it.fast4x.rimusic.utils.showActionsBarKey
import it.fast4x.rimusic.utils.showChartsKey
import it.fast4x.rimusic.utils.showFloatingIconKey
import it.fast4x.rimusic.utils.showMonthlyPlaylistInQuickPicksKey
import it.fast4x.rimusic.utils.showMoodsAndGenresKey
import it.fast4x.rimusic.utils.showNewAlbumsArtistsKey
import it.fast4x.rimusic.utils.showNewAlbumsKey
import it.fast4x.rimusic.utils.showPlaylistMightLikeKey
import it.fast4x.rimusic.utils.showRelatedAlbumsKey
import it.fast4x.rimusic.utils.showSearchTabKey
import it.fast4x.rimusic.utils.showSimilarArtistsKey
import it.fast4x.rimusic.utils.showTipsKey
import kotlinx.coroutines.Dispatchers
import kotlinx.coroutines.coroutineScope
import kotlinx.coroutines.delay
import kotlinx.coroutines.flow.distinctUntilChanged
import kotlinx.coroutines.launch
import kotlinx.coroutines.withContext
import timber.log.Timber


@ExperimentalMaterialApi
@ExperimentalTextApi
@SuppressLint("SuspiciousIndentation")
@ExperimentalFoundationApi
@ExperimentalAnimationApi
@ExperimentalComposeUiApi
@UnstableApi
@Composable
fun QuickPicksModern(
    navController: NavController,
    onAlbumClick: (String) -> Unit,
    onArtistClick: (String) -> Unit,
    onPlaylistClick: (String) -> Unit,
    onSearchClick: () -> Unit,
    onMoodClick: (mood: Innertube.Mood.Item) -> Unit,
    onSettingsClick: () -> Unit,
    onHistoryClick: () -> Unit,
    onStatisticsClick: () -> Unit
) {
    val (colorPalette, typography) = LocalAppearance.current
    val binder = LocalPlayerServiceBinder.current
    val menuState = LocalMenuState.current
    val windowInsets = LocalPlayerAwareWindowInsets.current
    val uiType  by rememberPreference(UiTypeKey, UiType.RiMusic)
    var playEventType  by rememberPreference(playEventsTypeKey, PlayEventsType.MostPlayed)

    var trending by persist<Song?>("home/trending")

    var relatedPageResult by persist<Result<Innertube.RelatedPage?>?>(tag = "home/relatedPageResult")
    var related by persist<Innertube.RelatedPage?>(tag = "home/relatedPage")

    var discoverPage by persist<Result<Innertube.DiscoverPage>>("home/discoveryAlbums")

    var chartsPage by persist<Result<Innertube.ChartsPage>?>("home/chartsPage")

    //var discoverPageAlbums by persist<Result<Innertube.DiscoverPageAlbums>>("home/discoveryAlbums")

    var preferitesArtists by persistList<Artist>("home/artists")

    //val localMonthlyPlaylists = monthlyPLaylists()
    var localMonthlyPlaylists by persistList<PlaylistPreview>("home/monthlyPlaylists")
    LaunchedEffect(Unit) {
        Database.monthlyPlaylistsPreview("").collect{ localMonthlyPlaylists = it }
    }

    var downloadState by remember {
        mutableStateOf(Download.STATE_STOPPED)
    }

    val context = LocalContext.current


    val showRelatedAlbums by rememberPreference(showRelatedAlbumsKey, true)
    val showSimilarArtists by rememberPreference(showSimilarArtistsKey, true)
    val showNewAlbumsArtists by rememberPreference(showNewAlbumsArtistsKey, true)
    val showPlaylistMightLike by rememberPreference(showPlaylistMightLikeKey, true)
    val showMoodsAndGenres by rememberPreference(showMoodsAndGenresKey, true)
    val showNewAlbums by rememberPreference(showNewAlbumsKey, true)
    val showMonthlyPlaylistInQuickPicks by rememberPreference(showMonthlyPlaylistInQuickPicksKey, true)
    val showTips by rememberPreference(showTipsKey, true)
    val showCharts by rememberPreference(showChartsKey, true)

    val navigationBarPosition by rememberPreference(navigationBarPositionKey, NavigationBarPosition.Bottom)

    val refreshScope = rememberCoroutineScope()

    suspend fun loadData() {
        runCatching {
            refreshScope.launch(Dispatchers.IO) {
                when (playEventType) {
                    PlayEventsType.MostPlayed ->
                        Database.trendingReal().distinctUntilChanged().collect { songs ->
                            val song = songs.firstOrNull()
                            if (relatedPageResult == null || trending?.id != song?.id) {
                                relatedPageResult = Innertube.relatedPage(
                                    NextBody(
                                        videoId = (song?.id ?: "HZnNt9nnEhw")
                                    )
                                )
                            }
                            trending = song
                        }

                    PlayEventsType.LastPlayed, PlayEventsType.CasualPlayed -> {
                        val numSongs = if (playEventType == PlayEventsType.LastPlayed) 3 else 100
                        Database.lastPlayed(numSongs).distinctUntilChanged().collect { songs ->
                            val song = if (playEventType == PlayEventsType.LastPlayed) songs.firstOrNull()
                            else songs.shuffled().firstOrNull()
                            if (relatedPageResult == null || trending?.id != song?.id) {
                                relatedPageResult =
                                    Innertube.relatedPage(
                                        NextBody(
                                            videoId = (song?.id ?: "HZnNt9nnEhw")
                                        )
                                    )
                            }
                            trending = song
                        }
                    }

                }
            }

            discoverPage = Innertube.discoverPage()

            chartsPage = Innertube.chartsPage()

        }.onFailure {
            Timber.e("Failed loadData in QuickPicsModern ${it.stackTraceToString()}")
        }
    }

    LaunchedEffect(Unit, playEventType) {
        loadData()
    }

    var refreshing by remember { mutableStateOf(false) }

    fun refresh() {
        if (refreshing) return
        refreshScope.launch(Dispatchers.IO) {
            refreshing = true
            loadData()
            delay(500)
            refreshing = false
        }
    }


    LaunchedEffect(Unit) {
        Database.preferitesArtistsByName().collect { preferitesArtists = it }
    }

    val songThumbnailSizeDp = Dimensions.thumbnails.song
    val songThumbnailSizePx = songThumbnailSizeDp.px
    val albumThumbnailSizeDp = 108.dp
    val albumThumbnailSizePx = albumThumbnailSizeDp.px
    val artistThumbnailSizeDp = 92.dp
    val artistThumbnailSizePx = artistThumbnailSizeDp.px
    val playlistThumbnailSizeDp = 108.dp
    val playlistThumbnailSizePx = playlistThumbnailSizeDp.px

    val scrollState = rememberScrollState()
    val quickPicksLazyGridState = rememberLazyGridState()
    val moodAngGenresLazyGridState = rememberLazyGridState()

    val endPaddingValues = windowInsets.only(WindowInsetsSides.End).asPaddingValues()

    val sectionTextModifier = Modifier
        .padding(horizontal = 16.dp)
        .padding(top = 24.dp, bottom = 8.dp)
        .padding(endPaddingValues)

    val showSearchTab by rememberPreference(showSearchTabKey, false)

    //val showActionsBar by rememberPreference(showActionsBarKey, true)

    val downloadedSongs = remember {
        DownloadUtil.downloads.value.filter {
            it.value.state == Download.STATE_COMPLETED
        }.keys.toList()
    }
    var cachedSongs = remember {
        binder?.cache?.keys?.toMutableList()
    }
    cachedSongs?.addAll(downloadedSongs)

<<<<<<< HEAD
    //val enableCreateMonthlyPlaylists by rememberPreference(enableCreateMonthlyPlaylistsKey, true)
    //if (enableCreateMonthlyPlaylists)
    //    CheckMonthlyPlaylist()
=======
    val enableCreateMonthlyPlaylists by rememberPreference(enableCreateMonthlyPlaylistsKey, true)
    if (enableCreateMonthlyPlaylists)
        CheckMonthlyPlaylist()
    val hapticFeedback = LocalHapticFeedback.current
>>>>>>> e3e22dc3

    PullToRefreshBox(
        refreshing = refreshing,
        onRefresh = { refresh() }
    ) {
        BoxWithConstraints(
            modifier = Modifier
                .fillMaxWidth(
                    if (navigationBarPosition == NavigationBarPosition.Left ||
                        navigationBarPosition == NavigationBarPosition.Top ||
                        navigationBarPosition == NavigationBarPosition.Bottom
                    ) 1f
                    else Dimensions.contentWidthRightBar
                )

        ) {
            val quickPicksLazyGridItemWidthFactor =
                if (isLandscape && maxWidth * 0.475f >= 320.dp) {
                    0.475f
                } else {
                    0.9f
                }
            val itemInHorizontalGridWidth = maxWidth * quickPicksLazyGridItemWidthFactor

            val moodItemWidthFactor =
                if (isLandscape && maxWidth * 0.475f >= 320.dp) 0.475f else 0.9f
            val itemWidth = maxWidth * moodItemWidthFactor

            Column(
                modifier = Modifier
                    .background(colorPalette.background0)
                    .fillMaxHeight()
                    .verticalScroll(scrollState)
                    /*
                    .padding(
                        windowInsets
                            .only(WindowInsetsSides.Vertical)
                            .asPaddingValues()
                    )
                     */
            ) {

                if (uiType == UiType.ViMusic)
                    HeaderWithIcon(
                        title = stringResource(R.string.quick_picks),
                        iconId = R.drawable.search,
                        enabled = true,
                        showIcon = !showSearchTab,
                        modifier = Modifier,
                        onClick = onSearchClick
                    )

                if (showTips) {
                    Title(
                        title = stringResource(R.string.tips),
                        onClick = {
                            menuState.display {
                                Menu {
                                    MenuEntry(
                                        icon = R.drawable.chevron_up,
                                        text = stringResource(R.string.by_most_played_song),
                                        onClick = {
                                            playEventType = PlayEventsType.MostPlayed
                                            menuState.hide()
                                        }
                                    )
                                    MenuEntry(
                                        icon = R.drawable.chevron_down,
                                        text = stringResource(R.string.by_last_played_song),
                                        onClick = {
                                            playEventType = PlayEventsType.LastPlayed
                                            menuState.hide()
                                        }
                                    )
                                    MenuEntry(
                                        icon = R.drawable.random,
                                        text = stringResource(R.string.by_casual_played_song),
                                        onClick = {
                                            playEventType = PlayEventsType.CasualPlayed
                                            menuState.hide()
                                        }
                                    )
                                }
                            }
                        },
                        //modifier = Modifier.fillMaxWidth(0.7f)
                    )

                    BasicText(
                        text = when (playEventType) {
                            PlayEventsType.MostPlayed -> stringResource(R.string.by_most_played_song)
                            PlayEventsType.LastPlayed -> stringResource(R.string.by_last_played_song)
                            PlayEventsType.CasualPlayed -> stringResource(R.string.by_casual_played_song)
                        },
                        style = typography.xxs.secondary,
                        modifier = Modifier
                            .padding(horizontal = 16.dp)
                            .padding(bottom = 8.dp)
                    )


                    //relatedPageResult?.getOrNull()?.let { related ->
                    related = relatedPageResult?.getOrNull()

                    LazyHorizontalGrid(
                        state = quickPicksLazyGridState,
                        rows = GridCells.Fixed(if (related != null) 3 else 1),
                        flingBehavior = ScrollableDefaults.flingBehavior(),
                        contentPadding = endPaddingValues,
                        modifier = Modifier
                            .fillMaxWidth()
                            .height(if (related != null) Dimensions.itemsVerticalPadding * 3 * 9 else Dimensions.itemsVerticalPadding * 9)
                        //.height((songThumbnailSizeDp + Dimensions.itemsVerticalPadding * 2) * 4)
                    ) {
                        trending?.let { song ->
                            item {
                                val isLocal by remember { derivedStateOf { song.asMediaItem.isLocal } }
                                downloadState = getDownloadState(song.asMediaItem.mediaId)
                                val isDownloaded =
                                    if (!isLocal) downloadedStateMedia(song.asMediaItem.mediaId) else true

                                SongItem(
                                    song = song,
                                    isDownloaded = isDownloaded,
                                    onDownloadClick = {
                                        binder?.cache?.removeResource(song.asMediaItem.mediaId)
                                        query {
                                            Database.insert(
                                                Song(
                                                    id = song.asMediaItem.mediaId,
                                                    title = song.asMediaItem.mediaMetadata.title.toString(),
                                                    artistsText = song.asMediaItem.mediaMetadata.artist.toString(),
                                                    thumbnailUrl = song.thumbnailUrl,
                                                    durationText = null
                                                )
                                            )
                                        }

                                        if (!isLocal)
                                            manageDownload(
                                                context = context,
                                                songId = song.id,
                                                songTitle = song.title,
                                                downloadState = isDownloaded
                                            )

                                    },
                                    downloadState = downloadState,
                                    thumbnailSizePx = songThumbnailSizePx,
                                    thumbnailSizeDp = songThumbnailSizeDp,
                                    trailingContent = {
                                        Image(
                                            painter = painterResource(R.drawable.star),
                                            contentDescription = null,
                                            colorFilter = ColorFilter.tint(colorPalette.accent),
                                            modifier = Modifier
                                                .size(16.dp)
                                        )
                                    },
                                    modifier = Modifier
                                        .combinedClickable(
                                            onLongClick = {
                                                menuState.display {
                                                    NonQueuedMediaItemMenu(
                                                        navController = navController,
                                                        onDismiss = menuState::hide,
                                                        mediaItem = song.asMediaItem,
                                                        onRemoveFromQuickPicks = {
                                                            query {
                                                                Database.clearEventsFor(song.id)
                                                            }
                                                        },

                                                        onDownload = {
                                                            binder?.cache?.removeResource(song.asMediaItem.mediaId)
                                                            query {
                                                                Database.insert(
                                                                    Song(
                                                                        id = song.asMediaItem.mediaId,
                                                                        title = song.asMediaItem.mediaMetadata.title.toString(),
                                                                        artistsText = song.asMediaItem.mediaMetadata.artist.toString(),
                                                                        thumbnailUrl = song.thumbnailUrl,
                                                                        durationText = null
                                                                    )
                                                                )
                                                            }
                                                            manageDownload(
                                                                context = context,
                                                                songId = song.id,
                                                                songTitle = song.title,
                                                                downloadState = isDownloaded
                                                            )
                                                        }

                                                    )
                                                };
                                                hapticFeedback.performHapticFeedback(HapticFeedbackType.LongPress)
                                            },
                                            onClick = {
                                                val mediaItem = song.asMediaItem
                                                binder?.stopRadio()
                                                binder?.player?.forcePlay(mediaItem)
                                                binder?.setupRadio(
                                                    NavigationEndpoint.Endpoint.Watch(videoId = mediaItem.mediaId)
                                                )
                                            }
                                        )
                                        .animateItemPlacement()
                                        .width(itemInHorizontalGridWidth)
                                )
                            }
                        }

                        if (related != null) {
                            items(
                                items = related?.songs?.filter {
                                    if (cachedSongs != null) {
                                        if (cachedSongs.indexOf(it.asMediaItem.mediaId) < 0) true else false
                                    } else true
                                }
                                    ?.dropLast(if (trending == null) 0 else 1)
                                    ?: emptyList(),
                                key = Innertube.SongItem::key
                            ) { song ->
                                val isLocal by remember { derivedStateOf { song.asMediaItem.isLocal } }
                                downloadState = getDownloadState(song.asMediaItem.mediaId)
                                val isDownloaded =
                                    if (!isLocal) downloadedStateMedia(song.asMediaItem.mediaId) else true

                                SongItem(
                                    song = song,
                                    isDownloaded = isDownloaded,
                                    onDownloadClick = {
                                        binder?.cache?.removeResource(song.asMediaItem.mediaId)
                                        query {
                                            Database.insert(
                                                Song(
                                                    id = song.asMediaItem.mediaId,
                                                    title = song.asMediaItem.mediaMetadata.title.toString(),
                                                    artistsText = song.asMediaItem.mediaMetadata.artist.toString(),
                                                    thumbnailUrl = song.thumbnail?.url,
                                                    durationText = null
                                                )
                                            )
                                        }
                                        if (!isLocal)
                                            manageDownload(
                                                context = context,
                                                songId = song.asMediaItem.mediaId,
                                                songTitle = song.asMediaItem.mediaMetadata.title.toString(),
                                                downloadState = isDownloaded
                                            )

                                    },
                                    downloadState = downloadState,
                                    thumbnailSizePx = songThumbnailSizePx,
                                    thumbnailSizeDp = songThumbnailSizeDp,
                                    modifier = Modifier
                                        .combinedClickable(
                                            onLongClick = {
                                                menuState.display {
                                                    NonQueuedMediaItemMenu(
                                                        navController = navController,
                                                        onDismiss = menuState::hide,
                                                        mediaItem = song.asMediaItem,
                                                        onDownload = {
                                                            binder?.cache?.removeResource(song.asMediaItem.mediaId)
                                                            query {
                                                                Database.insert(
                                                                    Song(
                                                                        id = song.asMediaItem.mediaId,
                                                                        title = song.asMediaItem.mediaMetadata.title.toString(),
                                                                        artistsText = song.asMediaItem.mediaMetadata.artist.toString(),
                                                                        thumbnailUrl = song.thumbnail?.url,
                                                                        durationText = null
                                                                    )
                                                                )
                                                            }
                                                            manageDownload(
                                                                context = context,
                                                                songId = song.asMediaItem.mediaId,
                                                                songTitle = song.asMediaItem.mediaMetadata.title.toString(),
                                                                downloadState = isDownloaded
                                                            )
                                                        },

                                                        )
                                                }
                                                hapticFeedback.performHapticFeedback(HapticFeedbackType.LongPress)
                                            },
                                            onClick = {
                                                val mediaItem = song.asMediaItem
                                                binder?.stopRadio()
                                                binder?.player?.forcePlay(mediaItem)
                                                binder?.setupRadio(
                                                    NavigationEndpoint.Endpoint.Watch(videoId = mediaItem.mediaId)
                                                )
                                            }
                                        )
                                        .animateItemPlacement()
                                        .width(itemInHorizontalGridWidth)
                                )
                            }
                        }
                    }

                    if (related == null) {
                        BasicText(
                            text = stringResource(R.string.sorry_tips_are_not_available),
                            style = typography.s.semiBold.center,
                            modifier = Modifier
                                .align(Alignment.CenterHorizontally)
                                .padding(all = 16.dp)
                        )
                    }
                }

                if (showCharts)
                    chartsPage?.getOrNull()?.playlists.let { playlists ->
                        BasicText(
                            text = stringResource(R.string.charts),
                            style = typography.l.semiBold,
                            modifier = Modifier
                                .padding(horizontal = 16.dp)
                                .padding(top = 24.dp, bottom = 8.dp)
                        )

                        LazyRow(contentPadding = endPaddingValues) {
                            items(
                                items = playlists.orEmpty(),
                                key = Innertube.PlaylistItem::key,
                            ) { playlist ->
                                PlaylistItem(
                                    playlist = playlist,
                                    thumbnailSizePx = playlistThumbnailSizePx,
                                    thumbnailSizeDp = playlistThumbnailSizeDp,
                                    alternative = true,
                                    showSongsCount = false,
                                    modifier = Modifier
                                        .clickable(onClick = { onPlaylistClick(playlist.key) })
                                )
                            }
                        }
                    }

                    discoverPage?.getOrNull()?.let { page ->
                        var newReleaseAlbumsFiltered by persistList<Innertube.AlbumItem>("discovery/newalbumsartist")
                        page.newReleaseAlbums.forEach { album ->
                            preferitesArtists.forEach { artist ->
                                if (artist.name == album.authors?.first()?.name) {
                                    newReleaseAlbumsFiltered += album
                                }
                            }
                        }

                        if (showNewAlbumsArtists)
                            if (newReleaseAlbumsFiltered.isNotEmpty() && preferitesArtists.isNotEmpty()) {

                                BasicText(
                                    text = stringResource(R.string.new_albums_of_your_artists),
                                    style = typography.l.semiBold,
                                    modifier = sectionTextModifier
                                )

                                LazyRow(contentPadding = endPaddingValues) {
                                    items(
                                        items = newReleaseAlbumsFiltered.distinct(),
                                        key = { it.key }) {
                                        AlbumItem(
                                            album = it,
                                            thumbnailSizePx = albumThumbnailSizePx,
                                            thumbnailSizeDp = albumThumbnailSizeDp,
                                            alternative = true,
                                            modifier = Modifier.clickable(onClick = {
                                                onAlbumClick(it.key)
                                            })
                                        )
                                    }
                                }

                            }

                        if (showNewAlbums) {
                            Title(
                                title = stringResource(R.string.new_albums),
                                onClick = { navController.navigate(NavRoutes.newAlbums.name) },
                                //modifier = Modifier.fillMaxWidth(0.7f)
                            )

                            LazyRow(contentPadding = endPaddingValues) {
                                items(items = page.newReleaseAlbums.distinct(), key = { it.key }) {
                                    AlbumItem(
                                        album = it,
                                        thumbnailSizePx = albumThumbnailSizePx,
                                        thumbnailSizeDp = albumThumbnailSizeDp,
                                        alternative = true,
                                        modifier = Modifier.clickable(onClick = {
                                            onAlbumClick(it.key)
                                        })
                                    )
                                }
                            }
                        }
                    }

                    if (showRelatedAlbums)
                        related?.albums?.let { albums ->
                            BasicText(
                                text = stringResource(R.string.related_albums),
                                style = typography.l.semiBold,
                                modifier = sectionTextModifier
                            )

                            LazyRow(contentPadding = endPaddingValues) {
                                items(
                                    items = albums,
                                    key = Innertube.AlbumItem::key
                                ) { album ->
                                    AlbumItem(
                                        album = album,
                                        thumbnailSizePx = albumThumbnailSizePx,
                                        thumbnailSizeDp = albumThumbnailSizeDp,
                                        alternative = true,
                                        modifier = Modifier
                                            .clickable(onClick = { onAlbumClick(album.key) })
                                    )
                                }
                            }
                        }

                    if (showSimilarArtists)
                        related?.artists?.let { artists ->
                            BasicText(
                                text = stringResource(R.string.similar_artists),
                                style = typography.l.semiBold,
                                modifier = sectionTextModifier
                            )

                            LazyRow(contentPadding = endPaddingValues) {
                                items(
                                    items = artists,
                                    key = Innertube.ArtistItem::key,
                                ) { artist ->
                                    ArtistItem(
                                        artist = artist,
                                        thumbnailSizePx = artistThumbnailSizePx,
                                        thumbnailSizeDp = artistThumbnailSizeDp,
                                        alternative = true,
                                        modifier = Modifier
                                            .clickable(onClick = { onArtistClick(artist.key) })
                                    )
                                }
                            }
                        }

                    if (showPlaylistMightLike)
                        related?.playlists?.let { playlists ->
                            BasicText(
                                text = stringResource(R.string.playlists_you_might_like),
                                style = typography.l.semiBold,
                                modifier = Modifier
                                    .padding(horizontal = 16.dp)
                                    .padding(top = 24.dp, bottom = 8.dp)
                            )

                            LazyRow(contentPadding = endPaddingValues) {
                                items(
                                    items = playlists,
                                    key = Innertube.PlaylistItem::key,
                                ) { playlist ->
                                    PlaylistItem(
                                        playlist = playlist,
                                        thumbnailSizePx = playlistThumbnailSizePx,
                                        thumbnailSizeDp = playlistThumbnailSizeDp,
                                        alternative = true,
                                        showSongsCount = false,
                                        modifier = Modifier
                                            .clickable(onClick = { onPlaylistClick(playlist.key) })
                                    )
                                }
                            }
                        }



                if (showMoodsAndGenres)
                    discoverPage?.getOrNull()?.let { page ->
                        if (page.moods.isNotEmpty()) {

                            Title(
                                title = stringResource(R.string.moods_and_genres),
                                onClick = { navController.navigate(NavRoutes.moodsPage.name) },
                                //modifier = Modifier.fillMaxWidth(0.7f)
                            )

                            LazyHorizontalGrid(
                                state = moodAngGenresLazyGridState,
                                rows = GridCells.Fixed(4),
                                flingBehavior = ScrollableDefaults.flingBehavior(),
                                //flingBehavior = rememberSnapFlingBehavior(snapLayoutInfoProvider),
                                contentPadding = endPaddingValues,
                                modifier = Modifier
                                    .fillMaxWidth()
                                    //.height((thumbnailSizeDp + Dimensions.itemsVerticalPadding * 8) * 8)
                                    .height(Dimensions.itemsVerticalPadding * 4 * 8)
                            ) {
                                items(
                                    items = page.moods.sortedBy { it.title },
                                    key = { it.endpoint.params ?: it.title }
                                ) {
                                    MoodItemColored(
                                        mood = it,
                                        onClick = { it.endpoint.browseId?.let { _ -> onMoodClick(it) } },
                                        modifier = Modifier
                                            //.width(itemWidth)
                                            .padding(4.dp)
                                    )
                                }
                            }

                        }
                    }

                if (showMonthlyPlaylistInQuickPicks)
                    localMonthlyPlaylists.let { playlists ->
                        BasicText(
                            text = stringResource(R.string.monthly_playlists),
                            style = typography.l.semiBold,
                            modifier = Modifier
                                .padding(horizontal = 16.dp)
                                .padding(top = 24.dp, bottom = 8.dp)
                        )

                        LazyRow(contentPadding = endPaddingValues) {
                            items(
                                items = playlists,
                                key = {it.playlist.id }
                            ) { playlist ->
                                PlaylistItem(
                                    playlist = playlist,
                                    thumbnailSizeDp = playlistThumbnailSizeDp,
                                    thumbnailSizePx = playlistThumbnailSizePx,
                                    alternative = true,
                                    modifier = Modifier
                                        .clickable(onClick = { navController.navigate(route = "${NavRoutes.localPlaylist.name}/${playlist.playlist.id}") })
                                        .animateItemPlacement()
                                        .fillMaxSize()
                                )
                            }
                        }
                    }

                    Spacer(modifier = Modifier.height(Dimensions.bottomSpacer))


                //} ?:

                relatedPageResult?.exceptionOrNull()?.let {
                    BasicText(
                        text = stringResource(R.string.page_not_been_loaded),
                        style = typography.s.secondary.center,
                        modifier = Modifier
                            .align(Alignment.CenterHorizontally)
                            .padding(all = 16.dp)
                    )
                }

                /*
                if (related == null)
                    ShimmerHost {
                        repeat(3) {
                            SongItemPlaceholder(
                                thumbnailSizeDp = songThumbnailSizeDp,
                            )
                        }

                        TextPlaceholder(modifier = sectionTextModifier)

                        Row {
                            repeat(2) {
                                AlbumItemPlaceholder(
                                    thumbnailSizeDp = albumThumbnailSizeDp,
                                    alternative = true
                                )
                            }
                        }

                        TextPlaceholder(modifier = sectionTextModifier)

                        Row {
                            repeat(2) {
                                ArtistItemPlaceholder(
                                    thumbnailSizeDp = albumThumbnailSizeDp,
                                    alternative = true
                                )
                            }
                        }

                        TextPlaceholder(modifier = sectionTextModifier)

                        Row {
                            repeat(2) {
                                PlaylistItemPlaceholder(
                                    thumbnailSizeDp = albumThumbnailSizeDp,
                                    alternative = true
                                )
                            }
                        }
                    }
                 */




            }


            val showFloatingIcon by rememberPreference(showFloatingIconKey, false)
            if(uiType == UiType.ViMusic || showFloatingIcon)
                MultiFloatingActionsContainer(
                    iconId = R.drawable.search,
                    onClick = onSearchClick,
                    onClickSettings = onSettingsClick,
                    onClickSearch = onSearchClick
                )

                /*
                FloatingActionsContainerWithScrollToTop(
                    scrollState = scrollState,
                    iconId = R.drawable.search,
                    onClick = onSearchClick
                )
                 */

        }

    }
}

<|MERGE_RESOLUTION|>--- conflicted
+++ resolved
@@ -322,16 +322,10 @@
     }
     cachedSongs?.addAll(downloadedSongs)
 
-<<<<<<< HEAD
+    val hapticFeedback = LocalHapticFeedback.current
     //val enableCreateMonthlyPlaylists by rememberPreference(enableCreateMonthlyPlaylistsKey, true)
     //if (enableCreateMonthlyPlaylists)
     //    CheckMonthlyPlaylist()
-=======
-    val enableCreateMonthlyPlaylists by rememberPreference(enableCreateMonthlyPlaylistsKey, true)
-    if (enableCreateMonthlyPlaylists)
-        CheckMonthlyPlaylist()
-    val hapticFeedback = LocalHapticFeedback.current
->>>>>>> e3e22dc3
 
     PullToRefreshBox(
         refreshing = refreshing,
