package it.fast4x.rimusic.ui.screens.localplaylist

import android.annotation.SuppressLint
import android.content.ActivityNotFoundException
import androidx.activity.compose.rememberLauncherForActivityResult
import androidx.activity.result.contract.ActivityResultContracts
import androidx.compose.animation.AnimatedVisibility
import androidx.compose.animation.ExperimentalAnimationApi
import androidx.compose.animation.core.LinearEasing
import androidx.compose.animation.core.animateFloatAsState
import androidx.compose.animation.core.tween
import androidx.compose.animation.fadeIn
import androidx.compose.animation.fadeOut
import androidx.compose.foundation.ExperimentalFoundationApi
import androidx.compose.foundation.background
import androidx.compose.foundation.clickable
import androidx.compose.foundation.combinedClickable
import androidx.compose.foundation.layout.Arrangement
import androidx.compose.foundation.layout.Box
import androidx.compose.foundation.layout.Column
import androidx.compose.foundation.layout.Row
import androidx.compose.foundation.layout.Spacer
import androidx.compose.foundation.layout.fillMaxHeight
import androidx.compose.foundation.layout.fillMaxSize
import androidx.compose.foundation.layout.fillMaxWidth
import androidx.compose.foundation.layout.height
import androidx.compose.foundation.layout.offset
import androidx.compose.foundation.layout.padding
import androidx.compose.foundation.layout.size
import androidx.compose.foundation.lazy.LazyColumn
import androidx.compose.foundation.lazy.itemsIndexed
import androidx.compose.foundation.lazy.rememberLazyListState
import androidx.compose.foundation.text.BasicText
import androidx.compose.foundation.text.BasicTextField
import androidx.compose.foundation.text.KeyboardActions
import androidx.compose.foundation.text.KeyboardOptions
import androidx.compose.material.Checkbox
import androidx.compose.material.CheckboxDefaults
import androidx.compose.material.ExperimentalMaterialApi
import androidx.compose.material3.ripple
import androidx.compose.runtime.Composable
import androidx.compose.runtime.LaunchedEffect
import androidx.compose.runtime.derivedStateOf
import androidx.compose.runtime.getValue
import androidx.compose.runtime.mutableIntStateOf
import androidx.compose.runtime.mutableStateOf
import androidx.compose.runtime.remember
import androidx.compose.runtime.rememberCoroutineScope
import androidx.compose.runtime.saveable.rememberSaveable
import androidx.compose.runtime.setValue
import androidx.compose.ui.Alignment
import androidx.compose.ui.ExperimentalComposeUiApi
import androidx.compose.ui.Modifier
import androidx.compose.ui.draw.scale
import androidx.compose.ui.focus.FocusRequester
import androidx.compose.ui.focus.focusRequester
import androidx.compose.ui.focus.onFocusChanged
import androidx.compose.ui.graphics.Brush
import androidx.compose.ui.graphics.Color
import androidx.compose.ui.graphics.SolidColor
import androidx.compose.ui.graphics.graphicsLayer
import androidx.compose.ui.hapticfeedback.HapticFeedbackType
import androidx.compose.ui.platform.LocalContext
import androidx.compose.ui.platform.LocalFocusManager
import androidx.compose.ui.platform.LocalHapticFeedback
import androidx.compose.ui.platform.LocalSoftwareKeyboardController
import androidx.compose.ui.platform.LocalUriHandler
import androidx.compose.ui.res.painterResource
import androidx.compose.ui.res.stringResource
import androidx.compose.ui.text.ExperimentalTextApi
import androidx.compose.ui.text.input.ImeAction
import androidx.compose.ui.text.style.TextOverflow
import androidx.compose.ui.unit.dp
import androidx.compose.ui.zIndex
import androidx.media3.common.MediaItem
import androidx.media3.common.util.UnstableApi
import androidx.media3.exoplayer.offline.Download
import androidx.navigation.NavController
import com.github.doyaaaaaken.kotlincsv.client.KotlinCsvExperimental
import com.github.doyaaaaaken.kotlincsv.dsl.csvReader
import com.github.doyaaaaaken.kotlincsv.dsl.csvWriter
import it.fast4x.compose.persist.persist
import it.fast4x.compose.persist.persistList
import it.fast4x.compose.reordering.draggedItem
import it.fast4x.compose.reordering.rememberReorderingState
import it.fast4x.compose.reordering.reorder
import it.fast4x.innertube.Innertube
import it.fast4x.innertube.models.bodies.BrowseBody
import it.fast4x.innertube.models.bodies.NextBody
import it.fast4x.innertube.requests.playlistPage
import it.fast4x.innertube.requests.relatedSongs
import it.fast4x.rimusic.Database
import it.fast4x.rimusic.LocalPlayerServiceBinder
import it.fast4x.rimusic.R
import it.fast4x.rimusic.enums.MaxSongs
import it.fast4x.rimusic.enums.NavRoutes
import it.fast4x.rimusic.enums.NavigationBarPosition
import it.fast4x.rimusic.enums.PlaylistSongSortBy
import it.fast4x.rimusic.enums.PopupType
import it.fast4x.rimusic.enums.RecommendationsNumber
import it.fast4x.rimusic.enums.SortOrder
import it.fast4x.rimusic.enums.ThumbnailRoundness
import it.fast4x.rimusic.enums.UiType
import it.fast4x.rimusic.models.Playlist
import it.fast4x.rimusic.models.PlaylistPreview
import it.fast4x.rimusic.models.Song
import it.fast4x.rimusic.models.SongPlaylistMap
import it.fast4x.rimusic.query
import it.fast4x.rimusic.service.isLocal
import it.fast4x.rimusic.transaction
import it.fast4x.rimusic.ui.components.LocalMenuState
import it.fast4x.rimusic.ui.components.SwipeableQueueItem
import it.fast4x.rimusic.ui.components.themed.ConfirmationDialog
import it.fast4x.rimusic.ui.components.themed.FloatingActionsContainerWithScrollToTop
import it.fast4x.rimusic.ui.components.themed.HeaderIconButton
import it.fast4x.rimusic.ui.components.themed.HeaderWithIcon
import it.fast4x.rimusic.ui.components.themed.IconButton
import it.fast4x.rimusic.ui.components.themed.IconInfo
import it.fast4x.rimusic.ui.components.themed.InPlaylistMediaItemMenu
import it.fast4x.rimusic.ui.components.themed.InputTextDialog
import it.fast4x.rimusic.ui.components.themed.NowPlayingShow
import it.fast4x.rimusic.ui.components.themed.Playlist
import it.fast4x.rimusic.ui.components.themed.PlaylistsItemMenu
import it.fast4x.rimusic.ui.components.themed.SmartMessage
import it.fast4x.rimusic.ui.components.themed.SmartToast
import it.fast4x.rimusic.ui.components.themed.SortMenu
import it.fast4x.rimusic.ui.items.SongItem
import it.fast4x.rimusic.ui.screens.home.PINNED_PREFIX
import it.fast4x.rimusic.ui.screens.home.PIPED_PREFIX
import it.fast4x.rimusic.ui.styling.Dimensions
import it.fast4x.rimusic.ui.styling.LocalAppearance
import it.fast4x.rimusic.ui.styling.favoritesIcon
import it.fast4x.rimusic.ui.styling.onOverlay
import it.fast4x.rimusic.ui.styling.overlay
import it.fast4x.rimusic.ui.styling.px
import it.fast4x.rimusic.utils.MONTHLY_PREFIX
import it.fast4x.rimusic.utils.UiTypeKey
import it.fast4x.rimusic.utils.addNext
import it.fast4x.rimusic.utils.addToPipedPlaylist
import it.fast4x.rimusic.utils.asMediaItem
import it.fast4x.rimusic.utils.autosyncKey
import it.fast4x.rimusic.utils.center
import it.fast4x.rimusic.utils.cleanPrefix
import it.fast4x.rimusic.utils.color
import it.fast4x.rimusic.utils.completed
import it.fast4x.rimusic.utils.deletePipedPlaylist
import it.fast4x.rimusic.utils.downloadedStateMedia
import it.fast4x.rimusic.utils.durationTextToMillis
import it.fast4x.rimusic.utils.enqueue
import it.fast4x.rimusic.utils.forcePlay
import it.fast4x.rimusic.utils.forcePlayAtIndex
import it.fast4x.rimusic.utils.forcePlayFromBeginning
import it.fast4x.rimusic.utils.formatAsTime
import it.fast4x.rimusic.utils.getDownloadState
import it.fast4x.rimusic.utils.getPipedSession
import it.fast4x.rimusic.utils.getTitleMonthlyPlaylist
import it.fast4x.rimusic.utils.isLandscape
import it.fast4x.rimusic.utils.isPipedEnabledKey
import it.fast4x.rimusic.utils.isRecommendationEnabledKey
import it.fast4x.rimusic.utils.manageDownload
import it.fast4x.rimusic.utils.maxSongsInQueueKey
import it.fast4x.rimusic.utils.navigationBarPositionKey
import it.fast4x.rimusic.utils.playlistSongSortByKey
import it.fast4x.rimusic.utils.recommendationsNumberKey
import it.fast4x.rimusic.utils.rememberPreference
import it.fast4x.rimusic.utils.removeFromPipedPlaylist
import it.fast4x.rimusic.utils.renamePipedPlaylist
import it.fast4x.rimusic.utils.reorderInQueueEnabledKey
import it.fast4x.rimusic.utils.secondary
import it.fast4x.rimusic.utils.semiBold
import it.fast4x.rimusic.utils.showFloatingIconKey
import it.fast4x.rimusic.utils.songSortOrderKey
import it.fast4x.rimusic.utils.syncSongsInPipedPlaylist
import it.fast4x.rimusic.utils.thumbnailRoundnessKey
import kotlinx.coroutines.Dispatchers
import kotlinx.coroutines.flow.distinctUntilChanged
import kotlinx.coroutines.flow.filterNotNull
import kotlinx.coroutines.launch
import kotlinx.coroutines.runBlocking
import kotlinx.coroutines.withContext
import java.text.SimpleDateFormat
import java.util.Date
import java.util.UUID


@KotlinCsvExperimental
@ExperimentalMaterialApi
@ExperimentalTextApi
@SuppressLint("SuspiciousIndentation")
@ExperimentalAnimationApi
@ExperimentalFoundationApi
@ExperimentalComposeUiApi
@UnstableApi
@Composable
fun LocalPlaylistSongs(
    navController: NavController,
    playlistId: Long,
    onDelete: () -> Unit,
) {
    val (colorPalette, typography, thumbnailShape) = LocalAppearance.current
    val binder = LocalPlayerServiceBinder.current
    val menuState = LocalMenuState.current
    val uiType by rememberPreference(UiTypeKey, UiType.RiMusic)

    var playlistSongs by persistList<Song>("localPlaylist/$playlistId/songs")
    var playlistPreview by persist<PlaylistPreview?>("localPlaylist/playlist")


    var sortBy by rememberPreference(playlistSongSortByKey, PlaylistSongSortBy.Title)
    var sortOrder by rememberPreference(songSortOrderKey, SortOrder.Descending)

    var filter: String? by rememberSaveable { mutableStateOf(null) }

    LaunchedEffect(Unit, filter, sortOrder, sortBy) {
        Database.songsPlaylist(playlistId, sortBy, sortOrder).filterNotNull()
            .collect { playlistSongs = it }
    }

    LaunchedEffect(Unit) {
        Database.singlePlaylistPreview(playlistId).collect { playlistPreview = it }
    }

    //**** SMART RECOMMENDATION
    val recommendationsNumber by rememberPreference(
        recommendationsNumberKey,
        RecommendationsNumber.`5`
    )
    var isRecommendationEnabled by rememberPreference(isRecommendationEnabledKey, false)
    var relatedSongsRecommendationResult by persist<Result<Innertube.RelatedSongs?>?>(tag = "home/relatedSongsResult")
    var songBaseRecommendation by persist<Song?>("home/songBaseRecommendation")
    var positionsRecommendationList = arrayListOf<Int>()
    var autosync by rememberPreference(autosyncKey, false)

    if (isRecommendationEnabled) {
        LaunchedEffect(Unit, isRecommendationEnabled) {
            Database.songsPlaylist(playlistId, sortBy, sortOrder).distinctUntilChanged()
                .collect { songs ->
                    val song = songs.firstOrNull()
                    if (relatedSongsRecommendationResult == null || songBaseRecommendation?.id != song?.id) {
                        relatedSongsRecommendationResult =
                            Innertube.relatedSongs(NextBody(videoId = (song?.id ?: "HZnNt9nnEhw")))
                    }
                    songBaseRecommendation = song
                }
        }
        //relatedSongsRecommendationResult?.getOrNull()?.songs?.toString()?.let { Log.d("mediaItem", "related  $it") }
        //Log.d("mediaItem","related size "+relatedSongsRecommendationResult?.getOrNull()?.songs?.size.toString())
        //val numRelated = relatedSongsResult?.getOrNull()?.songs?.size ?: 0
        //val relatedMax = playlistSongs.size
        if (relatedSongsRecommendationResult != null) {
            for (index in 0..recommendationsNumber.number) {
                positionsRecommendationList.add((0..playlistSongs.size).random())
            }
        }
        //Log.d("mediaItem","positionsList "+positionsRecommendationList.toString())
        //**** SMART RECOMMENDATION
    }

    var filterCharSequence: CharSequence
    filterCharSequence = filter.toString()

    if (!filter.isNullOrBlank())
        playlistSongs =
            playlistSongs.filter { songItem ->
                songItem.asMediaItem.mediaMetadata.title?.contains(
                    filterCharSequence,
                    true
                ) ?: false
                        || songItem.asMediaItem.mediaMetadata.artist?.contains(
                    filterCharSequence,
                    true
                ) ?: false
            }

    var searching by rememberSaveable { mutableStateOf(false) }

    var totalPlayTimes = 0L
    playlistSongs.forEach {
        totalPlayTimes += it.durationText?.let { it1 ->
            durationTextToMillis(it1)
        }?.toLong() ?: 0
    }


    val thumbnailRoundness by rememberPreference(
        thumbnailRoundnessKey,
        ThumbnailRoundness.Heavy
    )

    val sortOrderIconRotation by animateFloatAsState(
        targetValue = if (sortOrder == SortOrder.Ascending) 0f else 180f,
        animationSpec = tween(durationMillis = 400, easing = LinearEasing), label = ""
    )

    val lazyListState = rememberLazyListState()

    val reorderingState = rememberReorderingState(
        lazyListState = lazyListState,
        key = playlistSongs,
        onDragEnd = { fromIndex, toIndex ->
            //Log.d("mediaItem","reoder playlist $playlistId, from $fromIndex, to $toIndex")
            query {
                Database.move(playlistId, fromIndex, toIndex)
            }
        },
        extraItemCount = 1
    )


    var isDeleting by rememberSaveable {
        mutableStateOf(false)
    }

    val isPipedEnabled by rememberPreference(isPipedEnabledKey, false)
    val coroutineScope = rememberCoroutineScope()
    val pipedSession = getPipedSession()
    val context = LocalContext.current


    if (isDeleting) {
        ConfirmationDialog(
            text = stringResource(R.string.delete_playlist),
            onDismiss = { isDeleting = false },
            onConfirm = {
                query {
                    playlistPreview?.playlist?.let(Database::delete)
                }

                if (playlistPreview?.playlist?.name?.startsWith(PIPED_PREFIX) == true && isPipedEnabled && pipedSession.token.isNotEmpty())
                    deletePipedPlaylist(
                        context = context,
                        coroutineScope = coroutineScope,
                        pipedSession = pipedSession.toApiSession(),
                        id = UUID.fromString(playlistPreview?.playlist?.browseId)
                    )


                onDelete()
            }
        )
    }

    var isRenumbering by rememberSaveable {
        mutableStateOf(false)
    }
    if (isRenumbering) {
        ConfirmationDialog(
            text = stringResource(R.string.do_you_really_want_to_renumbering_positions_in_this_playlist),
            onDismiss = { isRenumbering = false },
            onConfirm = {
                query {
                    playlistSongs.forEachIndexed { index, song ->
                        playlistPreview?.playlist?.let {
                            Database.updateSongPosition(it.id, song.id, index)
                        }
                    }
                }

            }
        )
    }
    fun sync() {
        playlistPreview?.let { playlistPreview ->
            if (!playlistPreview.playlist.name.startsWith(
                    PIPED_PREFIX,
                    0,
                    true
                )
            ) {
                transaction {
                    runBlocking(Dispatchers.IO) {
                        withContext(Dispatchers.IO) {
                            Innertube.playlistPage(
                                BrowseBody(
                                    browseId = playlistPreview.playlist.browseId
                                        ?: ""
                                )
                            )
                                ?.completed()
                        }
                    }?.getOrNull()?.let { remotePlaylist ->
                        Database.clearPlaylist(playlistId)

                        remotePlaylist.songsPage
                            ?.items
                            ?.map(Innertube.SongItem::asMediaItem)
                            ?.onEach(Database::insert)
                            ?.mapIndexed { position, mediaItem ->
                                SongPlaylistMap(
                                    songId = mediaItem.mediaId,
                                    playlistId = playlistId,
                                    position = position
                                )
                            }?.let(Database::insertSongPlaylistMaps)
                    }
                }
            } else {
                syncSongsInPipedPlaylist(
                    context = context,
                    coroutineScope = coroutineScope,
                    pipedSession = pipedSession.toApiSession(),
                    idPipedPlaylist = UUID.fromString(
                        playlistPreview.playlist.browseId
                    ),
                    playlistId = playlistPreview.playlist.id

                )
            }
        }
    }

    var isReorderDisabled by rememberPreference(reorderInQueueEnabledKey, defaultValue = true)

    val playlistThumbnailSizeDp = Dimensions.thumbnails.playlist
    val playlistThumbnailSizePx = playlistThumbnailSizeDp.px

    val thumbnailSizeDp = Dimensions.thumbnails.song
    val thumbnailSizePx = thumbnailSizeDp.px

    val rippleIndication = ripple(bounded = false)

    var downloadState by remember {
        mutableStateOf(Download.STATE_STOPPED)
    }


    val uriHandler = LocalUriHandler.current

    var showConfirmDeleteDownloadDialog by remember {
        mutableStateOf(false)
    }

    var showConfirmDownloadAllDialog by remember {
        mutableStateOf(false)
    }

    var scrollToNowPlaying by remember {
        mutableStateOf(false)
    }

    var nowPlayingItem by remember {
        mutableStateOf(-1)
    }

    /*
    var showSortTypeSelectDialog by remember {
        mutableStateOf(false)
    }
     */
    /*
        var showAddPlaylistSelectDialog by remember {
            mutableStateOf(false)
        }
        var isCreatingNewPlaylist by rememberSaveable {
            mutableStateOf(false)
        }
        var showPlaylistSelectDialog by remember {
            mutableStateOf(false)
        }
        */
    var listMediaItems = remember {
        mutableListOf<MediaItem>()
    }

    var selectItems by remember {
        mutableStateOf(false)
    }

    var plistId by remember {
        mutableStateOf(0L)
    }
    var plistName by remember {
        mutableStateOf(playlistPreview?.playlist?.name)
    }
    /*
    val playlistPreviews by remember {
        Database.playlistPreviews(PlaylistSortBy.Name, SortOrder.Ascending)
    }.collectAsState(initial = emptyList(), context = Dispatchers.IO)
     */

    var position by remember {
        mutableIntStateOf(0)
    }

    val exportLauncher =
        rememberLauncherForActivityResult(ActivityResultContracts.CreateDocument("text/csv")) { uri ->
            if (uri == null) return@rememberLauncherForActivityResult

            context.applicationContext.contentResolver.openOutputStream(uri)
                ?.use { outputStream ->
                    csvWriter().open(outputStream) {
                        writeRow(
                            "PlaylistBrowseId",
                            "PlaylistName",
                            "MediaId",
                            "Title",
                            "Artists",
                            "Duration",
                            "ThumbnailUrl"
                        )
                        if (listMediaItems.isEmpty()) {
                            playlistSongs.forEach {
                                writeRow(
                                    playlistPreview?.playlist?.browseId,
                                    plistName,
                                    it.id,
                                    it.title,
                                    it.artistsText,
                                    it.durationText,
                                    it.thumbnailUrl
                                )
                            }
                        } else {
                            listMediaItems.forEach {
                                writeRow(
                                    playlistPreview?.playlist?.browseId,
                                    plistName,
                                    it.mediaId,
                                    it.mediaMetadata.title,
                                    it.mediaMetadata.artist,
                                    "",
                                    it.mediaMetadata.artworkUri
                                )
                            }
                        }
                    }
                }

        }


    val importLauncher =
        rememberLauncherForActivityResult(ActivityResultContracts.OpenDocument()) { uri ->
            if (uri == null) return@rememberLauncherForActivityResult

            context.applicationContext.contentResolver.openInputStream(uri)
                ?.use { inputStream ->
                    csvReader().open(inputStream) {
                        readAllWithHeaderAsSequence().forEachIndexed { index, row: Map<String, String> ->

                            transaction {
                                plistId = row["PlaylistName"]?.let {
                                    Database.playlistExistByName(
                                        it
                                    )
                                } ?: 0L

                                if (plistId == 0L) {
                                    plistId = row["PlaylistName"]?.let {
                                        Database.insert(
                                            Playlist(
                                                name = it,
                                                browseId = row["PlaylistBrowseId"]
                                            )
                                        )
                                    }!!
                                } else {
                                    /**/
                                    if (row["MediaId"] != null && row["Title"] != null) {
                                        val song =
                                            row["MediaId"]?.let {
                                                row["Title"]?.let { it1 ->
                                                    Song(
                                                        id = it,
                                                        title = it1,
                                                        artistsText = row["Artists"],
                                                        durationText = row["Duration"],
                                                        thumbnailUrl = row["ThumbnailUrl"]
                                                    )
                                                }
                                            }
                                        transaction {
                                            if (song != null) {
                                                Database.insert(song)
                                                Database.insert(
                                                    SongPlaylistMap(
                                                        songId = song.id,
                                                        playlistId = plistId,
                                                        position = index
                                                    )
                                                )
                                            }
                                        }


                                    }
                                    /**/
                                }
                            }

                        }
                    }

                }
        }

    var isRenaming by rememberSaveable {
        mutableStateOf(false)
    }
    var isExporting by rememberSaveable {
        mutableStateOf(false)
    }

    if (isRenaming || isExporting) {
        InputTextDialog(
            onDismiss = {
                isRenaming = false
                isExporting = false
            },
            title = stringResource(R.string.enter_the_playlist_name),
            value = playlistPreview?.playlist?.name?.let { cleanPrefix(it) } ?: "",
            placeholder = stringResource(R.string.enter_the_playlist_name),
            setValue = { text ->
                if (isRenaming) {
                    query {
                        playlistPreview?.playlist?.copy(name = text)?.let(Database::update)
                    }

                    if (playlistPreview?.playlist?.name?.startsWith(PIPED_PREFIX) == true && isPipedEnabled && pipedSession.token.isNotEmpty())
                        renamePipedPlaylist(
                            context = context,
                            coroutineScope = coroutineScope,
                            pipedSession = pipedSession.toApiSession(),
                            id = UUID.fromString(playlistPreview?.playlist?.browseId),
                            name = text
                        )

                }
                if (isExporting) {
                    plistName = text
                    try {
                        @SuppressLint("SimpleDateFormat")
                        val dateFormat = SimpleDateFormat("yyyyMMddHHmmss")
                        exportLauncher.launch("RMPlaylist_${text.take(20)}_${dateFormat.format(Date())}")
                    } catch (e: ActivityNotFoundException) {
                        /*
                        SmartToast(
                            context.resources.getString(R.string.info_not_find_app_create_doc),
                            type = PopupType.Warning
                        )
                         */
                        SmartMessage(
                            context.resources.getString(R.string.info_not_find_app_create_doc),
                            type = PopupType.Warning, context = context
                        )
                    }
                }

            }
        )
    }

    val navigationBarPosition by rememberPreference(
        navigationBarPositionKey,
        NavigationBarPosition.Bottom
    )
    val maxSongsInQueue by rememberPreference(maxSongsInQueueKey, MaxSongs.`500`)

    val playlistNotMonthlyType =
        playlistPreview?.playlist?.name?.startsWith(MONTHLY_PREFIX, 0, true) == false
    val playlistNotPipedType =
        playlistPreview?.playlist?.name?.startsWith(PIPED_PREFIX, 0, true) == false
    val hapticFeedback = LocalHapticFeedback.current


    Box(
        modifier = Modifier
            .background(colorPalette.background0)
            //.fillMaxSize()
            .fillMaxHeight()
            .fillMaxWidth(
                if (navigationBarPosition == NavigationBarPosition.Left ||
                    navigationBarPosition == NavigationBarPosition.Top ||
                    navigationBarPosition == NavigationBarPosition.Bottom
                ) 1f
                else Dimensions.contentWidthRightBar
            )
    ) {
        LazyColumn(
            state = reorderingState.lazyListState,
            //contentPadding = LocalPlayerAwareWindowInsets.current
            //    .only(WindowInsetsSides.Vertical + WindowInsetsSides.End).asPaddingValues(),
            modifier = Modifier
                .background(colorPalette.background0)
                .fillMaxSize()
        ) {
            item(
                key = "header",
                contentType = 0
            ) {
                Row(
                    horizontalArrangement = Arrangement.spacedBy(10.dp),
                    verticalAlignment = Alignment.CenterVertically,
                    modifier = Modifier
                        .fillMaxWidth()
                ) {

                    HeaderWithIcon(
                        //title = playlistPreview?.playlist?.name?.substringAfter(PINNED_PREFIX) ?: "Unknown",
                        title = playlistPreview?.playlist?.name?.let { name ->
                            if (name.startsWith(PINNED_PREFIX, 0, true))
                                name.substringAfter(PINNED_PREFIX) else
                                if (name.startsWith(MONTHLY_PREFIX, 0, true))
                                    getTitleMonthlyPlaylist(name.substringAfter(MONTHLY_PREFIX)) else
                                    if (name.startsWith(PIPED_PREFIX, 0, true))
                                        name.substringAfter(PIPED_PREFIX) else name
                            //if (playlistNotMonthlyType) cleanPrefix(it)
                            //else getTitleMonthlyPlaylist(cleanPrefix(it))
                        } ?: "Unknown",
                        iconId = R.drawable.playlist,
                        enabled = true,
                        showIcon = false,
                        modifier = Modifier
                            .padding(bottom = 8.dp),
                        onClick = {}
                    )

                }

                Row(
                    horizontalArrangement = Arrangement.Start,
                    verticalAlignment = Alignment.CenterVertically,
                    modifier = Modifier
                        //.background(colorPalette.background4)
                        .fillMaxSize(0.99F)
                        .background(
                            color = colorPalette.background1,
                            shape = thumbnailRoundness.shape()
                        )
                ) {

                    playlistPreview?.let {
                        Playlist(
                            playlist = it,
                            thumbnailSizeDp = playlistThumbnailSizeDp,
                            thumbnailSizePx = playlistThumbnailSizePx,
                            alternative = true,
                            showName = false,
                            modifier = Modifier
                                .padding(top = 14.dp)
                        )
                    }


                    Column(
                        verticalArrangement = Arrangement.Center,
                        horizontalAlignment = Alignment.Start,
                        modifier = Modifier
                            //.fillMaxHeight()
                            .padding(end = 10.dp)
                            .fillMaxWidth(if (isLandscape) 0.90f else 0.80f)
                    ) {
                        Spacer(modifier = Modifier.height(10.dp))
                        IconInfo(
                            title = playlistSongs.size.toString(),
                            icon = painterResource(R.drawable.musical_notes)
                        )
                        Spacer(modifier = Modifier.height(5.dp))
                        IconInfo(
                            title = formatAsTime(totalPlayTimes),
                            icon = painterResource(R.drawable.time)
                        )
                        if (isRecommendationEnabled) {
                            Spacer(modifier = Modifier.height(5.dp))
                            IconInfo(
                                title = positionsRecommendationList.distinct().size.toString(),
                                icon = painterResource(R.drawable.smart_shuffle)
                            )
                        }
                        Spacer(modifier = Modifier.height(30.dp))
                    }

                    Column(
                        verticalArrangement = Arrangement.Center,
                        horizontalAlignment = Alignment.CenterHorizontally
                    ) {
                        HeaderIconButton(
                            icon = R.drawable.smart_shuffle,
                            enabled = true,
                            color = if (isRecommendationEnabled) colorPalette.text else colorPalette.textDisabled,
                            onClick = {},
                            modifier = Modifier
                                .combinedClickable(
                                    onClick = {
                                        isRecommendationEnabled = !isRecommendationEnabled
                                    },
                                    onLongClick = {
                                        //SmartToast(context.getString(R.string.info_smart_recommendation))
                                        SmartMessage(context.getString(R.string.info_smart_recommendation), context = context)
                                    }
                                )
                        )
                        Spacer(modifier = Modifier.height(10.dp))
                        HeaderIconButton(
                            icon = R.drawable.shuffle,
                            enabled = playlistSongs.isNotEmpty() == true,
                            color = if (playlistSongs.isNotEmpty() == true) colorPalette.text else colorPalette.textDisabled,
                            onClick = {},
                            modifier = Modifier
                                .combinedClickable(
                                    onClick = {
                                        playlistSongs.let { songs ->
                                            if (songs.isNotEmpty()) {
                                                val itemsLimited =
                                                    if (songs.size > maxSongsInQueue.number) songs.shuffled()
                                                        .take(maxSongsInQueue.number.toInt()) else songs
                                                binder?.stopRadio()
                                                binder?.player?.forcePlayFromBeginning(
                                                    itemsLimited.shuffled().map(Song::asMediaItem)
                                                )
                                            }
                                        }
                                    },
                                    onLongClick = {
                                        //SmartToast(context.getString(R.string.info_shuffle))
                                        SmartMessage(context.getString(R.string.info_shuffle), context = context)
                                    }
                                )
                        )
                        Spacer(modifier = Modifier.height(10.dp))
                        HeaderIconButton(
                            modifier = Modifier.padding(horizontal = 5.dp),
                            onClick = { searching = !searching },
                            icon = R.drawable.search_circle,
                            color = colorPalette.text,
                            iconSize = 24.dp
                        )
                    }


                }

                Spacer(modifier = Modifier.height(10.dp))

                Row(
                    horizontalArrangement = Arrangement.SpaceEvenly,
                    verticalAlignment = Alignment.CenterVertically,
                    modifier = Modifier
                        .padding(horizontal = 10.dp)
                        .fillMaxWidth()
                ) {

                    if (playlistNotMonthlyType)
                        HeaderIconButton(
                            icon = R.drawable.pin,
                            enabled = playlistSongs.isNotEmpty(),
                            color = if (playlistPreview?.playlist?.name?.startsWith(
                                    PINNED_PREFIX,
                                    0,
                                    true
                                ) == true
                            )
                                colorPalette.text else colorPalette.textDisabled,
                            onClick = {},
                            modifier = Modifier
                                .combinedClickable(
                                    onClick = {
                                        query {
                                            if (playlistPreview?.playlist?.name?.startsWith(
                                                    PINNED_PREFIX,
                                                    0,
                                                    true
                                                ) == true
                                            )
                                                Database.unPinPlaylist(playlistId) else
                                                Database.pinPlaylist(playlistId)
                                        }
                                    },
                                    onLongClick = {
                                        //SmartToast(context.getString(R.string.info_pin_unpin_playlist))
                                        SmartMessage(context.getString(R.string.info_pin_unpin_playlist), context = context)
                                    }
                                )
                        )

                    if (sortBy == PlaylistSongSortBy.Position && sortOrder == SortOrder.Ascending)
                        HeaderIconButton(
                            icon = if (isReorderDisabled) R.drawable.locked else R.drawable.unlocked,
                            enabled = playlistSongs.isNotEmpty() == true,
                            color = if (playlistSongs.isNotEmpty() == true) colorPalette.text else colorPalette.textDisabled,
                            onClick = {},
                            modifier = Modifier
                                .combinedClickable(
                                    onClick = {
                                        if (sortBy == PlaylistSongSortBy.Position && sortOrder == SortOrder.Ascending) {
                                            isReorderDisabled = !isReorderDisabled
                                        } else {
                                            /*
                                            SmartToast(
                                                context.getString(R.string.info_reorder_is_possible_only_in_ascending_sort),
                                                type = PopupType.Warning
                                            )
                                             */
                                            SmartMessage(
                                                context.getString(R.string.info_reorder_is_possible_only_in_ascending_sort),
                                                type = PopupType.Warning, context = context
                                            )
                                        }
                                    },
                                    onLongClick = {
                                        //SmartToast(context.getString(R.string.info_lock_unlock_reorder_songs))
                                        SmartMessage(context.getString(R.string.info_lock_unlock_reorder_songs), context = context)
                                    }
                                )
                        )

                    HeaderIconButton(
                        icon = R.drawable.downloaded,
                        enabled = playlistSongs.isNotEmpty(),
                        color = if (playlistSongs.isNotEmpty()) colorPalette.text else colorPalette.textDisabled,
                        onClick = {},
                        modifier = Modifier
                            .combinedClickable(
                                onClick = {
                                    showConfirmDownloadAllDialog = true
                                },
                                onLongClick = {
                                    //SmartToast(context.getString(R.string.info_download_all_songs))
                                    SmartMessage(context.getString(R.string.info_download_all_songs), context = context)
                                }
                            )
                    )


                    if (showConfirmDownloadAllDialog) {
                        ConfirmationDialog(
                            text = stringResource(R.string.do_you_really_want_to_download_all),
                            onDismiss = { showConfirmDownloadAllDialog = false },
                            onConfirm = {
                                showConfirmDownloadAllDialog = false
                                isRecommendationEnabled = false
                                downloadState = Download.STATE_DOWNLOADING
                                if (listMediaItems.isEmpty()) {
                                    if (playlistSongs.isNotEmpty() == true)
                                        playlistSongs.forEach {
                                            binder?.cache?.removeResource(it.asMediaItem.mediaId)
                                            query {
                                                Database.insert(
                                                    Song(
                                                        id = it.asMediaItem.mediaId,
                                                        title = it.asMediaItem.mediaMetadata.title.toString(),
                                                        artistsText = it.asMediaItem.mediaMetadata.artist.toString(),
                                                        thumbnailUrl = it.thumbnailUrl,
                                                        durationText = null
                                                    )
                                                )
                                            }
                                            manageDownload(
                                                context = context,
                                                songId = it.asMediaItem.mediaId,
                                                songTitle = it.asMediaItem.mediaMetadata.title.toString(),
                                                downloadState = false
                                            )
                                        }
                                } else {
                                    listMediaItems.forEach {
                                        binder?.cache?.removeResource(it.mediaId)
                                        manageDownload(
                                            context = context,
                                            songId = it.mediaId,
                                            songTitle = it.mediaMetadata.title.toString(),
                                            downloadState = true
                                        )
                                    }
                                    selectItems = false
                                }
                            }
                        )
                    }

                    HeaderIconButton(
                        icon = R.drawable.download,
                        enabled = playlistSongs.isNotEmpty(),
                        color = if (playlistSongs.isNotEmpty()) colorPalette.text else colorPalette.textDisabled,
                        onClick = {},
                        modifier = Modifier
                            .combinedClickable(
                                onClick = {
                                    showConfirmDeleteDownloadDialog = true
                                },
                                onLongClick = {
                                    //SmartToast(context.getString(R.string.info_remove_all_downloaded_songs))
                                    SmartMessage(context.getString(R.string.info_remove_all_downloaded_songs), context = context)
                                }
                            )
                    )

                    if (showConfirmDeleteDownloadDialog) {
                        ConfirmationDialog(
                            text = stringResource(R.string.do_you_really_want_to_delete_download),
                            onDismiss = { showConfirmDeleteDownloadDialog = false },
                            onConfirm = {
                                showConfirmDeleteDownloadDialog = false
                                downloadState = Download.STATE_DOWNLOADING
                                if (listMediaItems.isEmpty()) {
                                    if (playlistSongs.isNotEmpty() == true)
                                        playlistSongs.forEach {
                                            binder?.cache?.removeResource(it.asMediaItem.mediaId)
                                            manageDownload(
                                                context = context,
                                                songId = it.asMediaItem.mediaId,
                                                songTitle = it.asMediaItem.mediaMetadata.title.toString(),
                                                downloadState = true
                                            )
                                        }
                                } else {
                                    listMediaItems.forEach {
                                        binder?.cache?.removeResource(it.mediaId)
                                        manageDownload(
                                            context = context,
                                            songId = it.mediaId,
                                            songTitle = it.mediaMetadata.title.toString(),
                                            downloadState = true
                                        )
                                    }
                                }
                            }
                        )
                    }

                    /*
                    HeaderIconButton(
                        icon = R.drawable.enqueue,
                        enabled = playlistSongs.isNotEmpty(),
                        color = if (playlistSongs.isNotEmpty()) colorPalette.text else colorPalette.textDisabled,
                        onClick = {
                            playlistSongs
                                .map(Song::asMediaItem)
                                .let { mediaItems ->
                                    binder?.player?.enqueue(mediaItems)
                                }
                        }
                    )
                     */

                    /*
                    HeaderIconButton(
                        icon = R.drawable.smart_shuffle,
                        enabled = true,
                        color = if (isRecommendationEnabled) colorPalette.text else colorPalette.textDisabled,
                        onClick = {
                            isRecommendationEnabled = !isRecommendationEnabled
                        }
                    )

                    HeaderIconButton(
                        icon = R.drawable.shuffle,
                        enabled = playlistSongs.isNotEmpty() == true,
                        color = if (playlistSongs.isNotEmpty() == true) colorPalette.text else colorPalette.textDisabled,
                        onClick = {
                            playlistSongs.let { songs ->
                                if (songs.isNotEmpty()) {
                                    val itemsLimited = if (songs.size > maxSongsInQueue.number)  songs.shuffled().take(maxSongsInQueue.number.toInt()) else songs
                                    binder?.stopRadio()
                                    binder?.player?.forcePlayFromBeginning(
                                        itemsLimited.shuffled().map(Song::asMediaItem)
                                    )
                                }
                            }
                        }
                    )
                    */
                    HeaderIconButton(
                        icon = R.drawable.ellipsis_horizontal,
                        color = colorPalette.text, //if (playlistWithSongs?.songs?.isNotEmpty() == true) colorPalette.text else colorPalette.textDisabled,
                        enabled = true, //playlistWithSongs?.songs?.isNotEmpty() == true,
                        modifier = Modifier
                            .padding(end = 4.dp),
                        onClick = {
                            menuState.display {
                                playlistPreview?.let { playlistPreview ->
                                    PlaylistsItemMenu(
                                        navController = navController,
                                        onDismiss = menuState::hide,
                                        onSelectUnselect = {
                                            selectItems = !selectItems
                                            if (!selectItems) {
                                                listMediaItems.clear()
                                            }
                                        },
                                        /*
                                        onSelect = { selectItems = true },
                                        onUncheck = {
                                            selectItems = false
                                            listMediaItems.clear()
                                        },
                                         */
                                        playlist = playlistPreview,
                                        onEnqueue = {
                                            if (listMediaItems.isEmpty()) {
                                                binder?.player?.enqueue(
                                                    playlistSongs.map(Song::asMediaItem),
                                                    context
                                                )
                                            } else {
                                                binder?.player?.enqueue(listMediaItems, context)
                                                listMediaItems.clear()
                                                selectItems = false
                                            }
                                        },
                                        onPlayNext = {
                                            if (listMediaItems.isEmpty()) {
                                                binder?.player?.addNext(
                                                    playlistSongs.map(Song::asMediaItem),
                                                    context
                                                )
                                            } else {
                                                binder?.player?.addNext(listMediaItems, context)
                                                listMediaItems.clear()
                                                selectItems = false
                                            }
                                        },
                                        showOnSyncronize = !playlistPreview.playlist.browseId.isNullOrBlank(),
<<<<<<< HEAD
                                        onSyncronize = {
                                            if (!playlistPreview.playlist.name.startsWith(
                                                    PIPED_PREFIX,
                                                    0,
                                                    true
                                                )
                                            ) {
                                                transaction {
                                                    runBlocking(Dispatchers.IO) {
                                                        withContext(Dispatchers.IO) {
                                                            Innertube.playlistPage(
                                                                BrowseBody(
                                                                    browseId = playlistPreview.playlist.browseId
                                                                        ?: ""
                                                                )
                                                            )
                                                                ?.completed()
                                                        }
                                                    }?.getOrNull()?.let { remotePlaylist ->
                                                        Database.clearPlaylist(playlistId)

                                                        remotePlaylist.songsPage
                                                            ?.items
                                                            ?.map(Innertube.SongItem::asMediaItem)
                                                            ?.onEach(Database::insert)
                                                            ?.mapIndexed { position, mediaItem ->
                                                                SongPlaylistMap(
                                                                    songId = mediaItem.mediaId,
                                                                    playlistId = playlistId,
                                                                    position = position
                                                                )
                                                            }?.let(Database::insertSongPlaylistMaps)
                                                    }
                                                }
                                                //SmartToast(context.getString(R.string.done))
                                                SmartMessage(context.getString(R.string.done), context = context)
                                            } else {
                                                syncSongsInPipedPlaylist(
                                                    context = context,
                                                    coroutineScope = coroutineScope,
                                                    pipedSession = pipedSession.toApiSession(),
                                                    idPipedPlaylist = UUID.fromString(
                                                        playlistPreview.playlist.browseId
                                                    ),
                                                    playlistId = playlistPreview.playlist.id

                                                )
                                                //SmartToast(context.getString(R.string.done))
                                                SmartMessage(context.getString(R.string.done), context = context)
                                            }
                                        },
=======
                                        onSyncronize = {sync();SmartToast(context.getString(R.string.done))},
>>>>>>> 1d7ba900
                                        onRename = {
                                            if (playlistNotMonthlyType || playlistNotPipedType)
                                                isRenaming = true
                                            else
                                                /*
                                                SmartToast(context.getString(R.string.info_cannot_rename_a_monthly_or_piped_playlist))
                                                 */
                                                SmartMessage(context.getString(R.string.info_cannot_rename_a_monthly_or_piped_playlist), context = context)
                                        },
                                        onAddToPlaylist = { playlistPreview ->
                                            position =
                                                playlistPreview.songCount.minus(1) ?: 0
                                            //Log.d("mediaItem", " maxPos in Playlist $it ${position}")
                                            if (position > 0) position++ else position = 0
                                            //Log.d("mediaItem", "next initial pos ${position}")
                                            if (listMediaItems.isEmpty()) {
                                                playlistSongs.forEachIndexed { index, song ->
                                                    transaction {
                                                        Database.insert(song.asMediaItem)
                                                        Database.insert(
                                                            SongPlaylistMap(
                                                                songId = song.asMediaItem.mediaId,
                                                                playlistId = playlistPreview.playlist.id,
                                                                position = position + index
                                                            )
                                                        )
                                                    }
                                                    //Log.d("mediaItemPos", "added position ${position + index}")
                                                }
                                                //println("pipedInfo mediaitemmenu uuid ${playlistPreview.playlist.browseId}")

                                                if (playlistPreview.playlist.name.startsWith(
                                                        PIPED_PREFIX
                                                    ) && isPipedEnabled && pipedSession.token.isNotEmpty()
                                                )
                                                    addToPipedPlaylist(
                                                        context = context,
                                                        coroutineScope = coroutineScope,
                                                        pipedSession = pipedSession.toApiSession(),
                                                        id = UUID.fromString(playlistPreview.playlist.browseId),
                                                        videos = listMediaItems.map { it.mediaId }
                                                            .toList()
                                                    )
                                            } else {
                                                listMediaItems.forEachIndexed { index, song ->
                                                    //Log.d("mediaItemMaxPos", position.toString())
                                                    transaction {
                                                        Database.insert(song)
                                                        Database.insert(
                                                            SongPlaylistMap(
                                                                songId = song.mediaId,
                                                                playlistId = playlistPreview.playlist.id,
                                                                position = position + index
                                                            )
                                                        )
                                                    }
                                                    //Log.d("mediaItemPos", "add position $position")
                                                }
                                                println("pipedInfo mediaitemmenu uuid ${playlistPreview.playlist.browseId}")

                                                if (playlistPreview.playlist.name.startsWith(
                                                        PIPED_PREFIX
                                                    ) && isPipedEnabled && pipedSession.token.isNotEmpty()
                                                )
                                                    addToPipedPlaylist(
                                                        context = context,
                                                        coroutineScope = coroutineScope,
                                                        pipedSession = pipedSession.toApiSession(),
                                                        id = UUID.fromString(playlistPreview.playlist.browseId),
                                                        videos = listMediaItems.map { it.mediaId }
                                                            .toList()
                                                    )
                                                listMediaItems.clear()
                                                selectItems = false
                                            }
                                        },
                                        onRenumberPositions = {
                                            if (playlistNotMonthlyType)
                                                isRenumbering = true
                                            else
                                                /*
                                                SmartToast(context.getString(R.string.info_cannot_renumbering_a_monthly_playlist))
                                                 */
                                                SmartMessage(context.getString(R.string.info_cannot_renumbering_a_monthly_playlist), context = context)
                                        },
                                        onDelete = {
                                            isDeleting = true
                                            /*
                                            if (playlistNotMonthlyType)
                                                isDeleting = true
                                            else
                                                SmartToast(context.getString(R.string.info_cannot_delete_a_monthly_playlist))

                                             */
                                        },
                                        showonListenToYT = !playlistPreview.playlist.browseId.isNullOrBlank(),
                                        onListenToYT = {
                                            binder?.player?.pause()
                                            uriHandler.openUri(
                                                "https://youtube.com/playlist?list=${
                                                    playlistPreview?.playlist?.browseId?.removePrefix(
                                                        "VL"
                                                    )
                                                }"
                                            )
                                        },
                                        onExport = {
                                            isExporting = true
                                        },
                                        onGoToPlaylist = {
                                            navController.navigate("${NavRoutes.localPlaylist.name}/$it")
                                        }
                                        /*
                                        onImport = {
                                            try {
                                                importLauncher.launch(
                                                    arrayOf(
                                                        "text/csv",
                                                        "text/txt"
                                                    )
                                                )
                                            } catch (e: ActivityNotFoundException) {
                                                context.toast("Couldn't find an application to open documents")
                                            }
                                        }
                                        */
                                    )
                                }

                            }
                        }
                    )
                    //}
                }

                if (autosync && playlistPreview?.let { playlistPreview -> !playlistPreview.playlist.browseId.isNullOrBlank()} == true) {sync()}

                Spacer(modifier = Modifier.height(10.dp))

                /*        */
                Row(
                    horizontalArrangement = Arrangement.spacedBy(10.dp),
                    verticalAlignment = Alignment.CenterVertically,
                    modifier = Modifier
                        .padding(horizontal = 10.dp)
                        .fillMaxWidth()
                ) {

                    HeaderIconButton(
                        icon = R.drawable.arrow_up,
                        color = colorPalette.text,
                        onClick = { sortOrder = !sortOrder },
                        modifier = Modifier
                            .graphicsLayer { rotationZ = sortOrderIconRotation }
                    )

                    BasicText(
                        text = when (sortBy) {
                            PlaylistSongSortBy.Album -> stringResource(R.string.sort_album)
                            PlaylistSongSortBy.AlbumYear -> stringResource(R.string.sort_album_year)
                            PlaylistSongSortBy.Position -> stringResource(R.string.sort_position)
                            PlaylistSongSortBy.Title -> stringResource(R.string.sort_title)
                            PlaylistSongSortBy.DatePlayed -> stringResource(R.string.sort_date_played)
                            PlaylistSongSortBy.DateLiked -> stringResource(R.string.sort_date_liked)
                            PlaylistSongSortBy.Artist -> stringResource(R.string.sort_artist)
                            PlaylistSongSortBy.ArtistAndAlbum -> "${stringResource(R.string.sort_artist)}, ${
                                stringResource(
                                    R.string.sort_album
                                )
                            }"

                            PlaylistSongSortBy.PlayTime -> stringResource(R.string.sort_listening_time)
                            PlaylistSongSortBy.Duration -> stringResource(R.string.sort_duration)
                            PlaylistSongSortBy.DateAdded -> stringResource(R.string.sort_date_added)
                        },
                        style = typography.xs.semiBold,
                        maxLines = 1,
                        overflow = TextOverflow.Ellipsis,
                        modifier = Modifier
                            .clickable {
                                menuState.display {
                                    SortMenu(
                                        title = stringResource(R.string.sorting_order),
                                        onDismiss = menuState::hide,
                                        onTitle = { sortBy = PlaylistSongSortBy.Title },
                                        onAlbum = { sortBy = PlaylistSongSortBy.Album },
                                        onAlbumYear = { sortBy = PlaylistSongSortBy.AlbumYear },
                                        onDatePlayed = { sortBy = PlaylistSongSortBy.DatePlayed },
                                        onDateLiked = { sortBy = PlaylistSongSortBy.DateLiked },
                                        onPosition = { sortBy = PlaylistSongSortBy.Position },
                                        onArtist = { sortBy = PlaylistSongSortBy.Artist },
                                        onArtistAndAlbum = {
                                            sortBy = PlaylistSongSortBy.ArtistAndAlbum
                                        },
                                        onPlayTime = { sortBy = PlaylistSongSortBy.PlayTime },
                                        onDuration = { sortBy = PlaylistSongSortBy.Duration },
                                        onDateAdded = { sortBy = PlaylistSongSortBy.DateAdded }
                                    )
                                }

                            }
                    )

                    Row(
                        horizontalArrangement = Arrangement.End, //Arrangement.spacedBy(10.dp),
                        verticalAlignment = Alignment.CenterVertically,
                        modifier = Modifier
                            .fillMaxWidth()
                    ) {
                        HeaderIconButton(
                            modifier = Modifier
                                .padding(horizontal = 5.dp)
                                .combinedClickable(
                                    onClick = {
                                        nowPlayingItem = -1
                                        scrollToNowPlaying = false
                                        playlistSongs
                                            .forEachIndexed { index, song ->
                                                if (song.asMediaItem.mediaId == binder?.player?.currentMediaItem?.mediaId)
                                                    nowPlayingItem = index
                                            }

                                        if (nowPlayingItem > -1)
                                            scrollToNowPlaying = true
                                    },
                                    onLongClick = {
                                        //SmartToast(context.getString(R.string.info_find_the_song_that_is_playing))
                                        SmartMessage(context.getString(R.string.info_find_the_song_that_is_playing), context = context)
                                    }
                                ),
                            icon = R.drawable.locate,
                            enabled = playlistSongs.isNotEmpty(),
                            color = if (playlistSongs.isNotEmpty()) colorPalette.text else colorPalette.textDisabled,
                            onClick = {}
                        )
                        LaunchedEffect(scrollToNowPlaying) {
                            if (scrollToNowPlaying)
                                lazyListState.scrollToItem(nowPlayingItem, 1)
                            scrollToNowPlaying = false
                        }
                        /*
                        HeaderIconButton(
                            modifier = Modifier.padding(horizontal = 5.dp),
                            onClick = { searching = !searching },
                            icon = R.drawable.search_circle,
                            color = colorPalette.text,
                            iconSize = 24.dp
                        )
                         */
                    }

                }


                Row(
                    horizontalArrangement = Arrangement.spacedBy(10.dp),
                    verticalAlignment = Alignment.Bottom,
                    modifier = Modifier
                        .padding(all = 10.dp)
                        .fillMaxWidth()
                ) {
                    AnimatedVisibility(visible = searching) {
                        val focusRequester = remember { FocusRequester() }
                        val focusManager = LocalFocusManager.current
                        val keyboardController = LocalSoftwareKeyboardController.current

                        LaunchedEffect(searching) {
                            focusRequester.requestFocus()
                        }

                        BasicTextField(
                            value = filter ?: "",
                            onValueChange = { filter = it },
                            textStyle = typography.xs.semiBold,
                            singleLine = true,
                            maxLines = 1,
                            keyboardOptions = KeyboardOptions(imeAction = ImeAction.Done),
                            keyboardActions = KeyboardActions(onDone = {
                                if (filter.isNullOrBlank()) filter = ""
                                focusManager.clearFocus()
                            }),
                            cursorBrush = SolidColor(colorPalette.text),
                            decorationBox = { innerTextField ->
                                Box(
                                    contentAlignment = Alignment.CenterStart,
                                    modifier = Modifier
                                        .weight(1f)
                                        .padding(horizontal = 10.dp)
                                ) {
                                    IconButton(
                                        onClick = {},
                                        icon = R.drawable.search,
                                        color = colorPalette.favoritesIcon,
                                        modifier = Modifier
                                            .align(Alignment.CenterStart)
                                            .size(16.dp)
                                    )
                                }
                                Box(
                                    contentAlignment = Alignment.CenterStart,
                                    modifier = Modifier
                                        .weight(1f)
                                        .padding(horizontal = 30.dp)
                                ) {
                                    androidx.compose.animation.AnimatedVisibility(
                                        visible = filter?.isEmpty() ?: true,
                                        enter = fadeIn(tween(100)),
                                        exit = fadeOut(tween(100)),
                                    ) {
                                        BasicText(
                                            text = stringResource(R.string.search),
                                            maxLines = 1,
                                            overflow = TextOverflow.Ellipsis,
                                            style = typography.xs.semiBold.secondary.copy(color = colorPalette.textDisabled)
                                        )
                                    }

                                    innerTextField()
                                }
                            },
                            modifier = Modifier
                                .height(30.dp)
                                .fillMaxWidth()
                                .background(
                                    colorPalette.background4,
                                    shape = thumbnailRoundness.shape()
                                )
                                .focusRequester(focusRequester)
                                .onFocusChanged {
                                    if (!it.hasFocus) {
                                        keyboardController?.hide()
                                        if (filter?.isBlank() == true) {
                                            filter = null
                                            searching = false
                                        }
                                    }
                                }
                        )
                    }
                }


            }

            itemsIndexed(
                items = playlistSongs ?: emptyList(),
                key = { _, song -> song.id },
                contentType = { _, song -> song },
            ) { index, song ->

                if (index in positionsRecommendationList.distinct()) {
                    val songRecommended =
                        relatedSongsRecommendationResult?.getOrNull()?.songs?.shuffled()
                            ?.lastOrNull()
                    val duration = songRecommended?.durationText
                    songRecommended?.asMediaItem?.let {
                        SongItem(
                            song = it,
                            duration = duration,
                            isRecommended = true,
                            thumbnailSizeDp = thumbnailSizeDp,
                            thumbnailSizePx = thumbnailSizePx,
                            isDownloaded = false,
                            onDownloadClick = {},
                            downloadState = Download.STATE_STOPPED,
                            trailingContent = {},
                            onThumbnailContent = {},
                            modifier = Modifier
                                .clickable {
                                    binder?.stopRadio()
                                    binder?.player?.forcePlay(it)
                                }

                        )
                    }
                }

                Box(
                    modifier = Modifier
                        .fillMaxWidth()
                        .draggedItem(
                            reorderingState = reorderingState,
                            index = index
                        )
                        .zIndex(10f)
                ) {
                    val isLocal by remember { derivedStateOf { song.asMediaItem.isLocal } }
                    downloadState = getDownloadState(song.asMediaItem.mediaId)
                    val isDownloaded =
                        if (!isLocal) downloadedStateMedia(song.asMediaItem.mediaId) else true
                    val checkedState = rememberSaveable { mutableStateOf(false) }
                    val positionInPlaylist: Int = index

                    if (!isReorderDisabled && sortBy == PlaylistSongSortBy.Position && sortOrder == SortOrder.Ascending) {
                        IconButton(
                            icon = R.drawable.reorder,
                            color = colorPalette.textDisabled,
                            indication = rippleIndication,
                            onClick = {},
                            modifier = Modifier
                                .reorder(
                                    reorderingState = reorderingState,
                                    index = index
                                )
                                .size(24.dp)
                                .align(Alignment.TopEnd)
                                .offset(x = -15.dp)
                                .zIndex(10f)
                        )
                    }


                    SwipeableQueueItem(
                        mediaItem = song.asMediaItem,
                        onSwipeToLeft = {
                            transaction {
                                Database.move(playlistId, positionInPlaylist, Int.MAX_VALUE)
                                Database.delete(SongPlaylistMap(song.id, playlistId, Int.MAX_VALUE))
                            }

                            if (playlistPreview?.playlist?.name?.startsWith(PIPED_PREFIX) == true && isPipedEnabled && pipedSession.token.isNotEmpty()) {
                                removeFromPipedPlaylist(
                                    context = context,
                                    coroutineScope = coroutineScope,
                                    pipedSession = pipedSession.toApiSession(),
                                    id = UUID.fromString(playlistPreview?.playlist?.browseId),
                                    positionInPlaylist
                                )
                            };
                            coroutineScope.launch {
                                /*
                                SmartToast(
                                    context.getString(R.string.deleted) + " \"" + song.asMediaItem.mediaMetadata.title.toString() + " - " + song.asMediaItem.mediaMetadata.artist.toString() + "\" ",
                                    type = PopupType.Info
                                )
                                 */
                                SmartMessage(
                                    context.getString(R.string.deleted) + " \"" + song.asMediaItem.mediaMetadata.title.toString() + " - " + song.asMediaItem.mediaMetadata.artist.toString() + "\" ",
                                    type = PopupType.Info, context = context
                                )
                            }

                        },
                        onSwipeToRight = {
                            binder?.player?.addNext(song.asMediaItem)
                        }
                    ) {
                        SongItem(
                            song = song,
                            isDownloaded = isDownloaded,
                            onDownloadClick = {
                                binder?.cache?.removeResource(song.asMediaItem.mediaId)
                                query {
                                    Database.insert(
                                        Song(
                                            id = song.asMediaItem.mediaId,
                                            title = song.asMediaItem.mediaMetadata.title.toString(),
                                            artistsText = song.asMediaItem.mediaMetadata.artist.toString(),
                                            thumbnailUrl = song.thumbnailUrl,
                                            durationText = null
                                        )
                                    )
                                }

                                if (!isLocal) {
                                    manageDownload(
                                        context = context,
                                        songId = song.asMediaItem.mediaId,
                                        songTitle = song.asMediaItem.mediaMetadata.title.toString(),
                                        downloadState = isDownloaded
                                    )
                                }
                                //if (isDownloaded) listDownloadedMedia.dropWhile { it.asMediaItem.mediaId == song.asMediaItem.mediaId } else listDownloadedMedia.add(song)
                                //Log.d("mediaItem", "manageDownload click isDownloaded ${isDownloaded} listDownloadedMedia ${listDownloadedMedia.distinct().size}")
                            },
                            downloadState = downloadState,
                            thumbnailSizePx = thumbnailSizePx,
                            thumbnailSizeDp = thumbnailSizeDp,
                            trailingContent = {
                                if (selectItems)
                                    Checkbox(
                                        checked = checkedState.value,
                                        onCheckedChange = {
                                            checkedState.value = it
                                            if (it) listMediaItems.add(song.asMediaItem) else
                                                listMediaItems.remove(song.asMediaItem)
                                        },
                                        colors = CheckboxDefaults.colors(
                                            checkedColor = colorPalette.accent,
                                            uncheckedColor = colorPalette.text
                                        ),
                                        modifier = Modifier
                                            .scale(0.7f)
                                    )
                                else checkedState.value = false

                                /*
                                if (!isReorderDisabled && sortBy == PlaylistSongSortBy.Position && sortOrder == SortOrder.Ascending) {
                                    IconButton(
                                        icon = R.drawable.reorder,
                                        color = colorPalette.textDisabled,
                                        indication = rippleIndication,
                                        onClick = {},
                                        modifier = Modifier
                                            .reorder(
                                                reorderingState = reorderingState,
                                                index = index
                                            )
                                            .size(18.dp)
                                    )
                                }
                                */
                            },
                            onThumbnailContent = {
                                if (sortBy == PlaylistSongSortBy.PlayTime) {
                                    BasicText(
                                        text = song.formattedTotalPlayTime,
                                        style = typography.xxs.semiBold.center.color(colorPalette.onOverlay),
                                        maxLines = 2,
                                        overflow = TextOverflow.Ellipsis,
                                        modifier = Modifier
                                            .fillMaxWidth()
                                            .background(
                                                brush = Brush.verticalGradient(
                                                    colors = listOf(
                                                        Color.Transparent,
                                                        colorPalette.overlay
                                                    )
                                                ),
                                                shape = thumbnailShape
                                            )
                                            .padding(horizontal = 8.dp, vertical = 4.dp)
                                            .align(Alignment.BottomCenter)
                                    )
                                }

                                /*
                                if (sortBy == PlaylistSongSortBy.Position)
                                    BasicText(
                                        text = (index + 1).toString(),
                                        style = typography.m.semiBold.center.color(colorPalette.onOverlay),
                                        maxLines = 1,
                                        overflow = TextOverflow.Ellipsis,
                                        modifier = Modifier
                                            .fillMaxWidth()
                                            .background(
                                                brush = Brush.verticalGradient(
                                                    colors = listOf(
                                                        Color.Transparent,
                                                        colorPalette.overlay
                                                    )
                                                ),
                                                shape = thumbnailShape
                                            )
                                            .padding(horizontal = 8.dp, vertical = 4.dp)
                                            .align(Alignment.Center)
                                    )
                                 */

                                if (nowPlayingItem > -1)
                                    NowPlayingShow(song.asMediaItem.mediaId)
                            },
                            modifier = Modifier
                                .combinedClickable(
                                    onLongClick = {
                                        menuState.display {
                                            InPlaylistMediaItemMenu(
                                                navController = navController,
                                                playlist = playlistPreview,
                                                playlistId = playlistId,
                                                positionInPlaylist = index,
                                                song = song,
                                                onDismiss = menuState::hide
                                            )
                                        }
                                        hapticFeedback.performHapticFeedback(HapticFeedbackType.LongPress)
                                    },
                                    onClick = {
                                        if (!selectItems) {
                                            searching = false
                                            filter = null
                                            playlistSongs
                                                .map(Song::asMediaItem)
                                                .let { mediaItems ->
                                                    binder?.stopRadio()
                                                    binder?.player?.forcePlayAtIndex(
                                                        mediaItems,
                                                        index
                                                    )
                                                }
                                        } else checkedState.value = !checkedState.value
                                    }
                                )
                                .draggedItem(reorderingState = reorderingState, index = index)
                                .background(color = colorPalette.background0)
                        )
                    }
                }

            }

            item(
                key = "footer",
                contentType = 0,
            ) {
                Spacer(modifier = Modifier.height(Dimensions.bottomSpacer))
            }
        }

        FloatingActionsContainerWithScrollToTop(lazyListState = lazyListState)

        val showFloatingIcon by rememberPreference(showFloatingIconKey, false)
        if (uiType == UiType.ViMusic || showFloatingIcon)
            FloatingActionsContainerWithScrollToTop(
                lazyListState = lazyListState,
                iconId = R.drawable.shuffle,
                visible = !reorderingState.isDragging,
                onClick = {
                    playlistSongs.let { songs ->
                        if (songs.isNotEmpty()) {
                            binder?.stopRadio()
                            binder?.player?.forcePlayFromBeginning(
                                songs.shuffled().map(Song::asMediaItem)
                            )
                        }
                    }
                }
            )


    }
}






<|MERGE_RESOLUTION|>--- conflicted
+++ resolved
@@ -1111,7 +1111,7 @@
                                             }
                                         },
                                         showOnSyncronize = !playlistPreview.playlist.browseId.isNullOrBlank(),
-<<<<<<< HEAD
+                                        /*
                                         onSyncronize = {
                                             if (!playlistPreview.playlist.name.startsWith(
                                                     PIPED_PREFIX,
@@ -1163,9 +1163,8 @@
                                                 SmartMessage(context.getString(R.string.done), context = context)
                                             }
                                         },
-=======
+                                        */
                                         onSyncronize = {sync();SmartToast(context.getString(R.string.done))},
->>>>>>> 1d7ba900
                                         onRename = {
                                             if (playlistNotMonthlyType || playlistNotPipedType)
                                                 isRenaming = true
