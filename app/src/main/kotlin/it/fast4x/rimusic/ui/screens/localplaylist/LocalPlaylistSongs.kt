--- conflicted
+++ resolved
@@ -1579,13 +1579,8 @@
                             }
                             coroutineScope.launch {
                                 SmartMessage(
-<<<<<<< HEAD
                                     context.resources.getString(R.string.deleted) + " \"" + song.asMediaItem.mediaMetadata.title.toString() + " - " + song.asMediaItem.mediaMetadata.artist.toString() + "\" ",
-                                    type = PopupType.Warning, context = context
-=======
-                                    context.getString(R.string.deleted) + " \"" + song.asMediaItem.mediaMetadata.title.toString() + " - " + song.asMediaItem.mediaMetadata.artist.toString() + "\" ",
-                                    type = PopupType.Info, context = context, durationLong = true
->>>>>>> 3816c181
+                                    type = PopupType.Warning, context = context, durationLong = true
                                 )
                             }
 
