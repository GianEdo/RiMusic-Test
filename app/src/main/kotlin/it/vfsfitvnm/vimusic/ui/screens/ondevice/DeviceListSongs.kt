--- conflicted
+++ resolved
@@ -773,27 +773,11 @@
                     val relativePathIdx = cursor.getColumnIndex(MediaStore.Audio.Media.RELATIVE_PATH)
                     val titleIdx = cursor.getColumnIndex(MediaStore.Audio.Media.TITLE)
                     val blacklist = OnDeviceBlacklist(context = context)
-<<<<<<< HEAD
-
-=======
->>>>>>> 48bded66
 
 
                     buildList {
                         while (cursor.moveToNext()) {
                             val id = cursor.getLong(idIdx)
-<<<<<<< HEAD
-                            val songUri = ContentUris.withAppendedId(collection, id)
-                            var trackName: String? = null
-                            trackName = try {
-                                val metadataRetriever = MediaMetadataRetriever()
-                                metadataRetriever.setDataSource(context, songUri)
-                                metadataRetriever.extractMetadata(MediaMetadataRetriever.METADATA_KEY_TITLE)
-                            } catch (e: Exception) {
-                                null
-                            }
-=======
->>>>>>> 48bded66
                             val name = cursor.getString(nameIdx).substringBeforeLast(".")
                             val trackName = cursor.getString(titleIdx)
                             val duration = cursor.getInt(durationIdx)
@@ -801,7 +785,6 @@
                             val albumId = cursor.getLong(albumIdIdx)
                             val relativePath = cursor.getString(relativePathIdx)
                             val exclude = blacklist.contains(relativePath)
-                            //println(trackName)
 
                             if (!exclude) {
                                 val albumUri = ContentUris.withAppendedId(albumUriBase, albumId)
