--- conflicted
+++ resolved
@@ -793,10 +793,7 @@
                             val albumId = cursor.getLong(albumIdIdx)
                             val relativePath = cursor.getString(relativePathIdx)
                             val exclude = blacklist.contains(relativePath)
-<<<<<<< HEAD
                             //println(trackName)
-=======
->>>>>>> a977b161
 
                             if (!exclude) {
                                 val albumUri = ContentUris.withAppendedId(albumUriBase, albumId)
