--- conflicted
+++ resolved
@@ -741,63 +741,6 @@
 
             }
 
-<<<<<<< HEAD
-            itemsIndexed(
-                items = filteredSongs,
-                key = { _, song -> song.id },
-                contentType = { _, song -> song },
-            ) { index, song ->
-/*
-                Log.d("mediaItemUri",
-                ContentUris.withAppendedId(
-                        MediaStore.Audio.Media.EXTERNAL_CONTENT_URI,
-                        song.id.substringAfter(LOCAL_KEY_PREFIX).toLong()
-                ).toString()
-                )
-
-*/
-                val checkedState = remember { mutableStateOf(false) }
-
-                SongItem(
-                    song = song,
-                    isDownloaded = true,
-                    onDownloadClick = {
-                        // not necessary
-                    },
-                    downloadState = Download.STATE_COMPLETED,
-                    thumbnailSizeDp = thumbnailSizeDp,
-                    thumbnailSizePx = thumbnailSize,
-                    onThumbnailContent = {
-                        if (nowPlayingItem > -1)
-                            NowPlayingShow(song.asMediaItem.mediaId)
-                    },
-                    trailingContent = {
-                        if (selectItems)
-                            Checkbox(
-                                checked = checkedState.value,
-                                onCheckedChange = {
-                                    checkedState.value = it
-                                    if (it) listMediaItems.add(song.asMediaItem) else
-                                        listMediaItems.remove(song.asMediaItem)
-                                },
-                                colors = CheckboxDefaults.colors(
-                                    checkedColor = colorPalette.accent,
-                                    uncheckedColor = colorPalette.text
-                                ),
-                                modifier = Modifier
-                                    .scale(0.6f)
-                            )
-                        else checkedState.value = false
-                    },
-                    modifier = Modifier
-                        .combinedClickable(
-                            onLongClick = {
-                                menuState.display {
-                                    when (deviceLists) {
-                                        DeviceLists.LocalSongs -> InHistoryMediaItemMenu(
-                                            song = song,
-                                            onDismiss = menuState::hide
-=======
             if (!showFolders) {
                 itemsIndexed(
                     items = filteredSongs,
@@ -852,7 +795,6 @@
                                         binder?.player?.forcePlayAtIndex(
                                             filteredSongs.map(Song::asMediaItem),
                                             index
->>>>>>> dda456a0
                                         )
                                     }
                                 }
@@ -922,13 +864,6 @@
                                         checkedColor = colorPalette.accent,
                                         uncheckedColor = colorPalette.text
                                     )
-<<<<<<< HEAD
-                                } else checkedState.value = !checkedState.value
-                            }
-                        )
-                        .animateItemPlacement()
-                )
-=======
                                 )
                             else checkedState.value = false
                         },
@@ -957,9 +892,80 @@
                             .animateItemPlacement()
                     )
                 }
->>>>>>> dda456a0
             }
 
+            itemsIndexed(
+                items = filteredSongs,
+                key = { _, song -> song.id },
+                contentType = { _, song -> song },
+            ) { index, song ->
+/*
+                Log.d("mediaItemUri",
+                ContentUris.withAppendedId(
+                        MediaStore.Audio.Media.EXTERNAL_CONTENT_URI,
+                        song.id.substringAfter(LOCAL_KEY_PREFIX).toLong()
+                ).toString()
+                )
+
+*/
+                val checkedState = remember { mutableStateOf(false) }
+
+                SongItem(
+                    song = song,
+                    isDownloaded = true,
+                    onDownloadClick = {
+                        // not necessary
+                    },
+                    downloadState = Download.STATE_COMPLETED,
+                    thumbnailSizeDp = thumbnailSizeDp,
+                    thumbnailSizePx = thumbnailSize,
+                    onThumbnailContent = {
+                        if (nowPlayingItem > -1)
+                            NowPlayingShow(song.asMediaItem.mediaId)
+                    },
+                    trailingContent = {
+                        if (selectItems)
+                            Checkbox(
+                                checked = checkedState.value,
+                                onCheckedChange = {
+                                    checkedState.value = it
+                                    if (it) listMediaItems.add(song.asMediaItem) else
+                                        listMediaItems.remove(song.asMediaItem)
+                                },
+                                colors = CheckboxDefaults.colors(
+                                    checkedColor = colorPalette.accent,
+                                    uncheckedColor = colorPalette.text
+                                ),
+                                modifier = Modifier
+                                    .scale(0.6f)
+                            )
+                        else checkedState.value = false
+                    },
+                    modifier = Modifier
+                        .combinedClickable(
+                            onLongClick = {
+                                menuState.display {
+                                    when (deviceLists) {
+                                        DeviceLists.LocalSongs -> InHistoryMediaItemMenu(
+                                            song = song,
+                                            onDismiss = menuState::hide
+                                        )
+                                    }
+                                }
+                            },
+                            onClick = {
+                                if (!selectItems) {
+                                    binder?.stopRadio()
+                                    binder?.player?.forcePlayAtIndex(
+                                        filteredSongs.map(Song::asMediaItem),
+                                        index
+                                    )
+                                } else checkedState.value = !checkedState.value
+                            }
+                        )
+                        .animateItemPlacement()
+                )
+            }
         }
 
         if(uiType == UiType.ViMusic)
