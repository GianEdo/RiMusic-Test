<?xml version="1.0" encoding="utf-8"?>
<resources>
    <string name="cancel">Юҡҡа сығарыу</string>
    <string name="done">Әҙер</string>
    <string name="hidesong">Һеҙ ысынлап та был йырҙы юйғы киләме? Уйнатылған ваҡыты һәм кэш юйыла. \nХәрәкәтте кире ҡайтарырға булмай.</string>
    <string name="new_playlist">Яңы плейлист</string>
    <string name="start_radio">Радионы яндырырға</string>
    <string name="equalizer">Эквалайзер</string>
    <string name="stop_sleep_timer">Һеҙ йоҡо таймерҙы туҡтатырға теләйһегеҙме?</string>
    <string name="set_sleep_timer">Йоҡо таймерҙы ҡуйыу</string>
    <string name="add_to_playlist">Плейлистҡа ҡушырға</string>
    <string name="go_to_album">Альбомға кисергә</string>
    <string name="remove_from_queue">Сираттан юйырға</string>
    <string name="remove_from_playlist">Плейлисттаң юйырға</string>
    <string name="hide">Йәшерергә</string>
    <string name="hide_from_quick_picks">\"Тиҙ һайлауҙан\" йәшерергә</string>
    <string name="related_albums">Оҡшаған альбомдар</string>
    <string name="similar_artists">Оҡшаған артисттар</string>
    <string name="playlists_you_might_like">Был плейлисттар һеҙгә моғайындыр оҡшарҙар</string>
    <string name="an_error_has_occurred">Хата килеп сыҡты</string>
    <string name="albums">Альбомдар</string>
    <string name="artists">Артисттар</string>
    <string name="enter_the_playlist_name">Плейлист атамаһын индерегеҙ</string>
    <string name="playlists">Плейлисттар</string>
    <string name="favorites">Яратҡандар</string>
    <string name="quick_picks">Тиҙ һайлау</string>
    <string name="songs">Йырҙар</string>
    <string name="other_versions">Икенсе версиялар</string>
    <string name="album_no_alternative_version">Был альбомдың икенсе версиялары юҡ</string>
    <string name="enqueue">Сиратҡа</string>
    <string name="shuffle">Буталарға</string>
    <string name="view_all">Бөтәһендә ҡарарға</string>
    <string name="from_wikipedia_cca">Википедиянан Creative Commons Attribution CC-BY-SA 3.0 аҫтында</string>
    <string name="overview">Дөйөм күренеш</string>
    <string name="singles">Синглдар</string>
    <string name="library">Китапхана</string>
    <string name="artist_no_release_album">Был артист бер ниндәй ҙә альбомды сығарманы</string>
    <string name="artist_no_release_single">Был артист бер ниндәй ҙә йырҙы сығарманы</string>
    <string name="delete_playlist">Һеҙ ысынлап та был плейлистты юйырға теләйһегеҙме?</string>
    <string name="sync">Синхронлаштырыу</string>
    <string name="rename">Исемен үҙгәртергә</string>
    <string name="delete">Юйырға</string>
    <string name="enter_the_lyrics">Йырҙың текстын индерегеҙ</string>
    <string name="edit_lyrics">Йырҙың текстың үҙгәртегеҙ</string>
    <string name="search_lyrics_online">Интернетта йырҙың текстың эҙләргә</string>
    <string name="fetch_lyrics_again">Йырҙың текстың тағы ла йөкләргә</string>
    <string name="queue_loop">"Cираттың циклы "</string>
    <string name="id">Id</string>
    <string name="itag">Itag</string>
    <string name="bitrate">Битрейт</string>
    <string name="size">Күләм</string>
    <string name="cached">Кэшланған</string>
    <string name="loudness">Тауыш көсө</string>
    <string name="clear">Юйырға</string>
    <string name="error">Хата килеп сыҡты.</string>
    <string name="enter_a_name">Исемде индерегеҙ</string>
    <string name="online">Онлайн</string>
    <string name="no_results_found">Һөҙөмтәләр табылманы. Зинһар, икенсе һорауҙы йәки категорияны эҙләгеҙ</string>
    <string name="videos">Видеояҙмалар</string>
    <string name="featured">Рекомендациялар</string>
    <string name="view_the_source_code">Баштағы кодты ҡарарға</string>
    <string name="report_an_issue">Проблема тураһында хәбәр итергә</string>
    <string name="you_will_be_redirected_to_github">Һеҙҙе GitHub сайтына ебәреләгеҙ</string>
    <string name="request_a_feature_or_suggest_an_idea">Үҙенсәлеген һорарға йәки фекерҙе тәҡдим итергә</string>
    <string name="appearance">Тыш күренеше</string>
    <string name="colors">ТӨҪТӘР</string>
    <string name="theme">Тема</string>
    <string name="theme_mode">Тема режимы</string>
    <string name="shapes">КИПТӘР</string>
    <string name="thumbnail_roundness">Түңәрәкләү</string>
    <string name="text">ТЕКСТ</string>
    <string name="use_system_font">Системалы шрифт менән ҡулланырға</string>
    <string name="use_font_by_the_system">Система ҡулланған шрифт менән файҙаланырға</string>
    <string name="apply_font_padding">Текстар араһына йыраҡлыҡ</string>
    <string name="add_spacing_around_texts">Текстар араһына аралыҡ өҫтәргә</string>
    <string name="lockscreen">Блокировкалау экраны</string>
    <string name="show_song_cover">Йырҙың тышың күргәтергә</string>
    <string name="use_song_cover_on_lockscreen">Блокировкалау экранында йырҙың тышың ҡулланырға</string>
    <string name="cache">Кэш</string>
    <string name="cache_cleared">Кэшта урын бөтһә, оҙаҡ ресурстарға доступ булмаһа, улар юйылалар</string>
    <string name="image_cache">ҺҮРӘТТӘРҘЕҢ КЭШЫ</string>
    <string name="max_size">Максималь күләме</string>
    <string name="song_cache">ЙЫРҘЫҢ КЭШЫ</string>
    <string name="database">Мәғлүмәт базаһы</string>
    <string name="reset_quick_picks">Тиҙ һайлауҙы ташларға</string>
    <string name="quick_picks_are_cleared">Тиҙ һайлауҙар таҙартылған</string>
    <string name="backup">РЕЗЕРВ КҮСЕРМӘ</string>
    <string name="personal_preference">Шәхси көйләүҙәр (мәҫәлән, тема режимы) һәм кэш сығарылғандан.</string>
    <string name="backup_1">Резерв күсермә</string>
    <string name="export_the_database">Мәғлүмәт базаһын урындағы һаҡлауысҡа күсерергә</string>
    <string name="restore">ҠАЙТАРЫУ</string>
    <string name="restore_1">Ҡайтарыу</string>
    <string name="import_the_database">Мәғлүмәт базаһын урындағы һаҡлауыстан ҡайтарып күсерергә</string>
    <string name="other">Икенсе</string>
    <string name="android_auto">Андроид Авто</string>
    <string name="enable_unknown_sources">Онотмағыҙ, Андроид Авто көйләүҙәрҙә \"Билдәһеҙ сығанаҡтар\" функцияны яндырығыҙ.</string>
    <string name="android_auto_1">Андроид Авто</string>
    <string name="enable_android_auto_support">Андроид Авто ярҙамын яндырыу</string>
    <string name="search_history">ЭҘЛӘҮ ТАРИХЫ</string>
    <string name="pause_search_history">Эҙләү тарихын туҡтатырға</string>
    <string name="neither_save_new_searched_query">Яңы эҙләү һорауҙарҙы һәм ҡарау тарихын һаҡламаҫҡа</string>
    <string name="clear_search_history">Эҙләү тарихын таҙартырға</string>
    <string name="history_is_empty">Тарих буш</string>
    <string name="service_lifetime">ХЕҘМӘТ МӨҘҘӘТЕ</string>
    <string name="battery_optimizations_applied">Батареянын оптимизацияһы яндырылған булһа, паузаға ҡуйған саҡта, уйнатыу тураһында белдереү юғала ала.</string>
    <string name="is_android12">Андроид 12-сенән, опция \"Еңелмәгән сервис\" эшләргә башлау өсөн, батарея оптимизацияһын һүндерергә кәрәк.</string>
    <string name="ignore_battery_optimizations">Батарея оптимизацияһын игнор итергә</string>
    <string name="already_unrestricted">Сикләнмәгән инде</string>
    <string name="disable_background_restrictions">Фон сикләүҙәрҙе һүндерергә</string>
    <string name="invincible_service">Еңелмәгән хеҙмәт</string>
    <string name="turning_off_battery_optimizations_is_not_enough">Батарея оптимизацияһын һүндереүе етерлек булмаһа</string>
    <string name="player_audio"><![CDATA[Плеер & Аудио]]></string>
    <string name="player">Плеер</string>
    <string name="persistent_queue">Даими сират</string>
    <string name="save_and_restore_playing_songs">Йырҙарҙы һаҡларға һәм ҡайтарырға</string>
    <string name="resume_playback">Уйнатыуҙы дауам итергә</string>
    <string name="when_device_is_connected">Сымлы йәки Bluetooth ҡоролма бәйләнгәс</string>
    <string name="audio">АУДИО</string>
    <string name="skip_silence">Тыныслыҡты үткәрергә</string>
    <string name="skip_silent_parts_during_playback">Уйнатыу саҡта тыныс өлөштәрҙе үткәрергә</string>
    <string name="loudness_normalization">Тауыш көсөн нормалаштырыу</string>
    <string name="autoadjust_the_volume">Билдәләнгән тауыш көстөн кимәлен ҡуйырға</string>
    <string name="interact_with_the_system_equalizer">Системалы эквалайзер менән шөғөлләнергә</string>
    <string name="about">Тураһында</string>
    <string name="more_of">Күберәк</string>
    <string name="sleep_timer">Йоҡо таймеры</string>
    <string name="left">%1$s ҡалғандар</string>
    <string name="set">Урынлаштырырға</string>
    <string name="confirm">Раҫлау</string>
    <string name="show">Күргәтергә</string>
    <string name="unsynchronized_lyrics">синхронлаштырылмаған йырҙың тексттар</string>
    <string name="synchronized_lyrics">синхронлаштырылған йырҙың тексттар</string>
    <string name="provided_by">Бирелгән</string>
    <string name="cleanup">ТАҘАРТЫУ</string>
    <string name="delete_playback_events">Уйнатыу ваҡиғаларын %1$s юйырға</string>
    <string name="existing_data_will_be_overwritten">Булған мәғлүмәттәр яңынан. Мәғлүмәт базаһы ҡайтарылыу һуң\n%1$sавтоматик ябыла.</string>
    <string name="on_queue">сиратта</string>
    <string name="folder_cache">Кэш папкаһы</string>
    <string name="cache_reset_by_clicking_button">Иғтибар итегеҙ, аҫҡы төймәгә баҫҡан саҡта кэш уранлашыуын папкаһы ғәҙәти режимға быраҡтырыла</string>
    <string name="cache_location_folder">Урынлашыу менән папка</string>
    <string name="custom_cache_from_android_10_may_not_be_available">Андроид 10-дан башланып, был функция еткеһеҙ булырға мөмкин</string>
    <string name="reset_cache_location_folder">КЭШ УРЫНЛАШЫУЫН ПАПКАҺЫН БЫРАҠТЫРЫУ</string>
    <string name="used">" ҡуллана"</string>
    <string name="close_background_player">Фон плейерҙы ябырға</string>
    <string name="when_app_swipe_out_from_task_manager">Ҡушымта йөкләмә диспертерҙан быраҡтырылһа</string>
    <string name="opening_url">йөкләнә...</string>
    <string name="an_error_has_occurred_while_fetching_the_lyrics">Йырҙың текстын алыу саҡта хата килеп сыҡты</string>
    <string name="are_not_available_for_this_song">был йырға доступтар юҡ</string>
    <string name="error_a_network_error_has_occurred">Ауҙа хата килеп сыҡты</string>
    <string name="error_couldn_t_find_a_playable_audio_format">Уйнатылған аудиоформатты таба алманыҡ</string>
    <string name="error_the_original_video_source_of_this_song_has_been_deleted">Был йырҙың баштағы видеосығанағы юйылған</string>
    <string name="error_this_song_cannot_be_played_due_to_server_restrictions">Сервер сикләү өсөн был йырҙы уйната булмай</string>
    <string name="error_the_returned_video_id_doesn_t_match_the_requested_one">Ҡайтарылған видео id һоралған менән тап килмәй</string>
    <string name="error_an_unknown_playback_error_has_occurred">Уйнатыу саҡта хата килеп сыҡты</string>
    <string name="tips">Кәңәштәр</string>
    <string name="quick_pics_and_tips">Тиҙ Һайлауҙар һәм Кәңәштәр</string>
    <string name="is_min_list_time_for_tips_or_quick_pics">Был минималь тыңлау сәғәте, йырҙы Тиҙ Һайлауҙарға йәки Кәңәштәргә ҡушырға өсөн</string>
    <string name="min_listening_time">Тыңлауҙын минималь ваҡыты</string>
    <string name="player_thumbnail_size">Кескей һүрәттең Күләме</string>
    <string name="restarting_rimusic_is_required">Яңынан йөкмәтеү кәрәк</string>
    <string name="size_name">Күләм</string>
    <string name="current_size_name">"Ағымдағы күләм "</string>
    <string name="current_shape_name">Ағымдағы кип</string>
    <string name="small">Кескәй</string>
    <string name="medium">Урта</string>
    <string name="big">Ҙур</string>
    <string name="none">Юҡ</string>
    <string name="light">Яҡты</string>
    <string name="heavy">Ауыр</string>
    <string name="effects">Эффектар</string>
    <string name="player_rotating_buttons">Бора торған төймәләр</string>
    <string name="player_enable_rotation_buttons">Бороу төймәләр баҫҡан саҡта яндырыу</string>
    <string name="statistics">Статистика</string>
    <string name="today">Бөгөн</string>
    <string name="_1_week">1 Аҙна</string>
    <string name="_1_month">1 Ай</string>
    <string name="_3_month">3 ай</string>
    <string name="_6_month">6 Ай</string>
    <string name="_1_year">1 Йыл</string>
    <string name="all">Бөтә</string>
    <string name="most_played_songs">Иң уйнатылған йырҙар</string>
    <string name="most_listened_artists">Иң тыңлатылған артисттар</string>
    <string name="most_albums_listened">Иң тыңлатылған альбомдар</string>
    <string name="most_played_playlists">Иң уйнатылған плейлисттар</string>
    <string name="languages">Телдәр</string>
    <string name="app_language">Ҡушымтаның теле</string>
    <string name="in_alphabetical_order">Алфавит тәртибендә:</string>
    <string name="contributors">ХЕҘМӘТКӘРҘӘР</string>
    <string name="troubleshooting">ДИАГНОСТИКА</string>
    <string name="social">ИЖТИМАҒИ</string>
    <string name="english">Инглиз</string>
    <string name="italian">Итальянса (Italiano)</string>
    <string name="czech">Чех (Čeština)</string>
    <string name="german">Алман (Deutsch)</string>
    <string name="spanish">Испан (Español)</string>
    <string name="french">Француз (Français)</string>
    <string name="romanian">Румын (Română)</string>
    <string name="russian">Урыҫ (Русский)</string>
    <string name="turkish">Төрөк (Türkçe)</string>
    <string name="polish">Поляк (Polski)</string>
    <string name="dark">Ҡара</string>
    <string name="system">Система</string>
    <string name="unlimited">Сикләнмәгән</string>
    <string name="_light">Яҡты</string>
    <string name="downloaded">Йөкләнгәндәр</string>
    <string name="turn_off">Һүндерергә</string>
    <string name="download">Йөкләргә</string>
    <string name="_default">Ғәҙәти</string>
    <string name="dynamic">Динамик</string>
    <string name="discovery">Тикшереү</string>
    <string name="mood">Кәйеф</string>
    <string name="new_albums">Яңы альбомдар</string>
    <string name="moods_and_genres">Кәйефтәр һәм жанрҙар</string>
    <string name="search_queries">" эҙләү һорауҙары"</string>
    <string name="not_find_battery_optimization_settings">Батарея оптимизацияһын көйләүҙәрен табыу булманы, зинһар, аҡ исемлеккә үҙегеҙ өҫтәгеҙ</string>
    <string name="search">Эҙләү</string>
    <string name="no">Юҡ</string>
    <string name="stop">Туҡтатырға</string>
    <string name="preferences">Тәржихтәр</string>
    <string name="it_seems_that_youtube_music_is_not_installed">YouTube Music ҡоролмағыҙға ҡуйылмаған!</string>
    <string name="listen_on_youtube">YouTube-та тыңларға</string>
    <string name="listen_on_youtube_music">YouTube Music-та тыңларға</string>
    <string name="on_device">Ҡоролмала</string>
    <string name="open_settings">Көйләүҙәрҙе асырға</string>
    <string name="permission_declined_grant_media_permissions">Раҫлау бирелмәгән, зинһар, мультимедиаға көйләүҙәрҙә доступ бирегеҙ.</string>
    <string name="wavy_timeline">Тулҡынлы ваҡыт йәҙүәле</string>
    <string name="enable_wavy_timeline">Тулҡынлы ваҡыт йәҙүәле яндырырға</string>
    <string name="play_next">Икенсене уйнатырға</string>
    <string name="toggle_lyrics">Йырҙың текстын тотошторорға</string>
    <string name="by_tapping_on_the_thumbnail">Миниатюраға баҫығыҙ</string>
    <string name="require_mic_permission">Зинһар, визуализатор эффектына микрофондан ризалыҡ кәрәк.</string>
    <string name="vt_fancy">Фантазия</string>
    <string name="vt_circular">Түңәрәк</string>
    <string name="vt_disabled">Эшкә яраҡһыҙ</string>
    <string name="vt_stacked">Бөкләнгән</string>
    <string name="vt_one_side">Бер яҡ</string>
    <string name="vt_double_side">Ике яҡлы</string>
    <string name="vt_double_side_circular">Ике яҡлы түңәрәк</string>
    <string name="vt_full">Тулы</string>
    <string name="new_albums_of_your_artists">Һеҙҙең артисттарығыҙҙың яңы альбомдары</string>
    <string name="timeline">Ваҡыт йәҙүәле</string>
    <string name="song_cache_by_player">ЙЫР КЭШЫ (by Player)</string>
    <string name="song_cache_by_download">ЙЫР КЭШЫ (by Download)</string>
    <string name="visualizer">Визуализатор</string>
    <string name="visualizer_require_mic_permission">Визуализаторға МИКРОФОНҒА РИЗАЛЫҠ КӘРӘК</string>
    <string name="restart_app_please">Ҡушымтаны яңынан һүндереп яндырығыҙ, зинһар.</string>
    <string name="listen_on_piped">Piped-та тыңларға</string>
    <string name="listen_on_invidious">Invidious-та тыңларға</string>
    <string name="disable_horizontal_swipe">Горизонталь свайпты һүндерергә</string>
    <string name="disable_song_switching_via_swipe">Свайп аша йырҙы бороуын һүндерергә</string>
    <string name="interface_in_use">Ҡулланылған интерфейс</string>
    <string name="user_interface">Ҡулланыусы интерфейс</string>
    <string name="ui_tab">UI</string>
    <string name="system_language">Системаның теле</string>
    <string name="french_emoticons_fran_ais">Француз смайлдар (Français)</string>
    <string name="romanian_emoticons_rom_n">Румын Смайлдар (Română)</string>
    <string name="biggest">Иң ҙур</string>
    <string name="set_custom_cache">Ҡулланыусы кэшын ҡуйығыҙ</string>
    <string name="enter_value_in_mb">MB-ға мәғәнәһен индерегеҙ</string>
    <string name="value_cannot_be_empty">Мәғәнәһе буш була алмай</string>
    <string name="value_must_be_greater_than">"Мәғәнәһе... күберәк булырға тейеш "</string>
    <string name="custom">Ҡулланыусы</string>
    <string name="custom_cache_size">Ҡулланыусы кэшын күләме</string>
    <string name="listen_on">... тыңларға</string>
    <string name="error_local_music_not_found">Урындағы музыкаль файлы табылманы</string>
    <string name="bodied_bar">Ҡалын Үҙәк</string>
    <string name="pin_bar">Береккән Үҙәк</string>
    <string name="rectangular">Тура мөгөшлө</string>
    <string name="square">Дүрткел</string>
    <string name="circular_ribbed">Тулҡынлы түңәрәк</string>
    <string name="play_button">Уйнатыу төймәһе</string>
    <string name="portuguese_brazilian">Португал, Бразил</string>
    <string name="portuguese">Португал</string>
    <string name="indonesian">Индонезия</string>
    <string name="odia">Одия</string>
    <string name="bashkir">Башҡурт</string>
    <string name="esperanto">Эсперанто</string>
    <string name="close_app_with_back_button">\"Кире\" тигән төймәгә баҫып, ҡушымтаны ябырға</string>
    <string name="when_you_use_the_back_button_from_the_home_page">Баш биттә \"Кире\" төймәне баҫҡас</string>
    <string name="audio_quality_format_high">Оҙон</string>
    <string name="audio_quality_format_medium">Урта</string>
    <string name="audio_quality_format_low">Түбән</string>
    <string name="audio_quality_format_unknown">Билдәһеҙ</string>
    <string name="do_you_really_want_to_delete_download">Һеҙ ысынлап та был йөкләүҙе юйырға теләйһегеҙме?</string>
    <string name="remove_all">Бөтәһендә юйырға</string>
    <string name="remove_selected">Һайланғандарҙы юйырға</string>
    <string name="clear_queue">Сиратты таҙартырға</string>
    <string name="enqueue_all">Сиратҡа ҡушырға</string>
    <string name="enqueue_selected">Һайланғандарҙы сиратҡа ҡушырға</string>
    <string name="greek">Грек</string>
    <string name="catalan">Каталонса</string>
    <string name="disable_scrolling_text">Текстың бороуон һүндерергә</string>
    <string name="scrolling_text_is_used_for_long_texts">Текс бороуы тик оҙон текстарға ҡулланыла</string>
    <string name="audio_quality_format">Аудио сифатың форматы</string>
    <string name="persian">Фарсы</string>
    <string name="hungarian">Мадьяр</string>
    <string name="korean">Корея</string>
    <string name="background_player">"Фон плееры "</string>
    <string name="show_favorite_button">\"Яратҡан\" тигән төймәне күрһәтергә</string>
    <string name="show_favorite_button_in_lock_screen_and_notification_area">Яратҡандар төймәне блокировка экранында һәм белдереү урында күрһәтергә</string>
    <string name="show_download_button">\"Йөкләү\" тигән төймәне күрһәтергә</string>
    <string name="show_download_button_in_lock_screen_and_notification_area">Йөкләнгән төймәне блокировка экранында һәм белдереү урында күрһәтергә</string>
    <string name="by_most_played_song">Иң уйнатылған йыр</string>
    <string name="by_last_played_song">Һуңғы уйнатылған йыр</string>
    <string name="audio_quality_automatic">Автоматик</string>
    <string name="statistics_songs_heard">тыңланған йырҙар</string>
    <string name="statistics_of_time_taken">сарыф ителгән ваҡыт</string>
    <string name="statistics_max_number_of_items">Элементтарҙың максималь һаны</string>
    <string name="arabic">Ғәрәп теле</string>
    <string name="chinese_simplified">Ҡытай Еңелдәнгән</string>
    <string name="chinese_traditional">Ҡытай Ғәҙәти</string>
    <string name="do_you_really_want_to_download_all">Һеҙ ысынлап та бөтә йөкләргә теләйһегеҙме?</string>
    <string name="add_all_in_playlist">Бөтәһендә плейлистҡа өҫтәргә</string>
    <string name="add_in_playlist">Плейлистҡа ҡушырға</string>
    <string name="add_selected_in_playlist">Һайланғандарҙы плейлистҡа өҫтәргә</string>
    <string name="import_playlist">Плейлистты импортлаштырырға</string>
    <string name="lang_ukrainian">Украина</string>
    <string name="proxy">PROXY</string>
    <string name="enable_proxy">Proxy-ны яндырырға</string>
    <string name="proxy_mode">Proxy-ның режимы</string>
    <string name="proxy_host">Proxy Host</string>
    <string name="set_proxy_hostname">Проксиға хостнеймды көйләргә</string>
    <string name="proxy_port">Proxy Port</string>
    <string name="set_proxy_port">Проксиға портты көйләргә</string>
    <string name="disable_if_you_do_not_want_to_see">Күргеһе килмәһә, һүндерегеҙ</string>
    <string name="lang_hebrew">Йәһүд</string>
    <string name="customize_album">Альбомды көйләү</string>
    <string name="update_title">Атаманы яңыртырға</string>
    <string name="update_authors">Йырсыларҙы яңыртырға</string>
    <string name="update_cover">Тышты яңыртырға</string>
    <string name="title">Атама</string>
    <string name="authors">Йырсы</string>
    <string name="cover">Тыш</string>
    <string name="lang_japanese">Жапон</string>
    <string name="paste_or_type_a_valid_url">Ҡуйырға йәки тоғро url-адресты индерергә</string>
    <string name="you_can_put_a_complete_link">YouTube-та йәғни YouTube Music-та: плейлистҡа, альбомға, каналға йәки йырҙарға тулы һылтанманы урынлаштырырға мөмкин</string>
    <string name="go_to_link">Һылтанма аша кисергә</string>
    <string name="action_bar_button">БОЙОРОҠ ПАНЕЛЬДЫҢ ТӨЙМӘҺЕ</string>
    <string name="action_bar_show_download_button">\"Йөкләү\" тигән төймәне күрһәтергә</string>
<<<<<<< HEAD
    <string name="action_bar_show_add_to_playlist_button">Show Add to playlist button</string>
    <string name="action_bar_show_loop_button">Show Loop button</string>
    <string name="action_bar_show_shuffle_button">Show Shuffle button</string>
    <string name="action_bar_show_lyrics_button">Show Lyrics button</string>
    <string name="action_bar_show_arrow_button">Show Arrow button</string>
    <string name="lang_finnish">Finnish</string>
    <string name="listening_time">Listening time</string>
    <string name="shows_the_number_of_songs_heard_and_their_listening_time">Shows the number of songs heard and their listening time</string>
    <string name="app_update_latest_version">Currently the latest version!</string>
    <string name="app_update_start_download">Start download</string>
    <string name="app_update_start_download_hint">You can check the download progress later</string>
    <string name="app_update_start_downloading">Downloading new version</string>
    <string name="app_update_download_completed">Download completed</string>
    <string name="app_update_click_hint">Click to install</string>
    <string name="app_update_download_error">Download error</string>
    <string name="app_update_continue_downloading">Click to continue downloading</string>
    <string name="app_update_background_downloading">Downloading new version in the background…</string>
    <string name="app_update_dialog_new">The new version %s can be downloaded!</string>
    <string name="app_update_dialog_new_size">New version size：%s</string>
    <string name="app_update_update">Update</string>
    <string name="app_update_close">Close</string>
    <string name="update_now">Update Now</string>
    <string name="enable_language_in_discovery">Enable language in Discovery</string>
    <string name="if_possible_allows_discovery_content_language">If possible, it allows to receive Discovery content in your own language.</string>
    <string name="set_to">Set to</string>
    <string name="end_of_song">end of song</string>
    <string name="restore_completed">Restore completed!</string>
    <string name="click_to_close">Click to close</string>
    <string name="lang_dutch">Dutch</string>
    <string name="do_you_really_want_to_renumbering_positions_in_this_playlist">Do you really want to renumbering positions in this playlist?</string>
    <string name="renumber_songs_positions">Renumber positions</string>
    <string name="do_you_really_want_to_delete_all_playback_events">Do you really want to delete all playback events?</string>
    <string name="lang_sinhala">Sinhala</string>
    <string name="update_available">Update available</string>
    <string name="actions_you_can_do">Actions you can do:</string>
    <string name="open_the_github_releases_web_page_and_download_latest_version">Open the Github releases web page and download latest version</string>
    <string name="download_latest_version_from_github_you_will_find_the_file_in_the_notification_area_and_you_can_install_by_clicking_on_it">Download latest version from Github, you will find the file in the notification area and you can install by clicking on it</string>
    <string name="f_droid_users_can_wait_for_the_update_info">F-Droid users can wait for the update from F-Droid, which usually arrives within a few hours with the IzzyOnDroid repo, and a few days with F-Droid.org\'s repo.</string>
    <string name="check_update">Check Update</string>
    <string name="enable_check_for_update">Enable check for update</string>
    <string name="when_enabled_a_new_version_is_checked_and_notified_during_startup">When enabled, a new version is checked and notified during startup.</string>
    <string name="check_at_github_for_updates">Check at Github for updates?</string>
    <string name="when_an_update_is_available_you_will_be_asked_if_you_want_to_install_info">When an update is available, you will be asked if you want to install it. There won\'t be automated installs, behind your back.</string>
    <string name="you_can_still_turn_it_on_or_off_from_the_settings">You can still turn it on, or off, from the settings.</string>
    <string name="enable">Enable</string>
    <string name="don_t_enable">Don\'t enable</string>
    <string name="lang_hindi">Hindi</string>
    <string name="default_page">Default page</string>
=======
    <string name="action_bar_show_add_to_playlist_button">Плейлист өҫтәү төймәне күрһәтергә</string>
    <string name="action_bar_show_loop_button">Сират төймәне күрһәтергә</string>
    <string name="action_bar_show_shuffle_button">Булғатыу төймәне күрһәтергә</string>
    <string name="action_bar_show_lyrics_button">Йыр текстың төймәне күрһәтергә</string>
    <string name="action_bar_show_arrow_button">Төймә менән уҡты күрһәтергә</string>
    <string name="lang_finnish">Фин</string>
    <string name="listening_time">Тыңлау ваҡыты</string>
    <string name="shows_the_number_of_songs_heard_and_their_listening_time">Тыңланған йырҙарҙың һәм уларҙың тыңлау ваҡыт һанын күрһәтә</string>
    <string name="app_update_latest_version">Хәҙер ваҡытҡа һуңғы версия!</string>
    <string name="app_update_start_download">Йөкләү башларға</string>
    <string name="app_update_start_download_hint">Аҙағраҡ йөкләүҙен процессын тикшерә алағыҙ</string>
    <string name="app_update_start_downloading">Яңы версияны йөкләү</string>
    <string name="app_update_download_completed">Йөкләү бөттө</string>
    <string name="app_update_click_hint">Ҡуйыу өсөн баҫығыҙ</string>
    <string name="app_update_download_error">Йөкләүҙен хатаһы</string>
    <string name="app_update_continue_downloading">Йөкләүҙе дауам итеү өсөн баҫығыҙ</string>
    <string name="app_update_background_downloading">Фонда яңы версияны йөкләү…</string>
    <string name="app_update_dialog_new">Яңы версияны %s йөкләргә була!</string>
    <string name="app_update_dialog_new_size">Яңы версияның күләме：%s</string>
    <string name="app_update_update">Яңыртырға</string>
    <string name="app_update_close">Ябырға</string>
    <string name="update_now">Хәҙер яңыртырға</string>
    <string name="enable_language_in_discovery">Тикшереүҙә телде яндырырға</string>
    <string name="if_possible_allows_discovery_content_language">Мөмкинлектәр булһа, Тикшереүҙә һеҙҙең телдә контент тыңларға бирә.</string>
    <string name="set_to">-да ҡуйылған</string>
    <string name="end_of_song">йырҙың бөтөүе</string>
>>>>>>> 7423068b
</resources><|MERGE_RESOLUTION|>--- conflicted
+++ resolved
@@ -337,56 +337,6 @@
     <string name="go_to_link">Һылтанма аша кисергә</string>
     <string name="action_bar_button">БОЙОРОҠ ПАНЕЛЬДЫҢ ТӨЙМӘҺЕ</string>
     <string name="action_bar_show_download_button">\"Йөкләү\" тигән төймәне күрһәтергә</string>
-<<<<<<< HEAD
-    <string name="action_bar_show_add_to_playlist_button">Show Add to playlist button</string>
-    <string name="action_bar_show_loop_button">Show Loop button</string>
-    <string name="action_bar_show_shuffle_button">Show Shuffle button</string>
-    <string name="action_bar_show_lyrics_button">Show Lyrics button</string>
-    <string name="action_bar_show_arrow_button">Show Arrow button</string>
-    <string name="lang_finnish">Finnish</string>
-    <string name="listening_time">Listening time</string>
-    <string name="shows_the_number_of_songs_heard_and_their_listening_time">Shows the number of songs heard and their listening time</string>
-    <string name="app_update_latest_version">Currently the latest version!</string>
-    <string name="app_update_start_download">Start download</string>
-    <string name="app_update_start_download_hint">You can check the download progress later</string>
-    <string name="app_update_start_downloading">Downloading new version</string>
-    <string name="app_update_download_completed">Download completed</string>
-    <string name="app_update_click_hint">Click to install</string>
-    <string name="app_update_download_error">Download error</string>
-    <string name="app_update_continue_downloading">Click to continue downloading</string>
-    <string name="app_update_background_downloading">Downloading new version in the background…</string>
-    <string name="app_update_dialog_new">The new version %s can be downloaded!</string>
-    <string name="app_update_dialog_new_size">New version size：%s</string>
-    <string name="app_update_update">Update</string>
-    <string name="app_update_close">Close</string>
-    <string name="update_now">Update Now</string>
-    <string name="enable_language_in_discovery">Enable language in Discovery</string>
-    <string name="if_possible_allows_discovery_content_language">If possible, it allows to receive Discovery content in your own language.</string>
-    <string name="set_to">Set to</string>
-    <string name="end_of_song">end of song</string>
-    <string name="restore_completed">Restore completed!</string>
-    <string name="click_to_close">Click to close</string>
-    <string name="lang_dutch">Dutch</string>
-    <string name="do_you_really_want_to_renumbering_positions_in_this_playlist">Do you really want to renumbering positions in this playlist?</string>
-    <string name="renumber_songs_positions">Renumber positions</string>
-    <string name="do_you_really_want_to_delete_all_playback_events">Do you really want to delete all playback events?</string>
-    <string name="lang_sinhala">Sinhala</string>
-    <string name="update_available">Update available</string>
-    <string name="actions_you_can_do">Actions you can do:</string>
-    <string name="open_the_github_releases_web_page_and_download_latest_version">Open the Github releases web page and download latest version</string>
-    <string name="download_latest_version_from_github_you_will_find_the_file_in_the_notification_area_and_you_can_install_by_clicking_on_it">Download latest version from Github, you will find the file in the notification area and you can install by clicking on it</string>
-    <string name="f_droid_users_can_wait_for_the_update_info">F-Droid users can wait for the update from F-Droid, which usually arrives within a few hours with the IzzyOnDroid repo, and a few days with F-Droid.org\'s repo.</string>
-    <string name="check_update">Check Update</string>
-    <string name="enable_check_for_update">Enable check for update</string>
-    <string name="when_enabled_a_new_version_is_checked_and_notified_during_startup">When enabled, a new version is checked and notified during startup.</string>
-    <string name="check_at_github_for_updates">Check at Github for updates?</string>
-    <string name="when_an_update_is_available_you_will_be_asked_if_you_want_to_install_info">When an update is available, you will be asked if you want to install it. There won\'t be automated installs, behind your back.</string>
-    <string name="you_can_still_turn_it_on_or_off_from_the_settings">You can still turn it on, or off, from the settings.</string>
-    <string name="enable">Enable</string>
-    <string name="don_t_enable">Don\'t enable</string>
-    <string name="lang_hindi">Hindi</string>
-    <string name="default_page">Default page</string>
-=======
     <string name="action_bar_show_add_to_playlist_button">Плейлист өҫтәү төймәне күрһәтергә</string>
     <string name="action_bar_show_loop_button">Сират төймәне күрһәтергә</string>
     <string name="action_bar_show_shuffle_button">Булғатыу төймәне күрһәтергә</string>
@@ -413,5 +363,26 @@
     <string name="if_possible_allows_discovery_content_language">Мөмкинлектәр булһа, Тикшереүҙә һеҙҙең телдә контент тыңларға бирә.</string>
     <string name="set_to">-да ҡуйылған</string>
     <string name="end_of_song">йырҙың бөтөүе</string>
->>>>>>> 7423068b
+    <string name="restore_completed">Restore completed!</string>
+    <string name="click_to_close">Click to close</string>
+    <string name="lang_dutch">Dutch</string>
+    <string name="do_you_really_want_to_renumbering_positions_in_this_playlist">Do you really want to renumbering positions in this playlist?</string>
+    <string name="renumber_songs_positions">Renumber positions</string>
+    <string name="do_you_really_want_to_delete_all_playback_events">Do you really want to delete all playback events?</string>
+    <string name="lang_sinhala">Sinhala</string>
+    <string name="update_available">Update available</string>
+    <string name="actions_you_can_do">Actions you can do:</string>
+    <string name="open_the_github_releases_web_page_and_download_latest_version">Open the Github releases web page and download latest version</string>
+    <string name="download_latest_version_from_github_you_will_find_the_file_in_the_notification_area_and_you_can_install_by_clicking_on_it">Download latest version from Github, you will find the file in the notification area and you can install by clicking on it</string>
+    <string name="f_droid_users_can_wait_for_the_update_info">F-Droid users can wait for the update from F-Droid, which usually arrives within a few hours with the IzzyOnDroid repo, and a few days with F-Droid.org\'s repo.</string>
+    <string name="check_update">Check Update</string>
+    <string name="enable_check_for_update">Enable check for update</string>
+    <string name="when_enabled_a_new_version_is_checked_and_notified_during_startup">When enabled, a new version is checked and notified during startup.</string>
+    <string name="check_at_github_for_updates">Check at Github for updates?</string>
+    <string name="when_an_update_is_available_you_will_be_asked_if_you_want_to_install_info">When an update is available, you will be asked if you want to install it. There won\'t be automated installs, behind your back.</string>
+    <string name="you_can_still_turn_it_on_or_off_from_the_settings">You can still turn it on, or off, from the settings.</string>
+    <string name="enable">Enable</string>
+    <string name="don_t_enable">Don\'t enable</string>
+    <string name="lang_hindi">Hindi</string>
+    <string name="default_page">Default page</string>
 </resources>