--- conflicted
+++ resolved
@@ -449,46 +449,6 @@
     <string name="last_week">Minulý týden</string>
     <string name="by_casual_played_song">Podle náhodně přehrávané skladby</string>
     <string name="theme_material_you">Material You</string>
-<<<<<<< HEAD
-    <string name="show_statistics_in_navigation_bar">Show statistics in navigation bar</string>
-    <string name="settings">Settings</string>
-    <string name="page_not_been_loaded">The page has not been loaded correctly, try to refresh the page.</string>
-    <string name="sorry_tips_are_not_available">Sorry, tips are not available for now.</string>
-    <string name="library_collections">Collections</string>
-    <string name="info_show_hide_hidden_songs">Show/hide hidden songs</string>
-    <string name="info_shuffle">Shuffle</string>
-    <string name="info_includes_excludes_songs_on_the_device">Includes/Excludes songs on the device</string>
-    <string name="info_enqueue_songs">Enqueue songs</string>
-    <string name="info_download_all_songs">Download all songs</string>
-    <string name="info_remove_all_downloaded_songs">Remove all downloaded songs</string>
-    <string name="info_start_radio">Start radio</string>
-    <string name="info_translation">Translation</string>
-    <string name="info_find_the_song_that_is_playing">Find the song that is playing</string>
-    <string name="info_smart_recommendation">Smart recommendation</string>
-    <string name="info_clean_cached_congs">Clean cached congs</string>
-    <string name="info_pin_unpin_playlist">Pin/Unpin playlist</string>
-    <string name="info_lock_unlock_reorder_songs">Lock/Unlock reorder songs</string>
-    <string name="info_add_in_playlist">Add in playlist</string>
-    <string name="info_not_find_application_audio">Couldn\'t find an application to equalize audio</string>
-    <string name="info_error">Error</string>
-    <string name="info_not_find_app_open_doc">Couldn\'t find an application to open documents</string>
-    <string name="info_not_find_app_create_doc">Couldn\'t find an application to create documents</string>
-    <string name="info_not_find_app_browse_internet">Couldn\'t find an application to browse the Internet</string>
-    <string name="item_size">"Item size: "</string>
-    <string name="sort_by">Sort by</string>
-    <string name="show_floating_icon">Show floating icon</string>
-    <string name="show_equalizer">Show equalizer</string>
-    <string name="theme_pure_black">Pure Black</string>
-    <string name="theme_modern_black">Modern Black</string>
-    <string name="theme_mode_pitch_black">Pitch Black</string>
-    <string name="show_actions_bar">Show actions bar</string>
-    <string name="transition_effect">Transition effect</string>
-    <string name="te_expand">Expand</string>
-    <string name="te_fade">Fade</string>
-    <string name="te_scale">Scale</string>
-    <string name="te_slide_vertical">Slide Vertical</string>
-    <string name="te_slide_horizontal">Slide Horizontal</string>
-=======
     <string name="show_statistics_in_navigation_bar">Zobrazit statistiky v navigačním panelu</string>
     <string name="settings">Nastavení</string>
     <string name="page_not_been_loaded">Stránka nebyla načtena správně, zkuste obnovit stránku.</string>
@@ -513,5 +473,18 @@
     <string name="info_not_find_app_open_doc">Nepodařilo se najít aplikaci pro otevírání dokumentů</string>
     <string name="info_not_find_app_create_doc">Nepodařilo se najít aplikaci pro vytváření dokumentů</string>
     <string name="info_not_find_app_browse_internet">Nepodařilo se najít aplikaci pro procházení Internetu</string>
->>>>>>> 490a2414
+    <string name="item_size">"Item size: "</string>
+    <string name="sort_by">Sort by</string>
+    <string name="show_floating_icon">Show floating icon</string>
+    <string name="show_equalizer">Show equalizer</string>
+    <string name="theme_pure_black">Pure Black</string>
+    <string name="theme_modern_black">Modern Black</string>
+    <string name="theme_mode_pitch_black">Pitch Black</string>
+    <string name="show_actions_bar">Show actions bar</string>
+    <string name="transition_effect">Transition effect</string>
+    <string name="te_expand">Expand</string>
+    <string name="te_fade">Fade</string>
+    <string name="te_scale">Scale</string>
+    <string name="te_slide_vertical">Slide Vertical</string>
+    <string name="te_slide_horizontal">Slide Horizontal</string>
 </resources>