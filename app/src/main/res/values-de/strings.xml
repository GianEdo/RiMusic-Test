--- conflicted
+++ resolved
@@ -412,13 +412,12 @@
     <string name="ask">Fragen</string>
     <string name="item_select">Auswählen</string>
     <string name="item_uncheck">Deaktivieren</string>
-<<<<<<< HEAD
-    <string name="blacklisted_folders">Blacklisted folders</string>
-    <string name="edit_blacklist_for_on_device_songs">Edit blacklist for on device songs.</string>
-    <string name="add_folder">Add folder</string>
-    <string name="this_folder_already_exists">This folder already exists.</string>
-    <string name="are_you_sure_you_want_to_remove_this_folder_from_the_blacklist">Are you sure you want to remove this folder from the blacklist?</string>
-    <string name="player_appearance">Player Appearance</string>
+    <string name="blacklisted_folders">Blacklist-Ordner</string>
+    <string name="edit_blacklist_for_on_device_songs">Blacklist für Geräte-Songs editieren.</string>
+    <string name="add_folder">Ordner hinzufügen</string>
+    <string name="this_folder_already_exists">Dieser Ordner existiert bereits.</string>
+    <string name="are_you_sure_you_want_to_remove_this_folder_from_the_blacklist">Sind Sie sicher, dass Sie diesen Ordner von der Blacklist entfernen möchten?</string>
+   <string name="player_appearance">Player Appearance</string>
     <string name="player_action_bar">PLAYER ACTION BAR</string>
     <string name="tab_data">Data</string>
     <string name="image_cache_max_size">Image cache max size</string>
@@ -432,11 +431,4 @@
     <string name="smart_recommendations">SMART RECOMMENDATIONS</string>
     <string name="player_collapsed_disable_swiping_down">Disable swiping down</string>
     <string name="avoid_closing_the_player_cleaning_queue_by_swiping_down">Avoid closing the player and cleaning the queue by swiping down while it is minimized</string>
-=======
-    <string name="blacklisted_folders">Blacklist-Ordner</string>
-    <string name="edit_blacklist_for_on_device_songs">Blacklist für Geräte-Songs editieren.</string>
-    <string name="add_folder">Ordner hinzufügen</string>
-    <string name="this_folder_already_exists">Dieser Ordner existiert bereits.</string>
-    <string name="are_you_sure_you_want_to_remove_this_folder_from_the_blacklist">Sind Sie sicher, dass Sie diesen Ordner von der Blacklist entfernen möchten?</string>
->>>>>>> eabb7471
 </resources>