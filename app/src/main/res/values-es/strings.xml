<?xml version="1.0" encoding="utf-8"?>
<resources>
    <string name="cancel">Cancelar</string>
    <string name="done">Hecho</string>
    <string name="hidesong">¿Seguro que quieres ocultar esta canción? El tiempo de reproducción y la caché se borrarán. Esta acción es irreversible.</string>
    <string name="new_playlist">Nueva lista de reproducción</string>
    <string name="start_radio">Iniciar radio</string>
    <string name="equalizer">Ecualizador</string>
    <string name="stop_sleep_timer">¿Detener el temporizador de apagado?</string>
    <string name="set_sleep_timer">Temporizador de apagado</string>
    <string name="add_to_playlist">Añadir a la lista de reproducción</string>
    <string name="go_to_album">Ver álbum</string>
    <string name="remove_from_queue">Eliminar de la cola</string>
    <string name="remove_from_playlist">Eliminar de la lista de reproducción</string>
    <string name="hide">Ocultar</string>
    <string name="hide_from_quick_picks">Ocultar de las \"selecciones rápidas\"</string>
    <string name="related_albums">Álbumes relacionados</string>
    <string name="similar_artists">Artistas similares</string>
    <string name="playlists_you_might_like">Listas de reproducción que podrían gustarte</string>
    <string name="an_error_has_occurred">Ha ocurrido un error</string>
    <string name="albums">Álbumes</string>
    <string name="artists">Artistas</string>
    <string name="enter_the_playlist_name">Introduce el nombre de la lista de reproducción</string>
    <string name="playlists">Listas de reproducción</string>
    <string name="favorites">Favoritos</string>
    <string name="quick_picks">Selecciones rápidas</string>
    <string name="songs">Canciones</string>
    <string name="other_versions">Otras versiones</string>
    <string name="album_no_alternative_version">El álbum no tiene versiones alternativas</string>
    <string name="enqueue">Añadir a la cola</string>
    <string name="shuffle">Aleatorio</string>
    <string name="view_all">Mostrar todo</string>
    <string name="from_wikipedia_cca">De Wikipedia bajo Creative Commons Atribución CC-BY-SA 3.0</string>
    <string name="overview">Resumen</string>
    <string name="singles">Sencillos</string>
    <string name="library">Biblioteca</string>
    <string name="artist_no_release_album">El artista no ha publicado ningún álbum</string>
    <string name="artist_no_release_single">El artista no ha publicado ningún sencillo</string>
    <string name="delete_playlist">¿Seguro que quieres eliminar la lista de reproducción?</string>
    <string name="sync">Sincronizar</string>
    <string name="rename">Cambiar el nombre</string>
    <string name="delete">Eliminar</string>
    <string name="enter_the_lyrics">Introducir la letra</string>
    <string name="edit_lyrics">Modificar la letra</string>
    <string name="search_lyrics_online">Buscar la letra online</string>
    <string name="fetch_lyrics_again">Cargar la letra de nuevo</string>
    <string name="queue_loop">"Reproducción continua "</string>
    <string name="id">Id</string>
    <string name="itag">Itag</string>
    <string name="bitrate">Tasa de bits</string>
    <string name="size">Tamaño</string>
    <string name="cached">Descargado</string>
    <string name="loudness">Volumen</string>
    <string name="clear">Limpiar</string>
    <string name="error">Ha ocurrido un error.</string>
    <string name="enter_a_name">Buscar</string>
    <string name="online">En línea</string>
    <string name="no_results_found">Sin resultados. Cambia la clave de búsqueda o la categoría</string>
    <string name="videos">Vídeos</string>
    <string name="featured">Destacado</string>
    <string name="view_the_source_code">Ver el código fuente</string>
    <string name="report_an_issue">Reportar un error</string>
    <string name="you_will_be_redirected_to_github">Serás redirigido a GitHub</string>
    <string name="request_a_feature_or_suggest_an_idea">Solicitar una función o sugerir una idea</string>
    <string name="appearance">Apariencia</string>
    <string name="colors">COLORES</string>
    <string name="theme">Tema</string>
    <string name="theme_mode">Modo de tema</string>
    <string name="shapes">FORMAS</string>
    <string name="thumbnail_roundness">Curvatura de las miniaturas</string>
    <string name="text">TEXTO</string>
    <string name="use_system_font">Usar fuentes del sistema</string>
    <string name="use_font_by_the_system">Utilizar la fuente aplicada por el sistema</string>
    <string name="apply_font_padding">Aplicar relleno a la fuente</string>
    <string name="add_spacing_around_texts">Añadir espaciado en los textos</string>
    <string name="lockscreen">BLOQUEO DE PANTALLA</string>
    <string name="show_song_cover">Mostrar la portada de la canción</string>
    <string name="use_song_cover_on_lockscreen">Use la portada de la canción que se está reproduciendo como fondo de la pantalla de bloqueo</string>
    <string name="cache">Caché</string>
    <string name="cache_cleared">Cuando la caché se queda sin espacio, los recursos a los que no se ha accedido durante más tiempo se borran</string>
    <string name="image_cache">CACHÉ DE IMÁGENES</string>
    <string name="max_size">Tamaño máximo</string>
    <string name="song_cache">CACHÉ DE CANCIONES</string>
    <string name="database">Base de datos</string>
    <string name="reset_quick_picks">Restablecer las selecciones rápidas</string>
    <string name="quick_picks_are_cleared">Selecciones rápidas eliminadas</string>
    <string name="backup">COPIA DE SEGURIDAD</string>
    <string name="personal_preference">Se excluyen las preferencias personales (como el modo de tema) y la caché.</string>
    <string name="backup_1">Copia de seguridad</string>
    <string name="export_the_database">Exportar la base de datos a un medio externo</string>
    <string name="restore">RESTAURAR</string>
    <string name="restore_1">Restaurar</string>
    <string name="import_the_database">Importar bases de datos desde un medio externo</string>
    <string name="other">Otros</string>
    <string name="android_auto">ANDROID AUTO</string>
    <string name="enable_unknown_sources">Recuerda habilitar \"Orígenes desconocidos\" en las opciones para desarrolladores de Android Auto.</string>
    <string name="android_auto_1">Android Auto</string>
    <string name="enable_android_auto_support">Activar soporte para Android Auto</string>
    <string name="search_history">HISTORIAL DE BÚSQUEDA</string>
    <string name="pause_search_history">Pausar el historial de búsqueda</string>
    <string name="neither_save_new_searched_query">No guardar las nuevas búsquedas ni mostrar el historial</string>
    <string name="clear_search_history">Limpiar el historial de búsqueda</string>
    <string name="history_is_empty">El historial está vacío</string>
    <string name="service_lifetime">SERVICIO INVENCIBLE</string>
    <string name="battery_optimizations_applied">Si se aplican las optimizaciones de la batería, la notificación de reproducción puede desaparecer repentinamente cuando se detiene la aplicación.</string>
    <string name="is_android12">A partir de Android 12, debes deshabilitar las optimizaciones de la batería para que la opción \"Servicio invencible\" surta efecto.</string>
    <string name="ignore_battery_optimizations">Ignorar la optimización de la batería</string>
    <string name="already_unrestricted">Ya sin restricciones</string>
    <string name="disable_background_restrictions">Desactivar las restricciones en segundo plano</string>
    <string name="invincible_service">Servicio invencible</string>
    <string name="turning_off_battery_optimizations_is_not_enough">Cuando desactivar la optimización de la batería no es suficiente</string>
    <string name="player_audio"><![CDATA[Reproductor y audio]]></string>
    <string name="player">Reproductor</string>
    <string name="persistent_queue">Cola persistente</string>
    <string name="save_and_restore_playing_songs">Guardar y restaurar la reproducción de canciones</string>
    <string name="resume_playback">Reanudar la reproducción</string>
    <string name="when_device_is_connected">Cuando se conecta un dispositivo cableado o Bluetooth</string>
    <string name="audio">AUDIO</string>
    <string name="skip_silence">Saltar los silencios</string>
    <string name="skip_silent_parts_during_playback">Omitir las partes silenciosas durante la reproducción</string>
    <string name="loudness_normalization">Normalización del volumen</string>
    <string name="autoadjust_the_volume">Ajustar el volumen a un nivel fijo</string>
    <string name="interact_with_the_system_equalizer">Interactúa con el ecualizador del sistema</string>
    <string name="about">Acerca de</string>
    <string name="more_of">Más de</string>
    <string name="sleep_timer">Temporizador apagado</string>
    <string name="left">%1$s restantes</string>
    <string name="set">Establecer</string>
    <string name="confirm">Confirmar</string>
    <string name="show">Mostrar</string>
    <string name="unsynchronized_lyrics">la letra no sincronizada</string>
    <string name="synchronized_lyrics">la letra sincronizada</string>
    <string name="provided_by">Proporcionado por</string>
    <string name="cleanup">LIMPIEZA</string>
    <string name="delete_playback_events">Eliminar %1$s eventos de reproducción</string>
    <string name="existing_data_will_be_overwritten">Los datos existentes se sobrescribirán.\n%1$s se cerrará automáticamente después de restaurar la base de datos.</string>
    <string name="on_queue">en cola</string>
    <string name="folder_cache">CACHÉ DE CARPETA</string>
    <string name="cache_reset_by_clicking_button">Cuidado, la carpeta de ubicación de la caché se restablecerá a la configuración predeterminada al pulsar el siguiente botón</string>
    <string name="cache_location_folder">Carpeta de ubicación</string>
    <string name="custom_cache_from_android_10_may_not_be_available">Es posible que esta función no esté disponible a partir de Android 10</string>
    <string name="reset_cache_location_folder">RESTABLECER CACHÉ</string>
    <string name="used">" usado"</string>
    <string name="close_background_player">Cerrar el reproductor en segundo plano</string>
    <string name="when_app_swipe_out_from_task_manager">Cuando se cierra la aplicación desde el administrador de tareas</string>
    <string name="opening_url">está cargando…</string>
    <string name="an_error_has_occurred_while_fetching_the_lyrics">Ha ocurrido un error al cargar la letra</string>
    <string name="are_not_available_for_this_song">no está disponible para esta canción</string>
    <string name="error_a_network_error_has_occurred">Ha ocurrido un error de conexión</string>
    <string name="error_couldn_t_find_a_playable_audio_format">No se pudo encontrar un formato de audio compatible</string>
    <string name="error_the_original_video_source_of_this_song_has_been_deleted">La fuente de vídeo original de está canción ha sido borrada</string>
    <string name="error_this_song_cannot_be_played_due_to_server_restrictions">Esta canción no puede ser reproducida debido a restricciones del servidor</string>
    <string name="error_the_returned_video_id_doesn_t_match_the_requested_one">El identificador del vídeo no se corresponde con el que se solicitó</string>
    <string name="error_an_unknown_playback_error_has_occurred">Ha ocurrido un error de reproducción desconocido</string>
    <string name="tips">Recomendaciones</string>
    <string name="quick_pics_and_tips">Selecciones rápidas y recomendaciones</string>
    <string name="is_min_list_time_for_tips_or_quick_pics">Es el tiempo de reproducción mínimo para incluir la canción como una posible recomendación o selección rápida</string>
    <string name="min_listening_time">Tiempo de reproducción mínimo</string>
    <string name="player_thumbnail_size">Tamaño de las miniaturas</string>
    <string name="restarting_rimusic_is_required">Es necesario reiniciar</string>
    <string name="size_name">Tamaño</string>
    <string name="current_size_name">"Tamaño actual "</string>
    <string name="current_shape_name">Forma actual</string>
    <string name="small">Pequeño</string>
    <string name="medium">Mediano</string>
    <string name="big">Grande</string>
    <string name="none">Ninguno</string>
    <string name="light">Ligero</string>
    <string name="heavy">Elevado</string>
    <string name="effects">Efectos</string>
    <string name="player_rotating_buttons">Rotación de los botones</string>
    <string name="player_enable_rotation_buttons">Activar la rotación de los botones al pulsar</string>
    <string name="statistics">Estadísticas</string>
    <string name="today">Hoy</string>
    <string name="_1_week">1 semana</string>
    <string name="_1_month">1 mes</string>
    <string name="_3_month">3 meses</string>
    <string name="_6_month">6 meses</string>
    <string name="_1_year">1 año</string>
    <string name="all">Todo</string>
    <string name="most_played_songs">Canciones más escuchadas</string>
    <string name="most_listened_artists">Artistas más escuchados</string>
    <string name="most_albums_listened">Álbumes más escuchados</string>
    <string name="most_played_playlists">Listas de reproducción más escuchadas</string>
    <string name="languages">Idiomas</string>
    <string name="app_language">Idioma de la aplicación</string>
    <string name="in_alphabetical_order">En orden alfabético:</string>
    <string name="contributors">COLABORADORES</string>
    <string name="troubleshooting">RESOLUCIÓN DE PROBLEMAS</string>
    <string name="social">SOCIAL</string>
    <string name="english">Inglés (English)</string>
    <string name="italian">Italiano</string>
    <string name="czech">Checo (Čeština)</string>
    <string name="german">Alemán (Deutsch)</string>
    <string name="spanish">Español</string>
    <string name="french">Francés (Français)</string>
    <string name="romanian">Rumano (Română)</string>
    <string name="russian">Ruso (Русский)</string>
    <string name="turkish">Turco (Türkçe)</string>
    <string name="polish">Polaco (Polski)</string>
    <string name="dark">Oscuro</string>
    <string name="system">Sistema</string>
    <string name="unlimited">Ilimitado</string>
    <string name="_light">Claro</string>
    <string name="downloaded">Descargado</string>
    <string name="turn_off">Desactivar</string>
    <string name="download">Descargar</string>
    <string name="_default">Por defecto</string>
    <string name="dynamic">Dinámico</string>
    <string name="discovery">Explorar</string>
    <string name="mood">Ánimo</string>
    <string name="new_albums">Nuevos álbumes</string>
    <string name="moods_and_genres">Ánimo y géneros</string>
    <string name="search_queries">" entradas de búsqueda"</string>
    <string name="not_find_battery_optimization_settings">No se pudieron encontrar los ajustes de optimización de la batería. Por favor, dale permiso manualmente.</string>
    <string name="search">Buscar…</string>
    <string name="no">No</string>
    <string name="stop">Detener</string>
    <string name="preferences">PREFERENCIAS</string>
    <string name="it_seems_that_youtube_music_is_not_installed">¡Parece que YouTube Music no está instalado!</string>
    <string name="listen_on_youtube">Reproducir en YouTube</string>
    <string name="listen_on_youtube_music">Reproducir en YouTube Music</string>
    <string name="on_device">En el dispositivo</string>
    <string name="open_settings">Abrir ajustes</string>
    <string name="permission_declined_grant_media_permissions">Permiso denegado. Por favor, concede el permiso de archivos multimedia en los ajustes de tu dispositivo.</string>
    <string name="wavy_timeline">Línea de progreso ondulada</string>
    <string name="enable_wavy_timeline">Activa la línea de progreso ondulada</string>
    <string name="play_next">Reproducir a continuación</string>
    <string name="toggle_lyrics">Mostrar la letra</string>
    <string name="by_tapping_on_the_thumbnail">Al pulsar en la miniatura</string>
    <string name="require_mic_permission">El efecto de visualizador requiere el permiso de micrófono. Por favor, concédelo.</string>
    <string name="vt_fancy">Adornado</string>
    <string name="vt_circular">Circular</string>
    <string name="vt_disabled">Desactivado</string>
    <string name="vt_stacked">Apilado</string>
    <string name="vt_one_side">Una cara</string>
    <string name="vt_double_side">Dos caras</string>
    <string name="vt_double_side_circular">Circular a dos caras</string>
    <string name="vt_full">Completo</string>
    <string name="new_albums_of_your_artists">Nuevos álbumes de tus artistas</string>
    <string name="timeline">Línea de progreso</string>
    <string name="song_cache_by_player">CACHÉ DE CANCIONES (por el reproductor)</string>
    <string name="song_cache_by_download">CACHÉ DE CANCIONES (por las descargas)</string>
    <string name="visualizer">Visualizador</string>
    <string name="visualizer_require_mic_permission">El visualizador REQUIERE EL PERMISO DE MICRÓFONO</string>
    <string name="restart_app_please">Por favor, reinicia la aplicación.</string>
    <string name="listen_on_piped">Reproducir en Piped</string>
    <string name="listen_on_invidious">Reproducir en Invidious</string>
    <string name="disable_horizontal_swipe">Desactivar el deslizamiento horizontal</string>
    <string name="disable_song_switching_via_swipe">Desactivar el cambio de canciones mediante deslizamiento</string>
    <string name="interface_in_use">Interfaz en uso</string>
    <string name="user_interface">Interfaz de usuario</string>
    <string name="ui_tab">IU</string>
    <string name="system_language">Idioma del sistema</string>
    <string name="french_emoticons_fran_ais">Francés con emojis (Français)</string>
    <string name="romanian_emoticons_rom_n">Rumano con emojis (Română)</string>
    <string name="biggest">Enorme</string>
    <string name="set_custom_cache">Establecer caché personalizada</string>
    <string name="enter_value_in_mb">Introduce el valor en MB</string>
    <string name="value_cannot_be_empty">El valor no puede estar vacío</string>
    <string name="value_must_be_greater_than">"El valor debe ser mayor que "</string>
    <string name="custom">Personalizado</string>
<<<<<<< HEAD
    <string name="custom_cache_size">Custom cache size</string>
    <string name="listen_on">Listen on</string>
=======
    <string name="custom_cache_size">Tamaño de caché personalizado</string>
    <string name="error_local_music_not_found">Archivo de música local no encontrado</string>
>>>>>>> 7cbd51f7
</resources><|MERGE_RESOLUTION|>--- conflicted
+++ resolved
@@ -260,11 +260,8 @@
     <string name="value_cannot_be_empty">El valor no puede estar vacío</string>
     <string name="value_must_be_greater_than">"El valor debe ser mayor que "</string>
     <string name="custom">Personalizado</string>
-<<<<<<< HEAD
     <string name="custom_cache_size">Custom cache size</string>
     <string name="listen_on">Listen on</string>
-=======
     <string name="custom_cache_size">Tamaño de caché personalizado</string>
     <string name="error_local_music_not_found">Archivo de música local no encontrado</string>
->>>>>>> 7cbd51f7
 </resources>