--- conflicted
+++ resolved
@@ -316,7 +316,6 @@
     <string name="lang_finnish">Finnois (Suomalainen)</string>
     <string name="listening_time">Durée d’écoute</string>
     <string name="shows_the_number_of_songs_heard_and_their_listening_time">Affiche le nombre de chansons écoutées et leur temps d\'écoute</string>
-    <string name="app_update_dialog_new">La nouvelle version %s peut être téléchargée !</string>
     <string name="enable_language_in_discovery">Activer la langue dans la découverte</string>
     <string name="if_possible_allows_discovery_content_language">Si possible, il permet de recevoir du contenu de découverte dans votre propre langue.</string>
     <string name="set_to">Régler sur</string>
@@ -398,15 +397,9 @@
     <string name="direction_right">Droite</string>
     <string name="copy_lyrics">Copier les paroles</string>
     <string name="value_copied">Copié</string>
-<<<<<<< HEAD
-    <string name="app_update_dialog_new">The new version %s can be downloaded!</string>
-    <string name="do_you_really_want_to_delete_cache">Do you really want to delete cache?</string>
-    <string name="lang_swedish">Swedish</string>
-    <string name="pinned_playlists">Pinned Playlists</string>
-    <string name="locked">Locked</string>
-=======
     <string name="do_you_really_want_to_delete_cache">Voulez-vous vraiment vider le cache ?</string>
     <string name="lang_swedish">Suédois (Swedish)</string>
     <string name="pinned_playlists">Playlists épinglées</string>
->>>>>>> 0dde9568
+    <string name="app_update_dialog_new">The new version %s can be downloaded!</string>
+    <string name="locked">Locked</string>
 </resources>