--- conflicted
+++ resolved
@@ -363,49 +363,6 @@
     <string name="if_possible_allows_discovery_content_language">Si possible, il permet de recevoir du contenu de découverte dans votre propre langue.</string>
     <string name="set_to">Régler sur</string>
     <string name="end_of_song">fin de la chanson</string>
-<<<<<<< HEAD
-    <string name="restore_completed">Restore completed!</string>
-    <string name="click_to_close">Click to close</string>
-    <string name="lang_dutch">Dutch</string>
-    <string name="do_you_really_want_to_renumbering_positions_in_this_playlist">Do you really want to renumbering positions in this playlist?</string>
-    <string name="renumber_songs_positions">Renumber positions</string>
-    <string name="do_you_really_want_to_delete_all_playback_events">Do you really want to delete all playback events?</string>
-    <string name="lang_sinhala">Sinhala</string>
-    <string name="update_available">Update available</string>
-    <string name="actions_you_can_do">Actions you can do:</string>
-    <string name="open_the_github_releases_web_page_and_download_latest_version">Open the Github releases web page and download latest version</string>
-    <string name="download_latest_version_from_github_you_will_find_the_file_in_the_notification_area_and_you_can_install_by_clicking_on_it">Download latest version from Github, you will find the file in the notification area and you can install by clicking on it</string>
-    <string name="f_droid_users_can_wait_for_the_update_info">F-Droid users can wait for the update from F-Droid, which usually arrives within a few hours with the IzzyOnDroid repo, and a few days with F-Droid.org\'s repo.</string>
-    <string name="check_update">Check Update</string>
-    <string name="enable_check_for_update">Enable check for update</string>
-    <string name="when_enabled_a_new_version_is_checked_and_notified_during_startup">When enabled, a new version is checked and notified during startup.</string>
-    <string name="check_at_github_for_updates">Check at Github for updates?</string>
-    <string name="when_an_update_is_available_you_will_be_asked_if_you_want_to_install_info">When an update is available, you will be asked if you want to install it. There won\'t be automated installs, behind your back.</string>
-    <string name="you_can_still_turn_it_on_or_off_from_the_settings">You can still turn it on, or off, from the settings.</string>
-    <string name="enable">Enable</string>
-    <string name="don_t_enable">Don\'t enable</string>
-    <string name="lang_hindi">Hindi</string>
-    <string name="default_page">Default page</string>
-    <string name="screen">Screen</string>
-    <string name="keep_screen_on">Keep screen on</string>
-    <string name="prevents_screen_timeout">Prevents screen timeout</string>
-    <string name="action_bar_show_sleep_timer_button">Show Sleep Timer button</string>
-    <string name="sort_album_year">Album Year</string>
-    <string name="sort_position">Position</string>
-    <string name="sort_title">Title</string>
-    <string name="sort_date_played">Date Played</string>
-    <string name="sort_artist">Artist</string>
-    <string name="sort_listening_time">Listening Time</string>
-    <string name="sort_date_added">Date Added</string>
-    <string name="sorting_order">Sorting order</string>
-    <string name="sort_year">Year</string>
-    <string name="sort_name">Name</string>
-    <string name="sort_songs_number">Songs Number</string>
-    <string name="follow">Follow</string>
-    <string name="following">Following</string>
-    <string name="artist_subscribers">%s subscribers</string>
-    <string name="but_these_updates_would_not_go_through">But these updates would not go through the additional screening performed at e.g. IzzyOnDroid or F-Droid.</string>
-=======
     <string name="restore_completed">Restauration terminée!</string>
     <string name="click_to_close">Cliquer pour fermer</string>
     <string name="lang_dutch">Néerlandais (Nederlands)</string>
@@ -431,5 +388,20 @@
     <string name="screen">Écran</string>
     <string name="keep_screen_on">Garder l\'écran allumé</string>
     <string name="prevents_screen_timeout">Empêche la mise en veille de l\'écran</string>
->>>>>>> cd339654
+    <string name="action_bar_show_sleep_timer_button">Show Sleep Timer button</string>
+    <string name="sort_album_year">Album Year</string>
+    <string name="sort_position">Position</string>
+    <string name="sort_title">Title</string>
+    <string name="sort_date_played">Date Played</string>
+    <string name="sort_artist">Artist</string>
+    <string name="sort_listening_time">Listening Time</string>
+    <string name="sort_date_added">Date Added</string>
+    <string name="sorting_order">Sorting order</string>
+    <string name="sort_year">Year</string>
+    <string name="sort_name">Name</string>
+    <string name="sort_songs_number">Songs Number</string>
+    <string name="follow">Follow</string>
+    <string name="following">Following</string>
+    <string name="artist_subscribers">%s subscribers</string>
+    <string name="but_these_updates_would_not_go_through">But these updates would not go through the additional screening performed at e.g. IzzyOnDroid or F-Droid.</string>
 </resources>