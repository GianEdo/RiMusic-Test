--- conflicted
+++ resolved
@@ -401,18 +401,6 @@
     <string name="do_you_really_want_to_delete_cache">Tényleg törölni szeretnéd a gyorsítótárat?</string>
     <string name="lang_swedish">Svéd</string>
     <string name="pinned_playlists">Rögzített lejátszási listák</string>
-<<<<<<< HEAD
-    <string name="locked">Locked</string>
-    <string name="sort_duration">Duration</string>
-    <string name="lang_serbian_cyrillic">Serbian Cyrillic</string>
-    <string name="pause_between_songs">Pause between songs</string>
-    <string name="navigation_bar_type">Navigation bar type</string>
-    <string name="icon_and_text">Icon and text</string>
-    <string name="only_icon">Only icon</string>
-    <string name="show_search_tab_in_home">Show Search Tab in Home</string>
-    <string name="action_bar_show_menu_button">Show menu button</string>
-    <string name="sort_album">Album</string>
-=======
     <string name="locked">Zárolva</string>
     <string name="sort_duration">Időtartam</string>
     <string name="lang_serbian_cyrillic">Szerb (cirill)</string>
@@ -422,5 +410,5 @@
     <string name="only_icon">Csak ikon</string>
     <string name="show_search_tab_in_home">Keresés fül megjelenítése a kezdőlapon</string>
     <string name="action_bar_show_menu_button">Menü gomb megjelenítése</string>
->>>>>>> b83dfc11
+    <string name="sort_album">Album</string>
 </resources>