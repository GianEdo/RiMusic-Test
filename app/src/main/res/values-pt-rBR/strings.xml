<?xml version="1.0" encoding="utf-8"?>
<resources>
    <string name="cancel">Cancelar</string>
    <string name="done">Terminar</string>
    <string name="hidesong">Você realmente quer esconder essa música? O tempo de reprodução e o cache serão apagados.\nEsta ação é irreversível.</string>
    <string name="new_playlist">Nova playlist</string>
    <string name="start_radio">Começar rádio</string>
    <string name="equalizer">Equalizador</string>
    <string name="stop_sleep_timer">Você quer parar o tempo do sono?</string>
    <string name="set_sleep_timer">Definir temporizador de sono</string>
    <string name="add_to_playlist">Adicionar à playlist</string>
    <string name="go_to_album">Ir para o álbum</string>
    <string name="remove_from_queue">Remover da fila</string>
    <string name="remove_from_playlist">Remover da playlist</string>
    <string name="hide">Ocultar</string>
    <string name="hide_from_quick_picks">Ocultar de \"Opções Rápidas\"</string>
    <string name="related_albums">Álbuns relacionados</string>
    <string name="similar_artists">Artistas similares</string>
    <string name="playlists_you_might_like">Playlists que você pode gostar</string>
    <string name="an_error_has_occurred">Ocorreu um erro</string>
    <string name="albums">Álbuns</string>
    <string name="artists">Artistas</string>
    <string name="enter_the_playlist_name">Digite o nome da playlist</string>
    <string name="playlists">Playlists</string>
    <string name="favorites">Favoritos</string>
    <string name="quick_picks">Escolhas rápidas</string>
    <string name="songs">Músicas</string>
    <string name="other_versions">Outras versões</string>
    <string name="album_no_alternative_version">Este álbum não tem nenhuma versão alternativa</string>
    <string name="enqueue">Em fila</string>
    <string name="shuffle">Aleatorizar</string>
    <string name="view_all">Ver tudo</string>
    <string name="from_wikipedia_cca">A partir da Wikipédia sob Creative Commons Attribution CC-BY-SA 3.0</string>
    <string name="overview">Visão geral</string>
    <string name="singles">Simples</string>
    <string name="library">Biblioteca</string>
    <string name="artist_no_release_album">Este artista não lançou nenhum álbum</string>
    <string name="artist_no_release_single">Este artista não lançou nenhum simples</string>
    <string name="delete_playlist">Você realmente quer deletar esta playlist?</string>
    <string name="sync">Sincronização</string>
    <string name="rename">Renomear</string>
    <string name="delete">Eliminar</string>
    <string name="enter_the_lyrics">Insira a letra</string>
    <string name="edit_lyrics">Editar letra</string>
    <string name="search_lyrics_online">Pesquisar letras de músicas online</string>
    <string name="fetch_lyrics_again">Buscar letras novamente</string>
    <string name="id">Id</string>
    <string name="itag">Itag</string>
    <string name="bitrate">Taxa de Bits</string>
    <string name="size">Tamanho</string>
    <string name="cached">Em cache</string>
    <string name="loudness">intensidade do som</string>
    <string name="clear">Limpar</string>
    <string name="error">Ocorreu um erro.</string>
    <string name="online">Online</string>
    <string name="no_results_found">Nenhum resultado encontrado. Por favor, tente uma consulta ou categoria diferente</string>
    <string name="videos">Vídeos</string>
    <string name="featured">Em foco</string>
    <string name="view_the_source_code">Veja nosso código fonte</string>
    <string name="report_an_issue">Reportar um problema</string>
    <string name="you_will_be_redirected_to_github">Você vai ser redirecionado para o GitHub</string>
    <string name="request_a_feature_or_suggest_an_idea">Solicitar um recurso ou sugerir uma ideia</string>
    <string name="theme">Tema</string>
    <string name="theme_mode">Modo de tema</string>
    <string name="thumbnail_roundness">Arredondamento em miniaturas</string>
    <string name="use_system_font">Utilizar fontes do sistema</string>
    <string name="use_font_by_the_system">Usar a fonte aplicada pelo sistema</string>
    <string name="apply_font_padding">Aplicar preenchimento de fonte</string>
    <string name="add_spacing_around_texts">Adicionar espaçamento em torno dos textos</string>
    <string name="lockscreen">Tela de Bloqueio</string>
    <string name="show_song_cover">Mostrar capa da música</string>
    <string name="use_song_cover_on_lockscreen">Use a capa da música de reprodução como papel de parede da tela de bloqueio</string>
    <string name="cache">Em cache</string>
    <string name="cache_cleared">Quando o cache ficar sem espaço, os recursos que não foram acessados por mais tempo são limpos</string>
    <string name="image_cache">CACHE DA IMAGEM</string>
    <string name="max_size">Tamanho máximo</string>
    <string name="database">Base de dados</string>
    <string name="reset_quick_picks">Resetar escolhas rápidas</string>
    <string name="quick_picks_are_cleared">Escolhas rápidas estão limpas</string>
    <string name="backup">BACKUP</string>
    <string name="personal_preference">Preferências pessoais (ou seja, o modo de tema) e o cache são excluídos.</string>
    <string name="backup_1">Cópia de segurança</string>
    <string name="export_the_database">Exportar a base de dados para o armazenamento externo</string>
    <string name="restore">RESTAURAR</string>
    <string name="restore_1">Restauração</string>
    <string name="import_the_database">Importar a base de dados do armazenamento externo</string>
    <string name="android_auto">ANDROID AUTO</string>
    <string name="enable_unknown_sources">Lembre-se de habilitar \"Fontes desconhecidas\" nas Configurações do desenvolvedor do Android Auto.</string>
    <string name="android_auto_1">Android Auto</string>
    <string name="enable_android_auto_support">Ativar suporte automático para Android Auto</string>
    <string name="search_history">PESQUISAR HISTÓRIA</string>
    <string name="pause_search_history">Pausar histórico de pesquisa</string>
    <string name="neither_save_new_searched_query">Nem salvar novas consultas pesquisadas nem mostrar histórico</string>
    <string name="clear_search_history">Limpar o histórico de pesquisa</string>
    <string name="history_is_empty">O histórico está vazio!</string>
    <string name="service_lifetime">SERVIÇO VIDOR</string>
    <string name="battery_optimizations_applied">Se as otimizações da bateria forem aplicadas, a notificação de reprodução pode desaparecer repentinamente quando pausada.</string>
    <string name="is_android12">Desde o Android 12, desativar otimizações de bateria é necessário para a opção \"Serviço Invencível\" ter efeito.</string>
    <string name="ignore_battery_optimizations">Ignorar otimizações de bateria</string>
    <string name="already_unrestricted">Já irrestrito</string>
    <string name="disable_background_restrictions">Desativar restrições de fundo</string>
    <string name="invincible_service">Serviço invencível</string>
    <string name="turning_off_battery_optimizations_is_not_enough">Quando desativar as otimizações de bateria não é suficiente</string>
    <string name="player">Reprodutor</string>
    <string name="persistent_queue">Fila persistente</string>
    <string name="save_and_restore_playing_songs">Salvar e restaurar músicas reproduzindo</string>
    <string name="resume_playback">Continuar de onde deixou</string>
    <string name="when_device_is_connected">Quando um dispositivo com fio ou bluetooth está conectado</string>
    <string name="skip_silence">Ignorar silêncio</string>
    <string name="skip_silent_parts_during_playback">Ignorar partes silenciosas durante a reprodução</string>
    <string name="loudness_normalization">Normalização sonora</string>
    <string name="autoadjust_the_volume">Ajustar o volume para um nível fixo</string>
    <string name="interact_with_the_system_equalizer">Interaja com o equalizador do sistema</string>
    <string name="about">Sobre</string>
    <string name="more_of">Mais de</string>
    <string name="sleep_timer">Temporizador para desligar</string>
    <string name="left">%1$s restando</string>
    <string name="confirm">Confirmar</string>
    <string name="show">Exibir</string>
    <string name="unsynchronized_lyrics">letras não sincronizadas</string>
    <string name="synchronized_lyrics">letras sincronizadas</string>
    <string name="provided_by">Fornecida por</string>
    <string name="delete_playback_events">Excluir eventos %1$s de reprodução</string>
    <string name="existing_data_will_be_overwritten">Os dados existentes serão substituídos.\n%1$s será automaticamente fechado após a restauração do banco de dados.</string>
    <string name="folder_cache">CACHE ASSINADA</string>
    <string name="cache_reset_by_clicking_button">Atenção, clicando no botão abaixo, a pasta de localização do cache será redefinida para o padrão</string>
    <string name="cache_location_folder">Pasta de localização</string>
    <string name="custom_cache_from_android_10_may_not_be_available">A partir do Android 10, esse recurso pode não estar disponível</string>
    <string name="reset_cache_location_folder">REDEFINIR SEGURO DE LOCAL CACHE</string>
    <string name="used">" usado"</string>
    <string name="close_background_player">Fechar player de fundo</string>
    <string name="when_app_swipe_out_from_task_manager">Quando o app deslizar para fora do gerenciador de tarefas</string>
    <string name="opening_url">está carregando...</string>
    <string name="an_error_has_occurred_while_fetching_the_lyrics">Ocorreu um erro ao buscar a letra</string>
    <string name="are_not_available_for_this_song">não estão disponíveis para esta música</string>
    <string name="error_a_network_error_has_occurred">Ocorreu um erro de rede</string>
    <string name="error_couldn_t_find_a_playable_audio_format">Não foi possível encontrar um formato de áudio reproduzível</string>
    <string name="error_the_original_video_source_of_this_song_has_been_deleted">A fonte de vídeo original desta música foi excluída</string>
    <string name="error_this_song_cannot_be_played_due_to_server_restrictions">Esta música não pode ser reproduzida devido a restrições do servidor</string>
    <string name="error_the_returned_video_id_doesn_t_match_the_requested_one">O Id do vídeo retornado não corresponde ao solicitado</string>
    <string name="error_an_unknown_playback_error_has_occurred">Um erro de reprodução desconhecido ocorreu</string>
    <string name="tips">Sugestões</string>
    <string name="is_min_list_time_for_tips_or_quick_pics">É o tempo mínimo de escuta, incluir a música como uma possível dicas ou imagens rápidas</string>
    <string name="min_listening_time">Tempo mínimo de escuta</string>
    <string name="player_thumbnail_size">Tamanhos de imagens miniaturas</string>
    <string name="restarting_rimusic_is_required">Reiniciação é necessária</string>
    <string name="small">Pequeno</string>
    <string name="medium">Médio</string>
    <string name="big">Grande</string>
    <string name="none">Nenhum</string>
    <string name="light">Fino</string>
    <string name="heavy">Forte</string>
    <string name="player_rotating_buttons">Botões rotativos</string>
    <string name="player_enable_rotation_buttons">Ativar rotação dos botões quando clicados</string>
    <string name="statistics">Estatísticas</string>
    <string name="today">Hoje</string>
    <string name="_1_week">1 Semana</string>
    <string name="_1_month">1 mês</string>
    <string name="_3_month">3 mês</string>
    <string name="_6_month">6 Mês</string>
    <string name="_1_year">1 Ano</string>
    <string name="all">Todos</string>
    <string name="most_played_songs">As minhas músicas ouvidas</string>
    <string name="most_listened_artists">Artistas mais escutados</string>
    <string name="most_albums_listened">A maioria dos álbuns escutava</string>
    <string name="most_played_playlists">Playlists mais reproduzidas</string>
    <string name="languages">Idiomas</string>
    <string name="app_language">Idioma da aplicação</string>
    <string name="in_alphabetical_order">Na ordem alfabética:</string>
    <string name="contributors">CONTRIBUITOS</string>
    <string name="troubleshooting">TROUBBLESHOOTING</string>
    <string name="social">SOCIAL</string>
    <string name="english">Inglês (English)</string>
    <string name="italian">Italiano (Italiano)</string>
    <string name="czech">Tcheco (Čeština)</string>
    <string name="german">Alemão (Deutsch)</string>
    <string name="spanish">Espanhol (Español)</string>
    <string name="french">Francês (Français)</string>
    <string name="romanian">Romeno (Română)</string>
    <string name="russian">Russo (Русский)</string>
    <string name="turkish">Turco (Türkçe)</string>
    <string name="polish">Polaco (Polski)</string>
    <string name="dark">Escuro</string>
    <string name="system">Sistema</string>
    <string name="unlimited">Ilimitado</string>
    <string name="_light">Claro</string>
    <string name="downloaded">Baixados</string>
    <string name="turn_off">Desligar</string>
    <string name="download">Download de dados</string>
    <string name="_default">Predefinição</string>
    <string name="dynamic">Dinâmico</string>
    <string name="discovery">Descobrir</string>
    <string name="mood">Humor</string>
    <string name="new_albums">Novos álbuns</string>
    <string name="moods_and_genres">Humor e gêneros</string>
    <string name="search_queries">" consultas de pesquisa"</string>
    <string name="not_find_battery_optimization_settings">Não foi possível encontrar configurações de otimização de bateria, por favor whitelist manualmente</string>
    <string name="search">Pesquisa</string>
    <string name="no">Não</string>
    <string name="stop">Pausa</string>
    <string name="listen_on_youtube">Escutar no YouTube</string>
    <string name="listen_on_youtube_music">Escutar no YouTube Music</string>
    <string name="on_device">Em dispositivo</string>
    <string name="wavy_timeline">Timeline ondulada</string>
    <string name="play_next">Jogar a seguir</string>
    <string name="toggle_lyrics">Ativar/desativar letra</string>
    <string name="by_tapping_on_the_thumbnail">Ao tocar na miniatura</string>
    <string name="require_mic_permission">O efeito de visualizador requer permissão do microfone, por favor.</string>
    <string name="vt_fancy">Fantasia</string>
    <string name="vt_circular">Circular</string>
    <string name="vt_disabled">Desativado</string>
    <string name="vt_stacked">Empilhado</string>
    <string name="vt_one_side">Um lado</string>
    <string name="vt_double_side">Frente e verso</string>
    <string name="vt_double_side_circular">Lado circular duplo</string>
    <string name="vt_full">Total</string>
    <string name="new_albums_of_your_artists">Novos álbuns de seus artistas</string>
    <string name="timeline">Barra de navegação</string>
    <string name="song_cache_by_player">SONG CACHE (por Player)</string>
    <string name="song_cache_by_download">SONG CACHE (por Download)</string>
    <string name="visualizer">Visualizador</string>
    <string name="visualizer_require_mic_permission">Visualizer REQUIRE MIC PERMISSÃO</string>
    <string name="restart_app_please">Reiniciar aplicativo, por favor.</string>
    <string name="listen_on_piped">Escutar no Piped</string>
    <string name="listen_on_invidious">Escutar no Invidioso</string>
    <string name="disable_horizontal_swipe">Desativar deslize horizontal</string>
    <string name="disable_song_switching_via_swipe">Desativar troca de música através do deslize</string>
    <string name="interface_in_use">Interface em utilização</string>
    <string name="user_interface">Interface do utilizador</string>
    <string name="ui_tab">IU</string>
    <string name="system_language">Idioma del sistema</string>
    <string name="biggest">Grande</string>
    <string name="set_custom_cache">Definir cache personalizado</string>
    <string name="enter_value_in_mb">Insira o valor em MB</string>
    <string name="value_cannot_be_empty">Valor não pode ser vazio</string>
    <string name="value_must_be_greater_than">"Valor deve ser superior a "</string>
    <string name="custom">Personalizado</string>
    <string name="custom_cache_size">Tamanho do cache personalizado</string>
    <string name="listen_on">Escutar no</string>
    <string name="error_local_music_not_found">Ficheiro de música local não encontrado</string>
    <string name="bodied_bar">Baixo Grande</string>
    <string name="pin_bar">Barra de Pinos</string>
    <string name="rectangular">Retangular</string>
    <string name="square">Quadrado</string>
    <string name="circular_ribbed">Cama circular</string>
    <string name="play_button">Botão \"Reproduzir\"</string>
    <string name="portuguese_brazilian">Português Brasileiro</string>
    <string name="portuguese">Português</string>
    <string name="indonesian">Indonésia</string>
    <string name="odia">Odia</string>
    <string name="bashkir">Bashkir</string>
    <string name="esperanto">Esperanto</string>
    <string name="close_app_with_back_button">Fechar o aplicativo com o botão Voltar</string>
    <string name="when_you_use_the_back_button_from_the_home_page">Quando você usar o botão Voltar na página inicial</string>
    <string name="audio_quality_format_high">Alto</string>
    <string name="audio_quality_format_medium">Médio</string>
    <string name="audio_quality_format_low">Baixa</string>
    <string name="audio_quality_format_unknown">Desconhecido</string>
    <string name="do_you_really_want_to_delete_download">Você realmente quer excluir o download?</string>
    <string name="remove_all">Remover tudo</string>
    <string name="remove_selected">Remover os selecionados</string>
    <string name="clear_queue">Limpar fila</string>
    <string name="enqueue_all">Enfileirar todos</string>
    <string name="enqueue_selected">Enfileirar selecionados</string>
    <string name="greek">Grego</string>
    <string name="catalan">Catalão</string>
    <string name="disable_scrolling_text">Desativar rolagem do texto</string>
    <string name="scrolling_text_is_used_for_long_texts">Rolagem de texto é usado para textos longos</string>
    <string name="audio_quality_format">Formato de qualidade de áudio</string>
    <string name="persian">Persa</string>
    <string name="hungarian">Húngaro</string>
    <string name="korean">Coreano</string>
    <string name="background_player">"Reprodutor no fundo de tela "</string>
    <string name="show_favorite_button">Mostrar botão de Favoritos</string>
    <string name="show_favorite_button_in_lock_screen_and_notification_area">Mostrar botão de Favoritos na tela de bloqueio e na área de notificação</string>
    <string name="show_download_button">Mostrar botão de download</string>
    <string name="show_download_button_in_lock_screen_and_notification_area">Mostrar o botão de Download na tela de bloqueio e na área de notificação</string>
    <string name="by_most_played_song">Por músicas mais tocadas</string>
    <string name="by_last_played_song">Por últimas músicas tocadas</string>
    <string name="audio_quality_automatic">Automático</string>
    <string name="statistics_songs_heard">músicas ouvidas</string>
    <string name="statistics_of_time_taken">do tempo gasto</string>
    <string name="statistics_max_number_of_items">Número máximo de itens</string>
    <string name="arabic">Árabe</string>
    <string name="chinese_simplified">Chines Simplificado</string>
    <string name="chinese_traditional">Chinês Tradicional</string>
    <string name="do_you_really_want_to_download_all">Você realmente quer baixar tudo?</string>
    <string name="add_all_in_playlist">Adicionar tudo na playlist</string>
    <string name="add_in_playlist">Adicionar na playlist</string>
    <string name="import_playlist">Importar playlist</string>
    <string name="lang_ukrainian">Ucraniano</string>
    <string name="proxy">PROXY</string>
    <string name="enable_proxy">Habilitar Proxy</string>
    <string name="proxy_mode">Modo Proxy</string>
    <string name="proxy_host">Servidor Proxy</string>
    <string name="proxy_port">Porta do Proxy</string>
    <string name="disable_if_you_do_not_want_to_see">Desabilite se você não quer ver</string>
    <string name="lang_hebrew">Hebraico</string>
    <string name="customize_album">Customizar álbum</string>
    <string name="update_title">Atualizar o Título</string>
    <string name="update_authors">Atualizar Autores</string>
    <string name="update_cover">Atualizar a Capa</string>
    <string name="title">Título</string>
    <string name="authors">Autores</string>
    <string name="cover">Capa</string>
    <string name="lang_japanese">Japonês</string>
    <string name="paste_or_type_a_valid_url">Cole ou digite um URL válido</string>
    <string name="you_can_put_a_complete_link">Você pode colocar um link completo de uma playlist, um álbum, um canal ou uma única música do YouTube ou YouTube Music</string>
    <string name="go_to_link">Ir para o link</string>
    <string name="action_bar_show_download_button">Exibir botão de download</string>
    <string name="action_bar_show_add_to_playlist_button">Mostrar o botão de Adicionar à Playlist</string>
    <string name="action_bar_show_loop_button">Mostrar o botão de Repetição</string>
    <string name="action_bar_show_shuffle_button">Exibir o botão Aleatório</string>
    <string name="action_bar_show_lyrics_button">Mostrar botão de Letras</string>
    <string name="action_bar_show_arrow_button">Exibir botão de Seta</string>
    <string name="lang_finnish">Finlandês</string>
    <string name="listening_time">Tempo de reprodução</string>
    <string name="shows_the_number_of_songs_heard_and_their_listening_time">Mostra o número de músicas ouvidas e o seu tempo de reprodução</string>
    <string name="app_update_dialog_new">A nova versão %s pode ser baixada!</string>
    <string name="enable_language_in_discovery">Habilitar Idioma na Descobrir</string>
    <string name="if_possible_allows_discovery_content_language">Se possível, permite receber conteúdo de Descobrir na sua própria língua.</string>
    <string name="set_to">Definir para</string>
    <string name="end_of_song">fim da música</string>
    <string name="restore_completed">Restauração completa!</string>
    <string name="click_to_close">Clique para fechar</string>
    <string name="lang_dutch">Holandês</string>
    <string name="do_you_really_want_to_renumbering_positions_in_this_playlist">Você realmente quer renumerar as posições nessa playlist?</string>
    <string name="renumber_songs_positions">Renumerar posições</string>
    <string name="do_you_really_want_to_delete_all_playback_events">Você realmente quer deletar esta playlist?</string>
    <string name="lang_sinhala">Cingalês</string>
    <string name="update_available">Atualização disponível!</string>
    <string name="actions_you_can_do">Ações que você pode fazer:</string>
    <string name="open_the_github_releases_web_page_and_download_latest_version">Abrir a página do Github e baixe a última versão</string>
    <string name="download_latest_version_from_github_you_will_find_the_file_in_the_notification_area_and_you_can_install_by_clicking_on_it">Baixe a última versão do Github, você vai encontrar o arquivo na área de notificação e você pode instalar clicando nele</string>
    <string name="f_droid_users_can_wait_for_the_update_info">Usuários do F-Droid podem esperar pela atualização do F-Droid, que geralmente chega em algumas horas com o repositório IzzyOnDroid, e alguns dias com o repositório F-Droid.org.</string>
    <string name="check_update">Verificar atualizações</string>
    <string name="enable_check_for_update">Habilitar verificação de atualizações</string>
    <string name="when_enabled_a_new_version_is_checked_and_notified_during_startup">Quando ativado, uma nova versão é verificada e notificada durante a inicialização.</string>
    <string name="check_at_github_for_updates">Verificar no Github por atualizações?</string>
    <string name="when_an_update_is_available_you_will_be_asked_if_you_want_to_install_info">Quando uma atualização estiver disponível, será perguntado se você deseja instalá-la. Não haverá instalações automáticas em segundo plano.</string>
    <string name="you_can_still_turn_it_on_or_off_from_the_settings">Você ainda pode ativar ou desativar nas configurações.</string>
    <string name="enable">Habilitar</string>
    <string name="don_t_enable">Não habilitar</string>
    <string name="lang_hindi">Hindu</string>
    <string name="default_page">Página padrão</string>
    <string name="keep_screen_on">Manter a tela ligada</string>
    <string name="prevents_screen_timeout">Previne a tela de desligar</string>
    <string name="action_bar_show_sleep_timer_button">Mostrar o botão do Temporizador</string>
    <string name="sort_album_year">Ano do Álbum</string>
    <string name="sort_position">Posição</string>
    <string name="sort_title">Título</string>
    <string name="sort_date_played">Data de reprodução</string>
    <string name="sort_artist">Artista</string>
    <string name="sort_listening_time">Tempo de reprodução</string>
    <string name="sort_date_added">Data adicionada</string>
    <string name="sorting_order">Ordem de classificação</string>
    <string name="sort_year">Ano</string>
    <string name="sort_name">Nome</string>
    <string name="sort_songs_number">Número de músicas</string>
    <string name="follow">Seguir</string>
    <string name="following">Seguindo</string>
    <string name="artist_subscribers">%s inscritos</string>
    <string name="but_these_updates_would_not_go_through">Mas essas atualizações não passariam por telas adicionais feito por exemplo no IzzyOnDroid ou F-Droid.</string>
    <string name="sleeptimer_stop">parar</string>
    <string name="player_keep_minimized">Manter minimizado</string>
    <string name="when_click_on_a_song_player_start_minimized">Quando clicar em uma música, o reprodutor começa minimizado</string>
    <string name="settings_use_font_type">Usa font type</string>
    <string name="enabled">Ativado</string>
    <string name="ask">Perguntar</string>
    <string name="item_select">Selecionar</string>
    <string name="blacklisted_folders">Pastas bloqueadas</string>
    <string name="edit_blacklist_for_on_device_songs">Edite a lista de bloqueio para músicas do dispositivo.</string>
    <string name="add_folder">Adicionar pasta</string>
    <string name="this_folder_already_exists">Essa pasta já existe.</string>
    <string name="are_you_sure_you_want_to_remove_this_folder_from_the_blacklist">Você tem certeza que deseja remover essa pasta da lista de bloqueio?</string>
    <string name="player_appearance">Aparência do Player</string>
    <string name="player_action_bar">BARRA DE AÇÃO DO REPRODUTOR</string>
    <string name="tab_data">Data</string>
    <string name="image_cache_max_size">Tamanho máximo do cache de imagens</string>
    <string name="song_cache_max_size">Tamanho máximo do cache de músicas</string>
    <string name="song_download_max_size">Tamanho máximo do download de músicas</string>
    <string name="save_to_backup">Salvar como backup</string>
    <string name="restore_from_backup">Restaurar backup</string>
    <string name="tab_miscellaneous">Outros</string>
    <string name="swipe_to_action">Deslizar para ação</string>
    <string name="activate_the_action_menu_by_swiping_the_song_left_or_right">Ativar o menu de ação deslizando a música para esquerda ou direita</string>
    <string name="smart_recommendations">RECOMENDAÇÕES INTELIGENTES</string>
    <string name="player_collapsed_disable_swiping_down">Desativar deslize para baixo</string>
    <string name="avoid_closing_the_player_cleaning_queue_by_swiping_down">Evite fechar o player e limpar a fila deslizando para baixo enquanto ele estiver minimizado</string>
    <string name="sort_date_liked">Data da Curtida</string>
    <string name="export_playlist">Exportar playlist</string>
    <string name="lang_afrikaans">Africâner</string>
    <string name="playlist_top">Topo da Playlist</string>
    <string name="my_playlist_top">Meu Top da Playlist</string>
    <string name="navigation_bar_position">Posição da barra de navegação</string>
    <string name="direction_left">Esquerda</string>
    <string name="direction_right">Direita</string>
    <string name="copy_lyrics">Copiar letra</string>
    <string name="value_copied">Copiado</string>
    <string name="do_you_really_want_to_delete_cache">Você realmente deseja limpar o cache?</string>
    <string name="lang_swedish">Suíço</string>
    <string name="pinned_playlists">Playlists Fixadas</string>
    <string name="locked">Bloqueado</string>
    <string name="sort_duration">Duração</string>
    <string name="lang_serbian_cyrillic">Sérvio (Cirílico)</string>
    <string name="pause_between_songs">Pausar entre músicas</string>
    <string name="navigation_bar_type">Tipo de barra de navegação</string>
    <string name="icon_and_text">Ícone e texto</string>
    <string name="only_icon">Somente ícones</string>
    <string name="show_search_tab_in_home">Exibir Aba de Busca na Tela Inicial</string>
    <string name="action_bar_show_menu_button">Mostrar botão de menu</string>
    <string name="sort_album">Álbum</string>
    <string name="use_gradient_background">Usar fundo em gradiente</string>
    <string name="show_total_time_of_queue">Mostrar tempo total da fila</string>
    <string name="lang_telugu">Telugo</string>
    <string name="media_permission_required_please_grant">Permissão de mídia necessária, por favor autorize.</string>
    <string name="grant_permission">Autorizar permissão</string>
    <string name="open_permission_settings">Abrir configurações de permissão</string>
    <string name="show_background_progress_bar">Mostrar barra de progresso no fundo</string>
    <string name="background_progress_bar">Barra de progresso no fundo</string>
    <string name="minimized_player">Player minimizado</string>
    <string name="both">Ambos</string>
    <string name="max_songs_in_queue">Máximo de músicas na fila</string>
    <string name="back">Voltar</string>
    <string name="folders">Pastas</string>
    <string name="show_folders_in_on_device_page">Mostrar pastas na página do dispositivo</string>
    <string name="lang_danish">Dinamarquês</string>
    <string name="lang_serbian_latin">Latin sérvio</string>
    <string name="item_deselect">Desmarcar</string>
    <string name="show_next_songs_in_player">Mostrar próximas músicas no player</string>
    <string name="show_remaining_song_time">Mostrar o tempo restante da música</string>
    <string name="full_screen">Tela cheia</string>
    <string name="click_lyrics_text">Clique nas letras</string>
    <string name="folder_that_will_show_when_you_open_on_device_page">Pasta que será exibida quando você abrir na página do dispositivo.</string>
    <string name="folder_was_not_found">A pasta não foi encontrada</string>
    <string name="direction_top">Direction Top</string>
    <string name="pick_from">Selecionar de</string>
    <string name="download_cover">Baixar capa</string>
    <string name="menu_style">Estilo do menu</string>
    <string name="style_grid">Grade</string>
    <string name="style_list">Lista</string>
    <string name="click_to_switch_to">Toque para alternar para</string>
    <string name="direction_bottom">Direction bottom</string>
<<<<<<< HEAD
    <string name="event_shake">Shake</string>
    <string name="shake_to_change_song">Shake to change song</string>
    <string name="history">History</string>
=======
    <string name="event_shake">Agitar</string>
    <string name="shake_to_change_song">Agite para mudar a música</string>
>>>>>>> 2b08dfbf
</resources><|MERGE_RESOLUTION|>--- conflicted
+++ resolved
@@ -441,12 +441,7 @@
     <string name="style_list">Lista</string>
     <string name="click_to_switch_to">Toque para alternar para</string>
     <string name="direction_bottom">Direction bottom</string>
-<<<<<<< HEAD
-    <string name="event_shake">Shake</string>
-    <string name="shake_to_change_song">Shake to change song</string>
-    <string name="history">History</string>
-=======
     <string name="event_shake">Agitar</string>
     <string name="shake_to_change_song">Agite para mudar a música</string>
->>>>>>> 2b08dfbf
+    <string name="history">History</string>
 </resources>