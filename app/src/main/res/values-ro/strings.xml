--- conflicted
+++ resolved
@@ -255,18 +255,9 @@
     <string name="french_emoticons_fran_ais">Franceză cu Emoticoane (Français)</string>
     <string name="romanian_emoticons_rom_n">Română cu Emoticoane (Română)</string>
     <string name="biggest">Gigantic</string>
-<<<<<<< HEAD
-    <string name="set_custom_cache">Set custom cache</string>
-    <string name="enter_value_in_mb">Enter value in MB</string>
-    <string name="value_cannot_be_empty">Value cannot be empty</string>
-    <string name="value_must_be_greater_than">"Value must be greater than "</string>
-    <string name="custom">Custom</string>
-    <string name="custom_cache_size">Custom cache size</string>
-=======
     <string name="set_custom_cache">Setează cache personalizat</string>
     <string name="enter_value_in_mb">Introdu valoarea în MB</string>
     <string name="value_cannot_be_empty">Valoarea nu poate fi goală</string>
     <string name="value_must_be_greater_than">"Valoarea trebuie să fie mai mare decât "</string>
     <string name="custom">Personalizat</string>
->>>>>>> 5dfde557
 </resources>