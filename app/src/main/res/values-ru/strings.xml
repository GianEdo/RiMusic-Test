--- conflicted
+++ resolved
@@ -428,14 +428,8 @@
     <string name="tab_miscellaneous">Прочее</string>
     <string name="swipe_to_action">Swipe to action</string>
     <string name="activate_the_action_menu_by_swiping_the_song_left_or_right">Activate the action menu by swiping the song left or right</string>
-<<<<<<< HEAD
-    <string name="smart_recommendations">SMART RECOMMENDATIONS</string>
-    <string name="player_collapsed_disable_swiping_down">Disable swiping down</string>
-    <string name="avoid_closing_the_player_cleaning_queue_by_swiping_down">Avoid closing the player and cleaning the queue by swiping down while it is minimized</string>
-    <string name="sort_date_liked">Date Liked</string>
-=======
     <string name="smart_recommendations">УМНЫЕ РЕКОМЕНДАЦИИ</string>
     <string name="player_collapsed_disable_swiping_down">Отключить свайп вниз</string>
     <string name="avoid_closing_the_player_cleaning_queue_by_swiping_down">Избежать закрытия плеера и очистки очереди свайпом вниз, пока он свёрнут</string>
->>>>>>> a977b161
+   <string name="sort_date_liked">Date Liked</string>
 </resources>