--- conflicted
+++ resolved
@@ -368,7 +368,6 @@
     <string name="enabled">Omogućeno</string>
     <string name="ask">Pitaj</string>
     <string name="item_select">Izabеri</string>
-    <string name="item_uncheck">Odčekiraj</string>
     <string name="blacklisted_folders">Fascikle na crnoj listi</string>
     <string name="edit_blacklist_for_on_device_songs">Uredite crnu listu za pesme na uređaju.</string>
     <string name="add_folder">Dodaj fasciklu</string>
@@ -411,27 +410,6 @@
     <string name="show_search_tab_in_home">Prikaži Karticu Za Pretragu na Početnoj stranici</string>
     <string name="action_bar_show_menu_button">Prikaži dugme za meni</string>
     <string name="sort_album">Album</string>
-<<<<<<< HEAD
-    <string name="use_gradient_background">Use gradient background</string>
-    <string name="show_total_time_of_queue">Show total time of queue</string>
-    <string name="lang_telugu">Telugu</string>
-    <string name="media_permission_required_please_grant">Media permission required, please grant.</string>
-    <string name="grant_permission">Grant permission</string>
-    <string name="open_permission_settings">Open permission settings</string>
-    <string name="show_background_progress_bar">Show background progress bar</string>
-    <string name="background_progress_bar">Background progress bar</string>
-    <string name="minimized_player">Minimized player</string>
-    <string name="both">Both</string>
-    <string name="max_songs_in_queue">Max songs in queue</string>
-    <string name="back">Back</string>
-    <string name="folders">Folders</string>
-    <string name="show_folders_in_on_device_page">Show folders in On Device page</string>
-    <string name="lang_danish">Danish</string>
-    <string name="lang_serbian_latin">Serbian Latin</string>
-    <string name="item_deselect">Deselect</string>
-    <string name="show_next_songs_in_player">Show next songs in player</string>
-    <string name="show_remaining_song_time">Show remaining song time</string>
-=======
     <string name="use_gradient_background">Koristi prelaznu boju pozadine</string>
     <string name="show_total_time_of_queue">Prikaži ukupno vreme redosleda</string>
     <string name="lang_telugu">Teluški</string>
@@ -446,5 +424,9 @@
     <string name="back">Nazad</string>
     <string name="folders">Fascikle</string>
     <string name="show_folders_in_on_device_page">Prikaži fascikle na stranici Na uređaju</string>
->>>>>>> b04fd975
+    <string name="lang_danish">Danish</string>
+    <string name="lang_serbian_latin">Serbian Latin</string>
+    <string name="item_deselect">Deselect</string>
+    <string name="show_next_songs_in_player">Show next songs in player</string>
+    <string name="show_remaining_song_time">Show remaining song time</string>
 </resources>