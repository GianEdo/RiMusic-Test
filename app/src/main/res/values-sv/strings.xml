--- conflicted
+++ resolved
@@ -285,10 +285,10 @@
     <string name="chinese_simplified">Chinese Simplified</string>
     <string name="chinese_traditional">Chinese Traditional</string>
     <string name="do_you_really_want_to_download_all">Do you really want to download all?</string>
-    <string name="add_all_in_playlist">Add all in playlist</string>
-    <string name="add_in_playlist">Add in playlist</string>
-    <string name="import_playlist">Import playlist</string>
-    <string name="lang_ukrainian">Ukrainian</string>
+    <string name="add_all_in_playlist">Lägg till alla i spellista</string>
+    <string name="add_in_playlist">Lägg till i spellista</string>
+    <string name="import_playlist">Importera spellista</string>
+    <string name="lang_ukrainian">Ukrainska</string>
     <string name="proxy">PROXY</string>
     <string name="enable_proxy">Enable Proxy</string>
     <string name="proxy_mode">Proxy Mode</string>
@@ -399,10 +399,6 @@
     <string name="value_copied">Copied</string>
     <string name="app_update_dialog_new">The new version %s can be downloaded!</string>
     <string name="do_you_really_want_to_delete_cache">Do you really want to delete cache?</string>
-<<<<<<< HEAD
-    <string name="lang_swedish">Swedish</string>
+    <string name="lang_swedish">Svenska</string>
     <string name="pinned_playlists">Pinned Playlists</string>
-=======
-    <string name="lang_swedish">Svenska</string>
->>>>>>> 38748add
 </resources>