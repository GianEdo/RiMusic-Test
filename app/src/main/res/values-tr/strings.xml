--- conflicted
+++ resolved
@@ -429,13 +429,8 @@
     <string name="item_deselect">Seçimi kaldır</string>
     <string name="show_next_songs_in_player">Oynatıcıda sonraki şarkıyı göster</string>
     <string name="show_remaining_song_time">Şarkının ne kadar süresi kaldığını göster</string>
-<<<<<<< HEAD
     <string name="full_screen">Tam ekran</string>
     <string name="click_lyrics_text">Şarkı sözü metnine tıkla</string>
-=======
-    <string name="full_screen">Full screen</string>
-    <string name="click_lyrics_text">Click lyrics text</string>
     <string name="folder_that_will_show_when_you_open_on_device_page">Folder that will show when you open On device page.</string>
     <string name="folder_was_not_found">Folder was not found</string>
->>>>>>> a725f173
 </resources>