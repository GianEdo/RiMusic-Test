--- conflicted
+++ resolved
@@ -261,9 +261,6 @@
     <string name="value_must_be_greater_than">"Değer daha büyük olmalıdır "</string>
     <string name="custom">Özel</string>
     <string name="custom_cache_size">Custom cache size</string>
-<<<<<<< HEAD
+    <string name="error_local_music_not_found">Local music file not found</string>
     <string name="listen_on">Listen on</string>
-=======
-    <string name="error_local_music_not_found">Local music file not found</string>
->>>>>>> 7cbd51f7
 </resources>