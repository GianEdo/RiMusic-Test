--- conflicted
+++ resolved
@@ -42,12 +42,6 @@
 import it.fast4x.rimusic.enums.TransitionEffect
 import it.fast4x.rimusic.enums.UiType
 import it.fast4x.rimusic.ui.components.themed.AppBar
-<<<<<<< HEAD
-import it.fast4x.rimusic.ui.styling.LocalAppearance
-import it.fast4x.rimusic.utils.UiTypeKey
-import it.fast4x.rimusic.utils.navigationBarPositionKey
-=======
->>>>>>> 17045a10
 import it.fast4x.rimusic.utils.playerPositionKey
 import it.fast4x.rimusic.utils.rememberPreference
 import it.fast4x.rimusic.utils.transitionEffectKey
@@ -61,21 +55,21 @@
 fun Scaffold(
     navController: NavController,
     playerEssential: @Composable (() -> Unit)? = null,
-    topIconButtonId: Int = R.drawable.chevron_back,
+    topIconButtonId: Int,
     onTopIconButtonClick: () -> Unit,
     showButton1: Boolean = false,
-    topIconButton2Id: Int = R.drawable.chevron_back,
+    topIconButton2Id: Int,
     onTopIconButton2Click: () -> Unit,
-    showButton2: Boolean = false,
+    showButton2: Boolean,
     bottomIconButtonId: Int? = R.drawable.search,
     onBottomIconButtonClick: (() -> Unit)? = {},
     showBottomButton: Boolean = false,
     hideTabs: Boolean = false,
-    tabIndex: Int = 0,
-    onTabChanged: (Int) -> Unit = {},
+    tabIndex: Int,
+    onTabChanged: (Int) -> Unit,
     showTopActions: Boolean = false,
     tabColumnContent: @Composable ColumnScope.(@Composable (Int, String, Int) -> Unit) -> Unit,
-    onHomeClick: () -> Unit = { navController.navigate( NavRoutes.home.name ) },
+    onHomeClick: () -> Unit,
     onSettingsClick: (() -> Unit)? = {},
     onStatisticsClick: (() -> Unit)? = {},
     onHistoryClick: (() -> Unit)? = {},
