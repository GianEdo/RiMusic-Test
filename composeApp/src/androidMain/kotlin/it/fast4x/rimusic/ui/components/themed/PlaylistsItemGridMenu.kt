package it.fast4x.rimusic.ui.components.themed

import android.annotation.SuppressLint
import androidx.activity.compose.BackHandler
import androidx.compose.animation.AnimatedContent
import androidx.compose.animation.AnimatedContentTransitionScope
import androidx.compose.animation.ExperimentalAnimationApi
import androidx.compose.animation.core.tween
import androidx.compose.animation.togetherWith
import androidx.compose.foundation.Image
import androidx.compose.foundation.layout.Arrangement
import androidx.compose.foundation.layout.PaddingValues
import androidx.compose.foundation.layout.Row
import androidx.compose.foundation.layout.WindowInsets
import androidx.compose.foundation.layout.asPaddingValues
import androidx.compose.foundation.layout.fillMaxHeight
import androidx.compose.foundation.layout.fillMaxWidth
import androidx.compose.foundation.layout.height
import androidx.compose.foundation.layout.padding
import androidx.compose.foundation.layout.size
import androidx.compose.foundation.layout.systemBars
import androidx.compose.foundation.text.BasicText
import androidx.compose.runtime.Composable
import androidx.compose.runtime.collectAsState
import androidx.compose.runtime.getValue
import androidx.compose.runtime.mutableStateOf
import androidx.compose.runtime.remember
import androidx.compose.runtime.saveable.rememberSaveable
import androidx.compose.runtime.setValue
import androidx.compose.ui.Alignment
import androidx.compose.ui.Modifier
import androidx.compose.ui.graphics.ColorFilter
import androidx.compose.ui.res.painterResource
import androidx.compose.ui.res.stringResource
import androidx.compose.ui.text.ExperimentalTextApi
import androidx.compose.ui.unit.IntOffset
import androidx.compose.ui.unit.dp
import androidx.media3.common.util.UnstableApi
import androidx.navigation.NavController
import it.fast4x.rimusic.Database
import it.fast4x.rimusic.LocalPlayerServiceBinder
import it.fast4x.rimusic.R
import it.fast4x.rimusic.enums.MenuStyle
import it.fast4x.rimusic.enums.NavRoutes
import it.fast4x.rimusic.enums.PlaylistSortBy
import it.fast4x.rimusic.enums.SortOrder
import it.fast4x.rimusic.models.Playlist
import it.fast4x.rimusic.models.PlaylistPreview
import it.fast4x.rimusic.transaction
import it.fast4x.rimusic.ui.items.PlaylistItem
import it.fast4x.rimusic.PINNED_PREFIX
import it.fast4x.rimusic.PIPED_PREFIX
import it.fast4x.rimusic.ui.styling.Dimensions
import it.fast4x.rimusic.ui.styling.px
import it.fast4x.rimusic.MONTHLY_PREFIX
import it.fast4x.rimusic.utils.menuStyleKey
import it.fast4x.rimusic.utils.playlistSortByKey
import it.fast4x.rimusic.utils.playlistSortOrderKey
import it.fast4x.rimusic.utils.rememberPreference
import it.fast4x.rimusic.utils.semiBold
import kotlinx.coroutines.Dispatchers
import me.knighthat.colorPalette
import me.knighthat.typography

@ExperimentalTextApi
@SuppressLint("SuspiciousIndentation")
@UnstableApi
@ExperimentalAnimationApi
@Composable
fun PlaylistsItemGridMenu(
    navController: NavController,
    onDismiss: () -> Unit,
    onSelectUnselect: (() -> Unit)? = null,
    onSelect: (() -> Unit)? = null,
    onUncheck: (() -> Unit)? = null,
    playlist: PlaylistPreview? = null,
    modifier: Modifier = Modifier,
    onPlayNext: (() -> Unit)? = null,
    onEnqueue: (() -> Unit)? = null,
    onImportOnlinePlaylist: (() -> Unit)? = null,
    onAddToPreferites: (() -> Unit)? = null,
    onAddToPlaylist: ((PlaylistPreview) -> Unit)? = null,
    showOnSyncronize: Boolean = false,
    onSyncronize: (() -> Unit)? = null,
    onRenumberPositions: (() -> Unit)? = null,
    onDelete: (() -> Unit)? = null,
    onRename: (() -> Unit)? = null,
    showonListenToYT: Boolean = false,
    onListenToYT: (() -> Unit)? = null,
    onExport: (() -> Unit)? = null,
    onImport: (() -> Unit)? = null,
<<<<<<< HEAD
    onImportFavorites: (() -> Unit)? = null,
=======
    onEditThumbnail: (() -> Unit)? = null,
>>>>>>> e81c1ecd
    onGoToPlaylist: ((Long) -> Unit)? = null,
    disableScrollingText: Boolean
    ) {
    var isViewingPlaylists by remember {
        mutableStateOf(false)
    }

    var height by remember {
        mutableStateOf(0.dp)
    }

    val binder = LocalPlayerServiceBinder.current
    val menuStyle by rememberPreference(
        menuStyleKey,
        MenuStyle.List
    )
    val thumbnailSizeDp = Dimensions.thumbnails.song + 20.dp
    val thumbnailSizePx = thumbnailSizeDp.px
    val thumbnailArtistSizeDp = Dimensions.thumbnails.song + 10.dp
    val thumbnailArtistSizePx = thumbnailArtistSizeDp.px


    AnimatedContent(
        targetState = isViewingPlaylists,
        transitionSpec = {
            val animationSpec = tween<IntOffset>(400)
            val slideDirection = if (targetState) AnimatedContentTransitionScope.SlideDirection.Left
            else AnimatedContentTransitionScope.SlideDirection.Right

            slideIntoContainer(slideDirection, animationSpec) togetherWith
                    slideOutOfContainer(slideDirection, animationSpec)
        }, label = ""
    ) { currentIsViewingPlaylists ->
        if (currentIsViewingPlaylists) {
            val sortBy by rememberPreference(playlistSortByKey, PlaylistSortBy.DateAdded)
            val sortOrder by rememberPreference(playlistSortOrderKey, SortOrder.Descending)
            val playlistPreviews by remember {
                Database.playlistPreviews(sortBy, sortOrder)
            }.collectAsState(initial = emptyList(), context = Dispatchers.IO)

            val pinnedPlaylists = playlistPreviews.filter {
                it.playlist.name.startsWith(PINNED_PREFIX, 0, true)
            }

            val unpinnedPlaylists = playlistPreviews.filter {
                !it.playlist.name.startsWith(PINNED_PREFIX, 0, true) &&
                !it.playlist.name.startsWith(MONTHLY_PREFIX, 0, true) //&&
                //!it.playlist.name.startsWith(PIPED_PREFIX, 0, true)
            }

            var isCreatingNewPlaylist by rememberSaveable {
                mutableStateOf(false)
            }

            if (isCreatingNewPlaylist && onAddToPlaylist != null) {
                InputTextDialog(
                    onDismiss = { isCreatingNewPlaylist = false },
                    title = stringResource(R.string.enter_the_playlist_name),
                    value = "",
                    placeholder = stringResource(R.string.enter_the_playlist_name),
                    setValue = { text ->
                        onDismiss()
                        transaction {
                            val playlistId = Database.insert(Playlist(name = text))
                            onAddToPlaylist(
                                PlaylistPreview(
                                    Playlist(
                                        id = playlistId,
                                        name = text
                                    ), 0
                                )
                            )
                        }
                    }
                )
            }

            BackHandler {
                isViewingPlaylists = false
            }

            Menu(
                modifier = modifier
                    .fillMaxWidth()
                    .fillMaxHeight(0.7f)
            ) {
                Row(
                    horizontalArrangement = Arrangement.SpaceBetween,
                    verticalAlignment = Alignment.CenterVertically,
                    modifier = Modifier
                        .padding(horizontal = 16.dp, vertical = 8.dp)
                        .fillMaxWidth()
                ) {
                    IconButton(
                        onClick = { isViewingPlaylists = false },
                        icon = R.drawable.chevron_back,
                        color = colorPalette().textSecondary,
                        modifier = Modifier
                            .padding(all = 4.dp)
                            .size(20.dp)
                    )

                    if (onAddToPlaylist != null) {
                        SecondaryTextButton(
                            text = stringResource(R.string.new_playlist),
                            onClick = { isCreatingNewPlaylist = true },
                            alternative = true
                        )
                    }
                }

                if (pinnedPlaylists.isNotEmpty()) {
                    BasicText(
                        text = stringResource(R.string.pinned_playlists),
                        style = typography().m.semiBold,
                        modifier = modifier.padding(start = 20.dp, top = 5.dp)
                    )

                    onAddToPlaylist?.let { onAddToPlaylist ->
                        pinnedPlaylists.forEach { playlistPreview ->
                            MenuEntry(
                                icon = R.drawable.add_in_playlist,
                                text = playlistPreview.playlist.name.substringAfter(
                                    PINNED_PREFIX
                                ),
                                secondaryText = "${playlistPreview.songCount} " + stringResource(
                                    R.string.songs
                                ),
                                onClick = {
                                    onDismiss()
                                    onAddToPlaylist(
                                        PlaylistPreview(
                                            playlistPreview.playlist,
                                            playlistPreview.songCount
                                        )
                                    )
                                },
                                trailingContent = {
                                    IconButton(
                                        icon = R.drawable.open,
                                        color = colorPalette().text,
                                        onClick = {
                                            if (onGoToPlaylist != null) {
                                                onGoToPlaylist(playlistPreview.playlist.id)
                                                onDismiss()
                                            }
                                            navController.navigate(route = "${NavRoutes.localPlaylist.name}/${playlistPreview.playlist.id}")
                                        },
                                        modifier = Modifier
                                            .size(24.dp)
                                    )
                                }
                            )
                        }
                    }
                }

                if (unpinnedPlaylists.isNotEmpty()) {
                    BasicText(
                        text = stringResource(R.string.playlists),
                        style = typography().m.semiBold,
                        modifier = modifier.padding(start = 20.dp, top = 5.dp)
                    )

                    onAddToPlaylist?.let { onAddToPlaylist ->
                        unpinnedPlaylists.forEach { playlistPreview ->
                            MenuEntry(
                                icon = R.drawable.add_in_playlist,
                                text = playlistPreview.playlist.name,
                                secondaryText = "${playlistPreview.songCount} " + stringResource(
                                    R.string.songs
                                ),
                                onClick = {
                                    onDismiss()
                                    onAddToPlaylist(
                                        PlaylistPreview(
                                            playlistPreview.playlist,
                                            playlistPreview.songCount
                                        )
                                    )
                                },
                                trailingContent = {
                                    if (playlistPreview.playlist.name.startsWith(PIPED_PREFIX, 0, true))
                                        Image(
                                            painter = painterResource(R.drawable.piped_logo),
                                            contentDescription = null,
                                            colorFilter = ColorFilter.tint(colorPalette().red),
                                            modifier = Modifier
                                                .size(18.dp)
                                        )

                                    IconButton(
                                        icon = R.drawable.open,
                                        color = colorPalette().text,
                                        onClick = {
                                            if (onGoToPlaylist != null) {
                                                onGoToPlaylist(playlistPreview.playlist.id)
                                                onDismiss()
                                            }
                                            navController.navigate(route = "${NavRoutes.localPlaylist.name}/${playlistPreview.playlist.id}")
                                        },
                                        modifier = Modifier
                                            .size(24.dp)
                                    )
                                }
                            )
                        }
                    }
                }
            }
        } else {
            val selectText = "${stringResource(R.string.item_select)}/${stringResource(R.string.item_deselect)}"
            val colorPalette = colorPalette()

            GridMenu(
                contentPadding = PaddingValues(
                    start = 8.dp,
                    top = 8.dp,
                    end = 8.dp,
                    bottom = 8.dp + WindowInsets.systemBars.asPaddingValues()
                        .calculateBottomPadding()
                ),
                topContent = {
                    if (playlist != null) {
                        PlaylistItem(
                            playlist = playlist,
                            thumbnailSizePx = thumbnailSizePx,
                            thumbnailSizeDp = thumbnailSizeDp,
                            modifier = Modifier.height(90.dp),
                            disableScrollingText = disableScrollingText
                        )
                    }
                }
            ) {

                onSelectUnselect?.let { onSelectUnselect ->
                    GridMenuItem(
                        icon = R.drawable.checked,
                        title = R.string.item_select,
                        titleString = selectText,
                        colorIcon = colorPalette.text,
                        colorText = colorPalette.text,
                        onClick = {
                            onDismiss()
                            onSelectUnselect()
                        }
                    )
                }

                onPlayNext?.let { onPlayNext ->
                    GridMenuItem(
                        icon = R.drawable.play_skip_forward,
                        title = R.string.play_next,
                        colorIcon = colorPalette.text,
                        colorText = colorPalette.text,
                        onClick = {
                            onDismiss()
                            onPlayNext()
                        }
                    )
                }

                onEnqueue?.let { onEnqueue ->
                    GridMenuItem(
                        icon = R.drawable.enqueue,
                        title = R.string.enqueue,
                        colorIcon = colorPalette.text,
                        colorText = colorPalette.text,
                        onClick = {
                            onDismiss()
                            onEnqueue()
                        }
                    )
                }

                if (showOnSyncronize) onSyncronize?.let { onSyncronize ->
                    GridMenuItem(
                        icon = R.drawable.sync,
                        title = R.string.sync,
                        colorIcon = colorPalette.text,
                        colorText = colorPalette.text,
                        onClick = {
                            onDismiss()
                            onSyncronize()
                        }
                    )
                }

                onImportOnlinePlaylist?.let { onImportOnlinePlaylist ->
                    GridMenuItem(
                        icon = R.drawable.add_in_playlist,
                        title = R.string.import_playlist,
                        colorIcon = colorPalette.text,
                        colorText = colorPalette.text,
                        onClick = {
                            onDismiss()
                            onImportOnlinePlaylist()
                        }
                    )
                }

                if (onAddToPreferites != null)
                    GridMenuItem(
                        icon = R.drawable.heart,
                        title = R.string.add_to_favorites,
                        colorIcon = colorPalette.text,
                        colorText = colorPalette.text,
                        onClick = onAddToPreferites
                    )

                onAddToPlaylist?.let { onAddToPlaylist ->
                    GridMenuItem(
                        icon = R.drawable.add_in_playlist,
                        title = R.string.add_to_playlist,
                        colorIcon = colorPalette.text,
                        colorText = colorPalette.text,
                        onClick = {
                            isViewingPlaylists = true
                        }
                    )
                }

                onRename?.let { onRename ->
                    GridMenuItem(
                        icon = R.drawable.title_edit,
                        title = R.string.rename,
                        colorIcon = colorPalette.text,
                        colorText = colorPalette.text,
                        onClick = {
                            onDismiss()
                            onRename()
                        }
                    )
                }

                onDelete?.let { onDelete ->
                    GridMenuItem(
                        icon = R.drawable.trash,
                        title = R.string.delete,
                        colorIcon = colorPalette.text,
                        colorText = colorPalette.text,
                        onClick = {
                            onDismiss()
                            onDelete()
                        }
                    )
                }

                onRenumberPositions?.let { onRenumberPositions ->
                    GridMenuItem(
                        icon = R.drawable.position,
                        title = R.string.renumber_songs_positions,
                        colorIcon = colorPalette.text,
                        colorText = colorPalette.text,
                        onClick = {
                            onDismiss()
                            onRenumberPositions()
                        }
                    )
                }

                if (showonListenToYT) onListenToYT?.let { onListenToYT ->
                    GridMenuItem(
                        icon = R.drawable.play,
                        title = R.string.listen_on_youtube,
                        colorIcon = colorPalette.text,
                        colorText = colorPalette.text,
                        onClick = {
                            onDismiss()
                            onListenToYT()
                        }
                    )
                }

                onExport?.let { onExport ->
                    GridMenuItem(
                        icon = R.drawable.export,
                        title = R.string.export_playlist,
                        colorIcon = colorPalette.text,
                        colorText = colorPalette.text,
                        onClick = {
                            onDismiss()
                            onExport()
                        }
                    )
                }

                onImport?.let { onImport ->
                    GridMenuItem(
                        icon = R.drawable.resource_import,
                        title = R.string.import_playlist,
                        colorIcon = colorPalette.text,
                        colorText = colorPalette.text,
                        onClick = {
                            onDismiss()
                            onImport()
                        }
                    )
                }

<<<<<<< HEAD
                onImportFavorites?.let { onImport ->
                    GridMenuItem(
                        icon = R.drawable.resource_import,
                        title = R.string.import_favorites,
=======
                onEditThumbnail?.let { onEditThumbnail ->
                    GridMenuItem(
                        icon = R.drawable.image,
                        title = R.string.edit_thumbnail,
>>>>>>> e81c1ecd
                        colorIcon = colorPalette.text,
                        colorText = colorPalette.text,
                        onClick = {
                            onDismiss()
<<<<<<< HEAD
                            onImportFavorites()
                        }
                    )
                }

=======
                            onEditThumbnail()
                        }
                    )
                }
>>>>>>> e81c1ecd
            }

        }
    }

}<|MERGE_RESOLUTION|>--- conflicted
+++ resolved
@@ -89,11 +89,8 @@
     onListenToYT: (() -> Unit)? = null,
     onExport: (() -> Unit)? = null,
     onImport: (() -> Unit)? = null,
-<<<<<<< HEAD
     onImportFavorites: (() -> Unit)? = null,
-=======
     onEditThumbnail: (() -> Unit)? = null,
->>>>>>> e81c1ecd
     onGoToPlaylist: ((Long) -> Unit)? = null,
     disableScrollingText: Boolean
     ) {
@@ -494,33 +491,31 @@
                     )
                 }
 
-<<<<<<< HEAD
                 onImportFavorites?.let { onImport ->
                     GridMenuItem(
                         icon = R.drawable.resource_import,
                         title = R.string.import_favorites,
-=======
+                        colorIcon = colorPalette.text,
+                        colorText = colorPalette.text,
+                        onClick = {
+                            onDismiss()
+                            onImportFavorites()
+                        }
+                    )
+                }
+
                 onEditThumbnail?.let { onEditThumbnail ->
                     GridMenuItem(
                         icon = R.drawable.image,
                         title = R.string.edit_thumbnail,
->>>>>>> e81c1ecd
-                        colorIcon = colorPalette.text,
-                        colorText = colorPalette.text,
-                        onClick = {
-                            onDismiss()
-<<<<<<< HEAD
-                            onImportFavorites()
-                        }
-                    )
-                }
-
-=======
+                        colorIcon = colorPalette.text,
+                        colorText = colorPalette.text,
+                        onClick = {
+                            onDismiss()
                             onEditThumbnail()
                         }
                     )
                 }
->>>>>>> e81c1ecd
             }
 
         }
