package it.fast4x.rimusic.ui.items

import androidx.compose.foundation.ExperimentalFoundationApi
import androidx.compose.foundation.background
import androidx.compose.foundation.basicMarquee
import androidx.compose.foundation.combinedClickable
import androidx.compose.foundation.layout.Box
import androidx.compose.foundation.layout.BoxScope
import androidx.compose.foundation.layout.Row
import androidx.compose.foundation.layout.Spacer
import androidx.compose.foundation.layout.absoluteOffset
import androidx.compose.foundation.layout.fillMaxSize
import androidx.compose.foundation.layout.padding
import androidx.compose.foundation.layout.size
import androidx.compose.foundation.shape.CircleShape
import androidx.compose.foundation.text.BasicText
import androidx.compose.runtime.Composable
import androidx.compose.runtime.LaunchedEffect
import androidx.compose.runtime.getValue
import androidx.compose.runtime.mutableIntStateOf
import androidx.compose.runtime.mutableStateOf
import androidx.compose.runtime.remember
import androidx.compose.runtime.setValue
import androidx.compose.ui.Alignment
import androidx.compose.ui.Modifier
import androidx.compose.ui.draw.clip
import androidx.compose.ui.layout.ContentScale
import androidx.compose.ui.platform.LocalContext
import androidx.compose.ui.text.style.TextOverflow
import androidx.compose.ui.unit.Dp
import androidx.compose.ui.unit.dp
import androidx.media3.common.MediaItem
import androidx.media3.common.util.UnstableApi
import androidx.media3.exoplayer.offline.Download
import androidx.media3.exoplayer.offline.DownloadService
import coil.compose.AsyncImage
import it.fast4x.innertube.Innertube
import it.fast4x.rimusic.Database
import it.fast4x.rimusic.EXPLICIT_PREFIX
import it.fast4x.rimusic.R
import it.fast4x.rimusic.models.Song
import it.fast4x.rimusic.service.MyDownloadService
import it.fast4x.rimusic.ui.components.themed.HeaderIconButton
import it.fast4x.rimusic.ui.components.themed.IconButton
import it.fast4x.rimusic.ui.components.themed.SmartMessage
import it.fast4x.rimusic.ui.components.themed.TextPlaceholder
import it.fast4x.rimusic.ui.styling.favoritesIcon
import it.fast4x.rimusic.ui.styling.shimmer
import it.fast4x.rimusic.cleanPrefix
import it.fast4x.rimusic.enums.DownloadedStateMedia
import it.fast4x.rimusic.service.isLocal
import it.fast4x.rimusic.utils.asMediaItem
import it.fast4x.rimusic.utils.asSong
<<<<<<< HEAD
import it.fast4x.rimusic.utils.downloadedStateMedia
=======
import it.fast4x.rimusic.utils.conditional
>>>>>>> 55261362
import it.fast4x.rimusic.utils.getLikeState
import it.fast4x.rimusic.utils.medium
import it.fast4x.rimusic.utils.playlistindicatorKey
import it.fast4x.rimusic.utils.rememberPreference
import it.fast4x.rimusic.utils.secondary
import it.fast4x.rimusic.utils.semiBold
import it.fast4x.rimusic.utils.thumbnail
import kotlinx.coroutines.CoroutineScope
import kotlinx.coroutines.Dispatchers
import kotlinx.coroutines.launch
import kotlinx.coroutines.withContext
import me.knighthat.colorPalette
import me.knighthat.thumbnailShape
import me.knighthat.typography



@UnstableApi
@Composable
fun SongItem(
    song: Innertube.SongItem,
    thumbnailSizePx: Int,
    thumbnailSizeDp: Dp,
    modifier: Modifier = Modifier,
    onDownloadClick: () -> Unit,
    downloadState: Int,
    thumbnailContent: (@Composable BoxScope.() -> Unit)? = null,
    disableScrollingText: Boolean
) {
    SongItem(
        thumbnailUrl = song.thumbnail?.size(thumbnailSizePx),
        thumbnailSizeDp = thumbnailSizeDp,
        modifier = modifier,
        onDownloadClick = {
            CoroutineScope(Dispatchers.IO).launch {
                Database.upsert(song.asSong)
            }
            onDownloadClick()
        },
        downloadState = downloadState,
<<<<<<< HEAD
        mediaItem = song.asMediaItem,
        onThumbnailContent = thumbnailContent
=======
        isExplicit = song.explicit,
        mediaId = song.key,
        onThumbnailContent = thumbnailContent,
        disableScrollingText = disableScrollingText
>>>>>>> 55261362
    )
}

@UnstableApi
@Composable
fun SongItem(
    song: MediaItem,
    thumbnailSizeDp: Dp,
    thumbnailSizePx: Int,
    modifier: Modifier = Modifier,
    onThumbnailContent: (@Composable BoxScope.() -> Unit)? = null,
    trailingContent: (@Composable () -> Unit)? = null,
    onDownloadClick: () -> Unit,
    downloadState: Int,
    isRecommended: Boolean = false,
<<<<<<< HEAD
=======
    duration: String? = "",
    disableScrollingText: Boolean
>>>>>>> 55261362
) {
    SongItem(
        thumbnailUrl = song.mediaMetadata.artworkUri.thumbnail(thumbnailSizePx)?.toString(),
        thumbnailSizeDp = thumbnailSizeDp,
        onThumbnailContent = onThumbnailContent,
        trailingContent = trailingContent,
        modifier = modifier,
        onDownloadClick = {
            CoroutineScope(Dispatchers.IO).launch {
                Database.upsert(song.asSong)
            }
            onDownloadClick()
        },
        downloadState = downloadState,
        isRecommended = isRecommended,
<<<<<<< HEAD
        mediaItem = song
=======
        mediaId = song.mediaId,
        disableScrollingText = disableScrollingText
>>>>>>> 55261362
    )
}

@UnstableApi
@Composable
fun SongItem(
    song: Song,
    thumbnailSizePx: Int,
    thumbnailSizeDp: Dp,
    modifier: Modifier = Modifier,
    onThumbnailContent: (@Composable BoxScope.() -> Unit)? = null,
    trailingContent: (@Composable () -> Unit)? = null,
    onDownloadClick: () -> Unit,
    downloadState: Int,
    disableScrollingText: Boolean
) {
    SongItem(
        thumbnailUrl = song.thumbnailUrl?.thumbnail(thumbnailSizePx),
        thumbnailSizeDp = thumbnailSizeDp,
        onThumbnailContent = onThumbnailContent,
        trailingContent = trailingContent,
        modifier = modifier,
        onDownloadClick = {
            CoroutineScope(Dispatchers.IO).launch {
                Database.upsert(song)
            }
            onDownloadClick()
        },
        downloadState = downloadState,
<<<<<<< HEAD
        mediaItem = song.asMediaItem
=======
        mediaId = song.id,
        disableScrollingText = disableScrollingText
>>>>>>> 55261362
    )
}

@UnstableApi
@Composable
fun SongItem(
    thumbnailUrl: String?,
    thumbnailSizeDp: Dp,
    modifier: Modifier = Modifier,
    onThumbnailContent: (@Composable BoxScope.() -> Unit)? = null,
    trailingContent: (@Composable () -> Unit)? = null,
    onDownloadClick: () -> Unit,
    downloadState: Int,
    isRecommended: Boolean = false,
<<<<<<< HEAD
    mediaItem: MediaItem
=======
    isExplicit: Boolean = false,
    mediaId: String,
    disableScrollingText: Boolean
>>>>>>> 55261362
) {
    SongItem(
        thumbnailSizeDp = thumbnailSizeDp,
        thumbnailContent = {
            AsyncImage(
                model = thumbnailUrl,
                contentDescription = null,
                contentScale = ContentScale.Crop,
                modifier = Modifier
                    .clip(thumbnailShape())
                    .fillMaxSize()
            )

            onThumbnailContent?.invoke(this)
        },
        modifier = modifier,
        trailingContent = trailingContent,
        onDownloadClick = onDownloadClick,
        downloadState = downloadState,
        isRecommended = isRecommended,
<<<<<<< HEAD
        mediaItem = mediaItem
=======
        isExplicit = isExplicit,
        mediaId = mediaId,
        disableScrollingText = disableScrollingText
>>>>>>> 55261362
    )
}

/*
@Composable
fun SongItem(
    thumbnailContent: @Composable BoxScope.() -> Unit,
    title: String?,
    authors: String?,
    duration: String?,
    thumbnailSizeDp: Dp,
    modifier: Modifier = Modifier,
    trailingContent: @Composable (() -> Unit)? = null,
    isDownloaded: Boolean,
    onDownloadClick: () -> Unit,
    disableScrollingText: Boolean
) {
    ItemContainer(
        alternative = false,
        thumbnailSizeDp = thumbnailSizeDp,
        modifier = modifier
    ) {
        Box(
            modifier = Modifier
                .size(thumbnailSizeDp)
        ) {
            thumbnailContent()
        }

        ItemInfoContainer {
            trailingContent?.let {
                Row(verticalAlignment = Alignment.CenterVertically) {
                    BasicText(
                        text = title ?: "",
                        style = typography().xs.semiBold,
                        maxLines = 1,
                        overflow = TextOverflow.Ellipsis,
                        modifier = Modifier
                            .weight(1f)
                            .conditional(!disableScrollingText) { basicMarquee(iterations = Int.MAX_VALUE) }
                    )

                    it()
                }
            } ?: BasicText(
                text = title ?: "",
                style = typography().xs.semiBold,
                maxLines = 1,
                overflow = TextOverflow.Ellipsis,
                modifier = Modifier
                    .conditional(!disableScrollingText) { basicMarquee(iterations = Int.MAX_VALUE) }
            )


            Row(verticalAlignment = Alignment.CenterVertically) {

                IconButton(
                    onClick = onDownloadClick,
                    icon = if (isDownloaded) R.drawable.downloaded else R.drawable.download,
                    color = if (isDownloaded) colorPalette().text else colorPalette().textDisabled,
                    modifier = Modifier
                        .size(16.dp)
                )

                Spacer(modifier = Modifier.padding(horizontal = 2.dp))

                BasicText(
                    text = authors ?: "",
                    style = typography().xs.semiBold.secondary,
                    maxLines = 1,
                    overflow = TextOverflow.Clip,
                    modifier = Modifier
                        .weight(1f)
                        .conditional(!disableScrollingText) { basicMarquee(iterations = Int.MAX_VALUE) }
                )

                duration?.let {
                    BasicText(
                        text = duration,
                        style = typography().xxs.secondary.medium,
                        maxLines = 1,
                        overflow = TextOverflow.Ellipsis,
                        modifier = Modifier
                            .padding(top = 4.dp)
                    )
                }
            }
        }
    }
}
*/

@OptIn(ExperimentalFoundationApi::class)
@UnstableApi
@Composable
fun SongItem(
    thumbnailContent: @Composable BoxScope.() -> Unit,
    thumbnailSizeDp: Dp,
    modifier: Modifier = Modifier,
    trailingContent: @Composable (() -> Unit)? = null,
    onDownloadClick: () -> Unit,
    downloadState: Int,
    isRecommended: Boolean = false,
<<<<<<< HEAD
    mediaItem: MediaItem
=======
    isExplicit: Boolean = false,
    mediaId: String,
    disableScrollingText: Boolean
>>>>>>> 55261362
) {

    var downloadedStateMedia by remember { mutableStateOf(DownloadedStateMedia.NOT_CACHED_OR_DOWNLOADED) }
    downloadedStateMedia = if (!mediaItem.isLocal) downloadedStateMedia(mediaItem.mediaId)
    else DownloadedStateMedia.DOWNLOADED

    val isExplicit = mediaItem.mediaMetadata.title?.startsWith(EXPLICIT_PREFIX) == true
    val title = mediaItem.mediaMetadata.title.toString()
    val authors = mediaItem.mediaMetadata.artist.toString()
    val duration = mediaItem.mediaMetadata.extras?.getString("durationText")

    val playlistindicator by rememberPreference(playlistindicatorKey,false)
    var songPlaylist by remember {
        mutableIntStateOf(0)
    }
    if (playlistindicator)
        LaunchedEffect(Unit, mediaItem.mediaId) {
            withContext(Dispatchers.IO) {
                songPlaylist = Database.songUsedInPlaylists(mediaItem.mediaId)
            }
        }


    val context = LocalContext.current

    ItemContainer(
        alternative = false,
        thumbnailSizeDp = thumbnailSizeDp,
        modifier = modifier
    ) {
        Box(
            modifier = Modifier
                .size(thumbnailSizeDp)
        ) {
            thumbnailContent()


            var likedAt by remember {
                mutableStateOf<Long?>(null)
            }
            LaunchedEffect(Unit, mediaItem.mediaId) {
                Database.likedAt(mediaItem.mediaId).collect { likedAt = it }
            }
            if (likedAt != null)
                HeaderIconButton(
                    onClick = {},
                    icon = getLikeState(mediaItem.mediaId),
                    color = colorPalette().favoritesIcon,
                    iconSize = 12.dp,
                    modifier = Modifier
                        //.padding(start = 4.dp)
                        .align(Alignment.BottomStart)
                        .absoluteOffset(-8.dp, 0.dp)

                )
            /*
            if (totalPlayTimeMs != null) {
                if (totalPlayTimeMs <= 0 ) {
                    HeaderIconButton(
                        onClick = {},
                        icon = R.drawable.noteslashed,
                        color = colorPalette().favoritesIcon,
                        iconSize = 12.dp,
                        modifier = Modifier
                            .padding(start = 4.dp)
                            .align(Alignment.BottomStart)
                    )
                }
            }
             */

            /*
            BasicText(
                text = totalPlayTimeMs.toString() ?: "",
                style = typography().xs.semiBold,
                maxLines = 1,
                overflow = TextOverflow.Ellipsis,
                modifier = Modifier.padding(all = 16.dp)
            )
             */
        }

        ItemInfoContainer {
            trailingContent?.let {
                Row(verticalAlignment = Alignment.CenterVertically) {
                    if (isRecommended)
                        IconButton(
                            icon = R.drawable.smart_shuffle,
                            color = colorPalette().accent,
                            enabled = true,
                            onClick = {},
                            modifier = Modifier
                                .size(18.dp)
                        )

                    if (playlistindicator && (songPlaylist > 0)) {
                        IconButton(
                            icon = R.drawable.add_in_playlist,
                            color = colorPalette().text,
                            enabled = true,
                            onClick = {},
                            modifier = Modifier
                                .size(14.dp)
                                .background(colorPalette().accent, CircleShape)
                                .padding(all = 3.dp)
                                .combinedClickable(onClick = {}, onLongClick = {
                                    SmartMessage(
                                        context.resources.getString(R.string.playlistindicatorinfo2),
                                        context = context
                                    )
                                })
                        )
                        Spacer(modifier = Modifier.padding(horizontal = 3.dp))
                    }

                    if (isExplicit)
                        IconButton(
                            icon = R.drawable.explicit,
                            color = colorPalette().text,
                            enabled = true,
                            onClick = {},
                            modifier = Modifier
                                .size(18.dp)
                        )

                    BasicText(
                        text = cleanPrefix(title),
                        style = typography().xs.semiBold,
                        /*
                        style = TextStyle(
                            color = if (isRecommended) colorPalette().accent else colorPalette().text,
                            fontStyle = typography().xs.semiBold.fontStyle,
                            fontSize = typography().xs.semiBold.fontSize
                        ),
                         */
                        maxLines = 1,
                        overflow = TextOverflow.Ellipsis,
                        modifier = Modifier
                            .weight(1f)
                            .conditional(!disableScrollingText) { basicMarquee(iterations = Int.MAX_VALUE) }
                    )

                    /*
                    if (playlistindicator && (songPlaylist > 0)) {
                        IconButton(
                            icon = R.drawable.add_in_playlist,
                            color = colorPalette().text,
                            enabled = true,
                            onClick = {},
                            modifier = Modifier
                                .size(18.dp)
                                .background(colorPalette().accent, CircleShape)
                                .padding(all = 3.dp)
                                .combinedClickable(onClick = {}, onLongClick = {
                                    SmartMessage(context.resources.getString(R.string.playlistindicatorinfo2), context = context)
                                })
                        )
                    }
                     */

                    it()
                }
            } ?: Row(verticalAlignment = Alignment.CenterVertically) {
                    if (isRecommended)
                        IconButton(
                            icon = R.drawable.smart_shuffle,
                            color = colorPalette().accent,
                            enabled = true,
                            onClick = {},
                            modifier = Modifier
                                .size(18.dp)
                        )

                    if (isExplicit)
                        IconButton(
                            icon = R.drawable.explicit,
                            color = colorPalette().text,
                            enabled = true,
                            onClick = {},
                            modifier = Modifier
                                .size(18.dp)
                        )
                    BasicText(
                        text = cleanPrefix(title),
                        style = typography().xs.semiBold,
                        maxLines = 1,
                        overflow = TextOverflow.Ellipsis,
                        modifier = Modifier
                            .conditional(!disableScrollingText) { basicMarquee(iterations = Int.MAX_VALUE) }
                            .weight(1f)
                    )
                if (playlistindicator && (songPlaylist > 0)) {
                    IconButton(
                        icon = R.drawable.add_in_playlist,
                        color = colorPalette().text,
                        enabled = true,
                        onClick = {},
                        modifier = Modifier
                            .size(18.dp)
                            .background(colorPalette().accent, CircleShape)
                            .padding(all = 3.dp)
                            .combinedClickable(onClick = {}, onLongClick = {
                                SmartMessage(
                                    context.resources.getString(R.string.playlistindicatorinfo2),
                                    context = context
                                )
                            })
                    )
                }
            }


            Row(verticalAlignment = Alignment.CenterVertically) {

                //Log.d("downloadState",downloadState.toString())

                /*
                if ((downloadState == Download.STATE_DOWNLOADING
                            || downloadState == Download.STATE_QUEUED
                            || downloadState == Download.STATE_RESTARTING
                        )
                    && !isDownloaded) {
                    val context = LocalContext.current
                    IconButton(
                        onClick = {
                            DownloadService.sendRemoveDownload(
                                context,
                                MyDownloadService::class.java,
                                mediaId,
                                false
                            )
                        },
                        icon = R.drawable.download_progress,
                        color = colorPalette().text,
                        modifier = Modifier
                            .size(16.dp)
                    )
                    /*
                    CircularProgressIndicator(
                        strokeWidth = 2.dp,
                        color = colorPalette().text,
                        modifier = Modifier
                            .size(16.dp)
                            .clickable {
                                DownloadService.sendRemoveDownload(
                                        context,
                                        MyDownloadService::class.java,
                                        mediaId,
                                        false
                                    )
                            }
                    )
                     */
                } else {
                   IconButton(
                        onClick = onDownloadClick,
                        icon = if (isDownloaded) R.drawable.downloaded else R.drawable.download,
                        color = if (isDownloaded) colorPalette().text else colorPalette().textDisabled,
                        modifier = Modifier
                            .size(16.dp)
                    )
                }

                Spacer(modifier = Modifier.padding(horizontal = 2.dp))
                */

                BasicText(
                    text = authors,
                    style = typography().xs.semiBold.secondary,
                    maxLines = 1,
                    overflow = TextOverflow.Clip,
                    modifier = Modifier
                        .weight(1f)
                        .conditional(!disableScrollingText) { basicMarquee(iterations = Int.MAX_VALUE) }
                )

                duration?.let {
                    BasicText(
                        text = duration,
                        style = typography().xxs.secondary.medium,
                        maxLines = 1,
                        overflow = TextOverflow.Ellipsis,
                        modifier = Modifier
                            .padding(top = 4.dp)
                    )
                }

                Spacer(modifier = Modifier.padding(horizontal = 4.dp))

                //println("downloadutil $mediaId $downloadState: $downloadState")

                if ((downloadState == Download.STATE_DOWNLOADING
                            || downloadState == Download.STATE_QUEUED
                            || downloadState == Download.STATE_RESTARTING
                            )
                    && downloadedStateMedia == DownloadedStateMedia.NOT_CACHED_OR_DOWNLOADED) {
                    //val context = LocalContext.current
                    IconButton(
                        onClick = {
                            DownloadService.sendRemoveDownload(
                                context,
                                MyDownloadService::class.java,
                                mediaItem.mediaId,
                                false
                            )
                        },
                        icon = R.drawable.download_progress,
                        color = colorPalette().text,
                        modifier = Modifier
                            .size(20.dp)
                    )
                } else {
                    IconButton(
                        onClick = onDownloadClick,
                        icon = downloadedStateMedia.icon,
                        color = when(downloadedStateMedia) {
                            DownloadedStateMedia.NOT_CACHED_OR_DOWNLOADED -> colorPalette().textDisabled
                            else -> colorPalette().text
                        },
                        modifier = Modifier
                            .size(20.dp)
                    )
                }

            }
        }
    }
}


@Composable
fun SongItemPlaceholder(
    thumbnailSizeDp: Dp,
    modifier: Modifier = Modifier
) {
    ItemContainer(
        alternative = false,
        thumbnailSizeDp =thumbnailSizeDp,
        modifier = modifier
    ) {
        Spacer(
            modifier = Modifier
                .background(color = colorPalette().shimmer, shape = thumbnailShape())
                .size(thumbnailSizeDp)
        )

        ItemInfoContainer {
            TextPlaceholder()
            TextPlaceholder()
        }
    }
}<|MERGE_RESOLUTION|>--- conflicted
+++ resolved
@@ -49,13 +49,11 @@
 import it.fast4x.rimusic.cleanPrefix
 import it.fast4x.rimusic.enums.DownloadedStateMedia
 import it.fast4x.rimusic.service.isLocal
+import it.fast4x.rimusic.ui.screens.player.conditional
 import it.fast4x.rimusic.utils.asMediaItem
 import it.fast4x.rimusic.utils.asSong
-<<<<<<< HEAD
+import it.fast4x.rimusic.utils.conditional
 import it.fast4x.rimusic.utils.downloadedStateMedia
-=======
-import it.fast4x.rimusic.utils.conditional
->>>>>>> 55261362
 import it.fast4x.rimusic.utils.getLikeState
 import it.fast4x.rimusic.utils.medium
 import it.fast4x.rimusic.utils.playlistindicatorKey
@@ -96,15 +94,9 @@
             onDownloadClick()
         },
         downloadState = downloadState,
-<<<<<<< HEAD
         mediaItem = song.asMediaItem,
-        onThumbnailContent = thumbnailContent
-=======
-        isExplicit = song.explicit,
-        mediaId = song.key,
         onThumbnailContent = thumbnailContent,
         disableScrollingText = disableScrollingText
->>>>>>> 55261362
     )
 }
 
@@ -120,11 +112,7 @@
     onDownloadClick: () -> Unit,
     downloadState: Int,
     isRecommended: Boolean = false,
-<<<<<<< HEAD
-=======
-    duration: String? = "",
     disableScrollingText: Boolean
->>>>>>> 55261362
 ) {
     SongItem(
         thumbnailUrl = song.mediaMetadata.artworkUri.thumbnail(thumbnailSizePx)?.toString(),
@@ -140,12 +128,8 @@
         },
         downloadState = downloadState,
         isRecommended = isRecommended,
-<<<<<<< HEAD
-        mediaItem = song
-=======
-        mediaId = song.mediaId,
+        mediaItem = song,
         disableScrollingText = disableScrollingText
->>>>>>> 55261362
     )
 }
 
@@ -175,12 +159,8 @@
             onDownloadClick()
         },
         downloadState = downloadState,
-<<<<<<< HEAD
-        mediaItem = song.asMediaItem
-=======
-        mediaId = song.id,
+        mediaItem = song.asMediaItem,
         disableScrollingText = disableScrollingText
->>>>>>> 55261362
     )
 }
 
@@ -195,13 +175,8 @@
     onDownloadClick: () -> Unit,
     downloadState: Int,
     isRecommended: Boolean = false,
-<<<<<<< HEAD
-    mediaItem: MediaItem
-=======
-    isExplicit: Boolean = false,
-    mediaId: String,
+    mediaItem: MediaItem,
     disableScrollingText: Boolean
->>>>>>> 55261362
 ) {
     SongItem(
         thumbnailSizeDp = thumbnailSizeDp,
@@ -222,13 +197,8 @@
         onDownloadClick = onDownloadClick,
         downloadState = downloadState,
         isRecommended = isRecommended,
-<<<<<<< HEAD
-        mediaItem = mediaItem
-=======
-        isExplicit = isExplicit,
-        mediaId = mediaId,
+        mediaItem = mediaItem,
         disableScrollingText = disableScrollingText
->>>>>>> 55261362
     )
 }
 
@@ -332,13 +302,8 @@
     onDownloadClick: () -> Unit,
     downloadState: Int,
     isRecommended: Boolean = false,
-<<<<<<< HEAD
-    mediaItem: MediaItem
-=======
-    isExplicit: Boolean = false,
-    mediaId: String,
+    mediaItem: MediaItem,
     disableScrollingText: Boolean
->>>>>>> 55261362
 ) {
 
     var downloadedStateMedia by remember { mutableStateOf(DownloadedStateMedia.NOT_CACHED_OR_DOWNLOADED) }
