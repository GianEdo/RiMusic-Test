package it.fast4x.rimusic.ui.screens.album

import android.annotation.SuppressLint
import android.content.Intent
import androidx.compose.animation.ExperimentalAnimationApi
import androidx.compose.foundation.ExperimentalFoundationApi
import androidx.compose.foundation.clickable
import androidx.compose.foundation.layout.Spacer
import androidx.compose.foundation.layout.padding
import androidx.compose.foundation.shape.CircleShape
import androidx.compose.material.ExperimentalMaterialApi
import androidx.compose.runtime.Composable
import androidx.compose.runtime.LaunchedEffect
import androidx.compose.runtime.getValue
import androidx.compose.runtime.mutableStateOf
import androidx.compose.runtime.remember
import androidx.compose.runtime.saveable.rememberSaveable
import androidx.compose.runtime.saveable.rememberSaveableStateHolder
import androidx.compose.runtime.setValue
import androidx.compose.runtime.snapshotFlow
import androidx.compose.ui.ExperimentalComposeUiApi
import androidx.compose.ui.Modifier
import androidx.compose.ui.platform.LocalContext
import androidx.compose.ui.res.stringResource
import androidx.compose.ui.text.ExperimentalTextApi
import androidx.compose.ui.unit.dp
import androidx.media3.common.util.UnstableApi
import androidx.navigation.NavController
import com.valentinilk.shimmer.shimmer
import it.fast4x.compose.persist.PersistMapCleanup
import it.fast4x.compose.persist.persist
import it.fast4x.compose.routing.RouteHandler
import it.fast4x.innertube.Innertube
import it.fast4x.innertube.models.bodies.BrowseBody
import it.fast4x.innertube.requests.albumPage
import it.fast4x.rimusic.Database
import it.fast4x.rimusic.R
import it.fast4x.rimusic.enums.NavRoutes
import it.fast4x.rimusic.enums.ThumbnailRoundness
import it.fast4x.rimusic.enums.UiType
import it.fast4x.rimusic.models.Album
import it.fast4x.rimusic.models.SongAlbumMap
import it.fast4x.rimusic.query
import it.fast4x.rimusic.ui.components.Scaffold
import it.fast4x.rimusic.ui.components.themed.Header
import it.fast4x.rimusic.ui.components.themed.HeaderIconButton
import it.fast4x.rimusic.ui.components.themed.HeaderPlaceholder
import it.fast4x.rimusic.ui.components.themed.adaptiveThumbnailContent
import it.fast4x.rimusic.ui.items.AlbumItem
import it.fast4x.rimusic.ui.items.AlbumItemPlaceholder
import it.fast4x.rimusic.ui.screens.globalRoutes
import it.fast4x.rimusic.ui.screens.home.MODIFIED_PREFIX
import it.fast4x.rimusic.ui.screens.searchresult.ItemsPage
import it.fast4x.rimusic.ui.styling.px
import it.fast4x.rimusic.utils.asMediaItem
import it.fast4x.rimusic.utils.rememberPreference
import it.fast4x.rimusic.utils.thumbnailRoundnessKey
import kotlinx.coroutines.Dispatchers
import kotlinx.coroutines.flow.combine
import kotlinx.coroutines.withContext
import me.knighthat.colorPalette
import me.knighthat.uiType

@ExperimentalMaterialApi
@ExperimentalTextApi
@SuppressLint("SuspiciousIndentation", "SimpleDateFormat")
@ExperimentalFoundationApi
@ExperimentalAnimationApi
@ExperimentalComposeUiApi
@UnstableApi
@Composable
fun AlbumScreen(
    navController: NavController,
    browseId: String,
    playerEssential: @Composable () -> Unit = {},
) {

    //val uriHandler = LocalUriHandler.current
    val saveableStateHolder = rememberSaveableStateHolder()

    var tabIndex by rememberSaveable {
        mutableStateOf(0)
    }
    val thumbnailRoundness by rememberPreference(
        thumbnailRoundnessKey,
        ThumbnailRoundness.Heavy
    )
    var changeShape by remember {
        mutableStateOf(false)
    }

    var album by persist<Album?>("album/$browseId/album")
    var albumPage by persist<Innertube.PlaylistOrAlbumPage?>("album/$browseId/albumPage")


    PersistMapCleanup(tagPrefix = "album/$browseId/")


    LaunchedEffect(Unit) {
        Database
            .album(browseId)
            .combine(snapshotFlow { tabIndex }) { album, tabIndex -> album to tabIndex }
            .collect { (currentAlbum,
                          // tabIndex
            ) ->
                album = currentAlbum

                if (albumPage == null
                    //&& (currentAlbum?.timestamp == null || tabIndex == 1)
                    ) {

                    withContext(Dispatchers.IO) {
                        Innertube.albumPage(BrowseBody(browseId = browseId))
                            ?.onSuccess { currentAlbumPage ->
                                albumPage = currentAlbumPage

                                Database.upsert(
                                    Album(
                                        id = browseId,
                                        title = if (album?.title?.startsWith(MODIFIED_PREFIX) == true) album?.title else currentAlbumPage?.title,
                                        thumbnailUrl = if (album?.thumbnailUrl?.startsWith(MODIFIED_PREFIX) == true) album?.thumbnailUrl else currentAlbumPage?.thumbnail?.url,
                                        year = currentAlbumPage?.year,
                                        authorsText = if (album?.authorsText?.startsWith(MODIFIED_PREFIX) == true) album?.authorsText else currentAlbumPage?.authors
                                            ?.joinToString("") { it.name ?: "" },
                                        shareUrl = currentAlbumPage.url,
                                        timestamp = System.currentTimeMillis(),
                                        bookmarkedAt = album?.bookmarkedAt
                                    ),
                                    currentAlbumPage
                                        .songsPage
                                        ?.items
                                        ?.map(Innertube.SongItem::asMediaItem)
                                        ?.onEach(Database::insert)
                                        ?.mapIndexed { position, mediaItem ->
                                            SongAlbumMap(
                                                songId = mediaItem.mediaId,
                                                albumId = browseId,
                                                position = position
                                            )
                                        } ?: emptyList()
                                )
                            }
                            /*
                            ?.onFailure {
                                println("mediaItem error home artist ${it.message}")
                            }
                             */
                    }

                }
            }
    }

    /*
    LaunchedEffect(Unit ) {
        withContext(Dispatchers.IO) {
            Innertube.albumPage(BrowseBody(browseId = browseId))
                ?.onSuccess { currentAlbumPage ->
                    albumPage = currentAlbumPage
                }
            //println("mediaItem home albumscreen albumPage des ${albumPage?.description} albumPage ${albumPage?.otherVersions?.size}")
            //println("mediaItem home albumscreen albumPage songPage ${albumPage?.songsPage}")
        }
    }

     */


    RouteHandler(listenToGlobalEmitter = true) {
        globalRoutes()

        host {
            val headerContent: @Composable (textButton: (@Composable () -> Unit)?) -> Unit =
                { textButton ->
                    if (album?.timestamp == null) {
                        HeaderPlaceholder(
                            modifier = Modifier
                                .shimmer()
                        )
                    } else {
                        val context = LocalContext.current

                        Header(
                            //title = album?.title ?: "Unknown"
                            title = "",
                            modifier = Modifier.padding(horizontal = 12.dp)
                        ) {
                            textButton?.invoke()


                            Spacer(
                                modifier = Modifier
                                    .weight(1f)
                            )

                            HeaderIconButton(
                                icon = if (album?.bookmarkedAt == null) {
                                    R.drawable.bookmark_outline
                                } else {
                                    R.drawable.bookmark
                                },
                                color = colorPalette().accent,
                                onClick = {
                                    val bookmarkedAt =
                                        if (album?.bookmarkedAt == null) System.currentTimeMillis() else null

                                    query {
                                        album
                                            ?.copy(bookmarkedAt = bookmarkedAt)
                                            ?.let(Database::update)
                                    }
                                }
                            )

                            HeaderIconButton(
                                icon = R.drawable.share_social,
                                color = colorPalette().text,
                                onClick = {
                                    album?.shareUrl?.let { url ->
                                        val sendIntent = Intent().apply {
                                            action = Intent.ACTION_SEND
                                            type = "text/plain"
                                            putExtra(Intent.EXTRA_TEXT, url)
                                        }

                                        context.startActivity(
                                            Intent.createChooser(
                                                sendIntent,
                                                null
                                            )
                                        )
                                    }
                                }
                            )
                        }
                    }
                }

            val thumbnailContent =
                adaptiveThumbnailContent(
                    album?.timestamp == null,
                    album?.thumbnailUrl,
                    showIcon = false, //albumPage?.otherVersions?.isNotEmpty(),
                    onOtherVersionAvailable = {
                        //println("mediaItem Click other version")
                    },
                    //shape = thumbnailRoundness.shape()
                    onClick = { changeShape = !changeShape },
                    shape = if (changeShape) CircleShape else thumbnailRoundness.shape(),
                )

            Scaffold(
                navController = navController,
                playerEssential = playerEssential,
<<<<<<< HEAD
                showButton1 = uiType != UiType.RiMusic,
=======
                topIconButtonId = R.drawable.chevron_back,
                showButton1 = uiType() != UiType.RiMusic,
>>>>>>> 17045a10
                onTopIconButtonClick = pop,
                onTopIconButton2Click = pop,
                tabIndex = tabIndex,
                onTabChanged = { tabIndex = it },
                tabColumnContent = { Item ->
                    Item(0,
                        stringResource(R.string.album_and_alternative_versions), R.drawable.album)
                    //Item(1, stringResource(R.string.other_versions), R.drawable.alternative_version)
                }
            ) { currentTabIndex ->
                saveableStateHolder.SaveableStateProvider(key = currentTabIndex) {
                    when (currentTabIndex) {
                        0 -> AlbumDetailsModern(
                            navController = navController,
                            browseId = browseId,
                            albumPage = albumPage,
                            headerContent = headerContent,
                            thumbnailContent = thumbnailContent,
                            onSearchClick = {
                                //searchRoute("")
                                navController.navigate(NavRoutes.search.name)
                            },
                            onSettingsClick = {
                                //settingsRoute()
                                navController.navigate(NavRoutes.settings.name)
                            }
                        )

                        1 -> {
                            val thumbnailSizeDp = 108.dp
                            val thumbnailSizePx = thumbnailSizeDp.px

                            ItemsPage(
                                tag = "album/$browseId/alternatives",
                                headerContent = headerContent,
                                initialPlaceholderCount = 1,
                                continuationPlaceholderCount = 1,
                                emptyItemsText = stringResource(R.string.album_no_alternative_version),
                                itemsPageProvider = albumPage?.let {
                                    ({
                                        Result.success(
                                            Innertube.ItemsPage(
                                                items = albumPage?.otherVersions,
                                                continuation = null
                                            )
                                        )
                                    })
                                },
                                itemContent = { album ->
                                    AlbumItem(
                                        album = album,
                                        thumbnailSizePx = thumbnailSizePx,
                                        thumbnailSizeDp = thumbnailSizeDp,
                                        modifier = Modifier
                                            .clickable {
                                                //albumRoute(album.key)
                                                navController.navigate(route = "${NavRoutes.album.name}/${album.key}")
                                            }
                                    )
                                },
                                itemPlaceholderContent = {
                                    AlbumItemPlaceholder(thumbnailSizeDp = thumbnailSizeDp)
                                }
                            )
                        }
                    }
                }
            }
        }
    }
}<|MERGE_RESOLUTION|>--- conflicted
+++ resolved
@@ -61,6 +61,7 @@
 import me.knighthat.colorPalette
 import me.knighthat.uiType
 
+
 @ExperimentalMaterialApi
 @ExperimentalTextApi
 @SuppressLint("SuspiciousIndentation", "SimpleDateFormat")
@@ -252,16 +253,18 @@
             Scaffold(
                 navController = navController,
                 playerEssential = playerEssential,
-<<<<<<< HEAD
-                showButton1 = uiType != UiType.RiMusic,
-=======
                 topIconButtonId = R.drawable.chevron_back,
                 showButton1 = uiType() != UiType.RiMusic,
->>>>>>> 17045a10
                 onTopIconButtonClick = pop,
+                topIconButton2Id = R.drawable.chevron_back,
                 onTopIconButton2Click = pop,
+                showButton2 = false,
                 tabIndex = tabIndex,
                 onTabChanged = { tabIndex = it },
+                onHomeClick = {
+                    //homeRoute()
+                    navController.navigate(NavRoutes.home.name)
+                },
                 tabColumnContent = { Item ->
                     Item(0,
                         stringResource(R.string.album_and_alternative_versions), R.drawable.album)
