--- conflicted
+++ resolved
@@ -113,13 +113,10 @@
             Scaffold(
                 navController = navController,
                 playerEssential = playerEssential,
+                topIconButtonId = R.drawable.chevron_back,
                 onTopIconButtonClick = pop,
-<<<<<<< HEAD
-                showButton1 = uiType != UiType.RiMusic,
-=======
                 showButton1 = uiType() != UiType.RiMusic,
                 topIconButton2Id = R.drawable.chevron_back,
->>>>>>> 17045a10
                 onTopIconButton2Click = pop,
                 showButton2 = if( uiType() == UiType.RiMusic ) false else showStatsInNavbar,
                 showBottomButton = if( uiType() == UiType.RiMusic ) false else showSearchTab,
@@ -129,6 +126,10 @@
                 },
                 tabIndex = tabIndex,
                 onTabChanged = onTabIndexChanged,
+                onHomeClick = {
+                    //homeRoute()
+                    navController.navigate(NavRoutes.home.name)
+                },
                 tabColumnContent = { Item ->
                     if(showFavoritesPlaylist)
                         Item(0, stringResource(R.string.favorites), R.drawable.heart)
