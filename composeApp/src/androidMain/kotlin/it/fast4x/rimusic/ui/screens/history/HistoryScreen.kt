--- conflicted
+++ resolved
@@ -16,13 +16,8 @@
 import it.fast4x.rimusic.enums.UiType
 import it.fast4x.rimusic.ui.components.Scaffold
 import it.fast4x.rimusic.ui.screens.globalRoutes
-<<<<<<< HEAD
-import it.fast4x.rimusic.utils.UiTypeKey
-import it.fast4x.rimusic.utils.rememberPreference
-=======
 import it.fast4x.rimusic.ui.screens.homeRoute
 import me.knighthat.uiType
->>>>>>> 17045a10
 
 @ExperimentalMaterialApi
 @ExperimentalTextApi
@@ -46,14 +41,15 @@
             Scaffold(
                 navController = navController,
                 playerEssential = playerEssential,
+                topIconButtonId = R.drawable.chevron_back,
                 onTopIconButtonClick = pop,
-<<<<<<< HEAD
-                showButton1 = uiType != UiType.RiMusic,
-=======
                 showButton1 = uiType() != UiType.RiMusic,
                 topIconButton2Id = R.drawable.chevron_back,
->>>>>>> 17045a10
                 onTopIconButton2Click = pop,
+                showButton2 = false,
+                tabIndex = 0,
+                onTabChanged = { },
+                onHomeClick = { homeRoute() },
                 /*
                 onSettingsClick = { settingsRoute() },
                 onStatisticsClick = { statisticsTypeRoute(StatisticsType.Today) },
