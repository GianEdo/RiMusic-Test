--- conflicted
+++ resolved
@@ -133,11 +133,7 @@
 import kotlinx.coroutines.withContext
 import me.knighthat.colorPalette
 import me.knighthat.typography
-<<<<<<< HEAD
-import me.knighthat.uiType
 import timber.log.Timber
-=======
->>>>>>> 939f0584
 
 
 @ExperimentalMaterial3Api
@@ -423,13 +419,10 @@
                             .padding(horizontal = 2.dp)
                             .combinedClickable(onClick = { autosync = !autosync },
                                 onLongClick = {
-                                    /*
                                     SmartMessage(
                                         context.resources.getString(R.string.autosync),
                                         context = context
                                     )
-
-                                     */
                                 }
                             )
                     )
@@ -477,13 +470,10 @@
 
                                 },
                                 onLongClick = {
-                                    /*
                                     SmartMessage(
                                         context.resources.getString(R.string.shuffle),
                                         context = context
                                     )
-
-                                     */
                                 }
                             )
                     )
@@ -497,13 +487,10 @@
                             .combinedClickable (
                                 onClick = { isCreatingANewPlaylist = true },
                                 onLongClick = {
-                                    /*
                                     SmartMessage(
                                         context.resources.getString(R.string.create_new_playlist),
                                         context = context
                                     )
-
-                                     */
                                 }
                             )
                     )
@@ -523,23 +510,17 @@
                                             )
                                         )
                                     } catch (e: ActivityNotFoundException) {
-                                        /*
                                         SmartMessage(
                                             context.resources.getString(R.string.info_not_find_app_open_doc),
                                             type = PopupType.Warning, context = context
                                         )
-
-                                         */
                                     }
                                 },
                                 onLongClick = {
-                                    /*
                                     SmartMessage(
                                         context.resources.getString(R.string.import_playlist),
                                         context = context
                                     )
-
-                                     */
                                 }
                             )
                     )
