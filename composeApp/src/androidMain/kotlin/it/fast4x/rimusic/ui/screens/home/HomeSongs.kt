package it.fast4x.rimusic.ui.screens.home

import android.Manifest
import android.content.Intent
import android.net.Uri
import android.os.Build
import android.provider.Settings
import androidx.activity.compose.BackHandler
import androidx.activity.compose.rememberLauncherForActivityResult
import androidx.activity.result.contract.ActivityResultContracts
import androidx.compose.animation.ExperimentalAnimationApi
import androidx.compose.foundation.ExperimentalFoundationApi
import androidx.compose.foundation.background
import androidx.compose.foundation.combinedClickable
import androidx.compose.foundation.layout.Arrangement
import androidx.compose.foundation.layout.Box
import androidx.compose.foundation.layout.Column
import androidx.compose.foundation.layout.PaddingValues
import androidx.compose.foundation.layout.Row
import androidx.compose.foundation.layout.Spacer
import androidx.compose.foundation.layout.fillMaxHeight
import androidx.compose.foundation.layout.fillMaxSize
import androidx.compose.foundation.layout.fillMaxWidth
import androidx.compose.foundation.layout.height
import androidx.compose.foundation.layout.padding
import androidx.compose.foundation.lazy.LazyColumn
import androidx.compose.foundation.lazy.items
import androidx.compose.foundation.lazy.itemsIndexed
import androidx.compose.foundation.lazy.rememberLazyListState
import androidx.compose.foundation.text.BasicText
import androidx.compose.material3.Checkbox
import androidx.compose.material3.CheckboxDefaults
import androidx.compose.material3.ExperimentalMaterial3Api
import androidx.compose.runtime.Composable
import androidx.compose.runtime.LaunchedEffect
import androidx.compose.runtime.derivedStateOf
import androidx.compose.runtime.getValue
import androidx.compose.runtime.mutableStateOf
import androidx.compose.runtime.remember
import androidx.compose.runtime.setValue
import androidx.compose.ui.Alignment
import androidx.compose.ui.Modifier
import androidx.compose.ui.draw.scale
import androidx.compose.ui.graphics.Brush
import androidx.compose.ui.graphics.Color
import androidx.compose.ui.hapticfeedback.HapticFeedbackType
import androidx.compose.ui.platform.LocalContext
import androidx.compose.ui.platform.LocalHapticFeedback
import androidx.compose.ui.res.stringResource
import androidx.compose.ui.text.ExperimentalTextApi
import androidx.compose.ui.text.style.TextOverflow
import androidx.compose.ui.unit.dp
import androidx.media3.common.util.UnstableApi
import androidx.media3.exoplayer.offline.Download
import androidx.navigation.NavController
import it.fast4x.compose.persist.persistList
import it.fast4x.rimusic.Database
import it.fast4x.rimusic.EXPLICIT_PREFIX
import it.fast4x.rimusic.LocalPlayerServiceBinder
import it.fast4x.rimusic.R
import it.fast4x.rimusic.enums.BuiltInPlaylist
import it.fast4x.rimusic.enums.CacheType
import it.fast4x.rimusic.enums.DurationInMinutes
import it.fast4x.rimusic.enums.MaxSongs
import it.fast4x.rimusic.enums.MaxTopPlaylistItems
import it.fast4x.rimusic.enums.NavigationBarPosition
import it.fast4x.rimusic.enums.OnDeviceFolderSortBy
import it.fast4x.rimusic.enums.OnDeviceSongSortBy
import it.fast4x.rimusic.enums.QueueSelection
import it.fast4x.rimusic.enums.SongSortBy
import it.fast4x.rimusic.enums.UiType
import it.fast4x.rimusic.models.Folder
import it.fast4x.rimusic.models.OnDeviceSong
import it.fast4x.rimusic.models.Song
import it.fast4x.rimusic.models.SongEntity
import it.fast4x.rimusic.service.LOCAL_KEY_PREFIX
import it.fast4x.rimusic.service.MyDownloadHelper
import it.fast4x.rimusic.service.isLocal
import it.fast4x.rimusic.ui.components.ButtonsRow
import it.fast4x.rimusic.ui.components.LocalMenuState
import it.fast4x.rimusic.ui.components.SwipeablePlaylistItem
import it.fast4x.rimusic.ui.components.themed.CacheSpaceIndicator
import it.fast4x.rimusic.ui.components.themed.ConfirmationDialog
import it.fast4x.rimusic.ui.components.themed.FloatingActionsContainerWithScrollToTop
import it.fast4x.rimusic.ui.components.themed.FolderItemMenu
import it.fast4x.rimusic.ui.components.themed.HeaderInfo
import it.fast4x.rimusic.ui.components.themed.InHistoryMediaItemMenu
import it.fast4x.rimusic.ui.components.themed.MultiFloatingActionsContainer
import it.fast4x.rimusic.ui.components.themed.NowPlayingSongIndicator
import it.fast4x.rimusic.ui.components.themed.SecondaryTextButton
import it.fast4x.rimusic.ui.components.themed.SmartMessage
import it.fast4x.rimusic.ui.items.FolderItem
import it.fast4x.rimusic.ui.items.SongItem
import it.fast4x.rimusic.ui.screens.ondevice.musicFilesAsFlow
import it.fast4x.rimusic.ui.styling.Dimensions
import it.fast4x.rimusic.ui.styling.onOverlay
import it.fast4x.rimusic.ui.styling.overlay
import it.fast4x.rimusic.ui.styling.px
import it.fast4x.rimusic.utils.MaxTopPlaylistItemsKey
import it.fast4x.rimusic.utils.OnDeviceOrganize
import it.fast4x.rimusic.utils.addNext
import it.fast4x.rimusic.utils.asMediaItem
import it.fast4x.rimusic.utils.builtInPlaylistKey
import it.fast4x.rimusic.utils.center
import it.fast4x.rimusic.utils.color
import it.fast4x.rimusic.utils.defaultFolderKey
import it.fast4x.rimusic.utils.disableScrollingTextKey
import it.fast4x.rimusic.utils.durationTextToMillis
import it.fast4x.rimusic.utils.enqueue
import it.fast4x.rimusic.utils.excludeSongsWithDurationLimitKey
import it.fast4x.rimusic.utils.forcePlayAtIndex
import it.fast4x.rimusic.utils.getDownloadState
import it.fast4x.rimusic.utils.hasPermission
import it.fast4x.rimusic.utils.includeLocalSongsKey
import it.fast4x.rimusic.utils.isCompositionLaunched
import it.fast4x.rimusic.utils.isDownloadedSong
import it.fast4x.rimusic.utils.isNowPlaying
import it.fast4x.rimusic.utils.manageDownload
import it.fast4x.rimusic.utils.maxSongsInQueueKey
import it.fast4x.rimusic.utils.onDeviceFolderSortByKey
import it.fast4x.rimusic.utils.onDeviceSongSortByKey
import it.fast4x.rimusic.utils.parentalControlEnabledKey
import it.fast4x.rimusic.utils.rememberPreference
import it.fast4x.rimusic.utils.semiBold
import it.fast4x.rimusic.utils.showCachedPlaylistKey
import it.fast4x.rimusic.utils.showDownloadedPlaylistKey
import it.fast4x.rimusic.utils.showFavoritesPlaylistKey
import it.fast4x.rimusic.utils.showFloatingIconKey
import it.fast4x.rimusic.utils.showFoldersOnDeviceKey
import it.fast4x.rimusic.utils.showMyTopPlaylistKey
import it.fast4x.rimusic.utils.showOnDevicePlaylistKey
import it.fast4x.rimusic.utils.songSortByKey
import it.fast4x.rimusic.utils.songSortOrderKey
import kotlinx.coroutines.CoroutineScope
import kotlinx.coroutines.Dispatchers
import kotlinx.coroutines.delay
import kotlinx.coroutines.flow.distinctUntilChanged
import kotlinx.coroutines.flow.flowOf
import kotlinx.coroutines.flow.flowOn
import kotlinx.coroutines.launch
import kotlinx.coroutines.withContext
import it.fast4x.rimusic.appContext
import it.fast4x.rimusic.colorPalette
import it.fast4x.rimusic.ui.components.themed.Enqueue
import it.fast4x.rimusic.ui.components.themed.ItemSelector
import it.fast4x.rimusic.ui.components.themed.LikeSongs
import it.fast4x.rimusic.ui.components.themed.PlayNext
import it.fast4x.rimusic.ui.components.themed.PlaylistsMenu
import it.fast4x.rimusic.ui.components.themed.Search
import it.fast4x.rimusic.ui.components.navigation.header.TabToolBar
import it.fast4x.rimusic.utils.HiddenSongs
import it.fast4x.rimusic.utils.PeriodSelector
import it.fast4x.rimusic.utils.randomSort
import it.fast4x.rimusic.ui.components.tab.DelSongDialog
import it.fast4x.rimusic.ui.components.tab.DeleteHiddenSongsDialog
import it.fast4x.rimusic.ui.components.tab.ExportSongsToCSVDialog
import it.fast4x.rimusic.ui.components.tab.HideSongDialog
import it.fast4x.rimusic.ui.components.tab.ImportSongsFromCSV
import it.fast4x.rimusic.ui.components.tab.LocateComponent
import it.fast4x.rimusic.ui.components.tab.Sort
import it.fast4x.rimusic.ui.components.tab.TabHeader
import it.fast4x.rimusic.ui.components.tab.toolbar.Button
import it.fast4x.rimusic.ui.components.tab.toolbar.DelAllDownloadedDialog
import it.fast4x.rimusic.ui.components.tab.toolbar.DownloadAllDialog
import it.fast4x.rimusic.ui.components.tab.toolbar.SongsShuffle
import it.fast4x.rimusic.thumbnailShape
import it.fast4x.rimusic.typography
import okhttp3.internal.filterList
import timber.log.Timber
import java.util.Optional
import kotlin.math.max
import kotlin.math.min
import kotlin.time.Duration


@OptIn(
    ExperimentalAnimationApi::class,
    ExperimentalMaterial3Api::class,
    ExperimentalFoundationApi::class,
    ExperimentalTextApi::class
)
@UnstableApi
@Composable
fun HomeSongs(
    navController: NavController,
    onSearchClick: () -> Unit,
    onSettingsClick: () -> Unit
) {
    // Essentials
    val binder = LocalPlayerServiceBinder.current
    val menuState = LocalMenuState.current
    val thumbnailSizeDp = Dimensions.thumbnails.song
    val thumbnailSizePx = thumbnailSizeDp.px
    val lazyListState = rememberLazyListState()

    var items by persistList<SongEntity>( "home/songs" )
    var itemsOnDisplay by persistList<SongEntity>( "home/songs/on_display" )
    // List should be cleared when tab changed
    val selectedItems = remember { mutableListOf<SongEntity>() }

    fun getMediaItems() = selectedItems.ifEmpty { itemsOnDisplay }.map( SongEntity::asMediaItem )

    val parentalControlEnabled by rememberPreference(parentalControlEnabledKey, false)
    val disableScrollingText by rememberPreference(disableScrollingTextKey, false)

    var builtInPlaylist by rememberPreference(
        builtInPlaylistKey,
        BuiltInPlaylist.Favorites
    )

    val context = LocalContext.current

    val includeLocalSongs by rememberPreference(includeLocalSongsKey, true)

    val maxTopPlaylistItems by rememberPreference(
        MaxTopPlaylistItemsKey,
        MaxTopPlaylistItems.`10`
    )

    /************ OnDeviceDev */
    val permission = if (Build.VERSION.SDK_INT >= 33) Manifest.permission.READ_MEDIA_AUDIO
    else Manifest.permission.READ_EXTERNAL_STORAGE

    var relaunchPermission by remember { mutableStateOf(false) }

    var hasPermission by remember(isCompositionLaunched()) {
        mutableStateOf(context.applicationContext.hasPermission(permission))
    }

    val launcher = rememberLauncherForActivityResult(
        contract = ActivityResultContracts.RequestPermission(),
        onResult = { hasPermission = it }
    )
    val backButtonFolder = Folder(stringResource(R.string.back))
    val showFolders by rememberPreference(showFoldersOnDeviceKey, true)

    var folders: List<Folder> = emptyList()

    val maxSongsInQueue  by rememberPreference(maxSongsInQueueKey, MaxSongs.`500`)

    val playlistNameState = remember { mutableStateOf( "" ) }

    // Update playlistNameState's value based on current builtInPlaylist
    LaunchedEffect( builtInPlaylist ) {
        playlistNameState.value =
            when (builtInPlaylist) {
                BuiltInPlaylist.All -> context.resources.getString(R.string.songs)
                BuiltInPlaylist.OnDevice -> context.resources.getString(R.string.on_device)
                BuiltInPlaylist.Favorites -> context.resources.getString(R.string.favorites)
                BuiltInPlaylist.Downloaded -> context.resources.getString(R.string.downloaded)
                BuiltInPlaylist.Offline -> context.resources.getString(R.string.cached)
                BuiltInPlaylist.Top -> context.resources.getString(R.string.playlist_top)
            }
    }

    val search = Search.init()

    val songSort = Sort.init(
        songSortOrderKey,
        SongSortBy.entries,
        rememberPreference(songSortByKey, SongSortBy.DateAdded)
    )
    val onDeviceSort = Sort.init(
        songSortOrderKey,
        OnDeviceSongSortBy.entries,
        rememberPreference(onDeviceSongSortByKey, OnDeviceSongSortBy.DateAdded)
    )
    val deviceFolderSort = Sort.init(
        songSortOrderKey,
        OnDeviceFolderSortBy.entries,
        rememberPreference(onDeviceFolderSortByKey, OnDeviceFolderSortBy.Title)
    )
    val shuffle = SongsShuffle.init{ flowOf( getMediaItems() ) }
    val import = ImportSongsFromCSV.init(
        afterTransaction = { _, song ->
            Database.upsert( song )
            Database.like( song.id, System.currentTimeMillis() )
        }
    )
    val exportDialog = ExportSongsToCSVDialog.init( playlistNameState, ::getMediaItems )
    val downloadAllDialog = DownloadAllDialog.init( ::getMediaItems )
    val deleteDownloadsDialog = DelAllDownloadedDialog.init( ::getMediaItems )
    val deleteSongDialog =  DelSongDialog.init()
    val hideSongDialog = HideSongDialog.init()
    val deleteHiddenSongs = DeleteHiddenSongsDialog.init()

    val locator = LocateComponent.init( lazyListState, ::getMediaItems )

    val randomSorter = randomSort()

    val hiddenSongs = HiddenSongs.init()

    val topPlaylists = PeriodSelector.init()

    //<editor-fold desc="Menu">
    val itemSelector = ItemSelector.init()
    LaunchedEffect( itemSelector.isActive ) {
        // Clears itemsOnDisplay when check boxes are disabled
        if( !itemSelector.isActive ) selectedItems.clear()
    }

    val playNext = PlayNext {
        getMediaItems().let {
            binder?.player?.addNext( it, appContext() )

            // Turn of selector clears the selected list
            itemSelector.isActive = false
        }
    }
    val enqueue = Enqueue {
        getMediaItems().let {
            binder?.player?.enqueue( it, appContext() )

            // Turn of selector clears the selected list
            itemSelector.isActive = false
        }
    }

    val addToFavorite = LikeSongs( ::getMediaItems )

    val addToPlaylist = PlaylistsMenu.init(
        navController,
        { getMediaItems() },
        { throwable, preview ->
            Timber.e( "Failed to add songs to playlist ${preview.playlist.name} on HomeSongs" )
            throwable.printStackTrace()
        },
        {
            // Turn of selector clears the selected list
            itemSelector.isActive = false
        }
    )
    //</editor-fold>

    val defaultFolder by rememberPreference(defaultFolderKey, "/")

    var filteredFolders = folders
    var currentFolder: Folder? = null;
    var currentFolderPath by remember {
        mutableStateOf(defaultFolder)
    }

    /************ */

    val showFavoritesPlaylist by rememberPreference(showFavoritesPlaylistKey, true)
    val showCachedPlaylist by rememberPreference(showCachedPlaylistKey, true)
    val showMyTopPlaylist by rememberPreference(showMyTopPlaylistKey, true)
    val showDownloadedPlaylist by rememberPreference(showDownloadedPlaylistKey, true)
    val showOnDevicePlaylist by rememberPreference(showOnDevicePlaylistKey, true)

    var buttonsList = listOf(BuiltInPlaylist.All to stringResource(R.string.all))
    if (showFavoritesPlaylist) buttonsList +=
        BuiltInPlaylist.Favorites to stringResource(R.string.favorites)
    if (showCachedPlaylist) buttonsList +=
        BuiltInPlaylist.Offline to stringResource(R.string.cached)
    if (showDownloadedPlaylist) buttonsList +=
        BuiltInPlaylist.Downloaded to stringResource(R.string.downloaded)
    if (showMyTopPlaylist) buttonsList +=
        BuiltInPlaylist.Top to stringResource(R.string.my_playlist_top,maxTopPlaylistItems.number)
    if (showOnDevicePlaylist) buttonsList +=
        BuiltInPlaylist.OnDevice to stringResource(R.string.on_device)

    val excludeSongWithDurationLimit by rememberPreference(excludeSongsWithDurationLimitKey, DurationInMinutes.Disabled)
    val hapticFeedback = LocalHapticFeedback.current

    // This phrase loads all songs across types into [itemsOffShelve]
    // No filtration applied to this stage, only sort
    LaunchedEffect( builtInPlaylist, topPlaylists.period.duration, songSort.sortBy, songSort.sortOrder, hiddenSongs.isShown() ) {
        if( builtInPlaylist == BuiltInPlaylist.OnDevice ) return@LaunchedEffect

        when( builtInPlaylist ) {
            BuiltInPlaylist.All -> {
                Database.listAllSongs( sortBy = songSort.sortBy, sortOrder = songSort.sortOrder, showHidden = hiddenSongs.isShown(), filterList = emptyList(), BuiltInPlaylist.All)
            }
            BuiltInPlaylist.Downloaded -> {
                val filterList = MyDownloadHelper.downloads.value.values.filter {
                        it.state == Download.STATE_COMPLETED
                    }.map { it.request.id }
                println("HomeSongs: filterList: ${filterList.size} total downloads ${MyDownloadHelper.downloads.value.size}")
<<<<<<< HEAD
                Database.listAllSongs( sortBy = songSort.sortBy, sortOrder = songSort.sortOrder, showHidden = 1, filterList = filterList )
=======
                Database.listAllSongs( sortBy = songSort.sortBy, sortOrder = songSort.sortOrder, showHidden = hiddenSongs.isShown(), filterList = filterList, BuiltInPlaylist.Downloaded)
>>>>>>> 5b31e371
            }
            BuiltInPlaylist.Favorites -> Database.listFavoriteSongs( songSort.sortBy, songSort.sortOrder )
            BuiltInPlaylist.Offline -> Database.listOfflineSongs( songSort.sortBy, songSort.sortOrder )
            BuiltInPlaylist.Top -> {
                println("HomeSongs: topPlaylists period: ${topPlaylists.period.duration}")
                if (topPlaylists.period.duration == Duration.INFINITE)
                    Database.songsEntityByPlayTimeWithLimitDesc(limit = maxTopPlaylistItems.number.toInt())
                else
                    Database.trendingSongEntity(
                        limit = maxTopPlaylistItems.number.toInt(),
                        period = topPlaylists.period.duration.inWholeMilliseconds
                    )
            }
            BuiltInPlaylist.OnDevice -> flowOf()

        }.flowOn( Dispatchers.IO ).distinctUntilChanged().collect {
             /*
                 When [builtInPlaylist] goes from [BuiltInPlaylist.All] to [BuiltInPlaylist.Downloaded]
                 or vice versa, the list refuses to update because new list and [items] contain
                 the same items.
                 To counter this, we need to manually clear the list and update it
                 with a new one (with a little delay in between to prevent race condition)
             */
            if( it.containsAll( items ) ) {
                items = emptyList()
                delay( 100 )
            }

            items = it
        }
    }

    var songsDevice by remember {
        mutableStateOf(emptyList<OnDeviceSong>())
    }
    LaunchedEffect( builtInPlaylist, onDeviceSort.sortBy, onDeviceSort.sortOrder, hasPermission ) {
        if( builtInPlaylist != BuiltInPlaylist.OnDevice ) return@LaunchedEffect

        // [context] remains unchanged (because of **val**) during the lifecycle of this Composable
        context.musicFilesAsFlow( onDeviceSort.sortBy, onDeviceSort.sortOrder, context )
               .collect {
                   songsDevice = it.distinctBy( OnDeviceSong::id )
               }
    }
    if( builtInPlaylist == BuiltInPlaylist.OnDevice )
        if (showFolders) {
            with( OnDeviceOrganize ) {
                val organized = organizeSongsIntoFolders( songsDevice )
                currentFolder = getFolderByPath( organized, currentFolderPath )

                items = sortSongs(
                    deviceFolderSort.sortOrder,
                    deviceFolderSort.sortBy,
                    currentFolder?.songs
                        ?.map( OnDeviceSong::toSongEntity )
                        ?: emptyList()
                )

                folders = currentFolder?.subFolders?.toList() ?: emptyList()
                filteredFolders = folders
            }
        } else
            items = songsDevice.map( OnDeviceSong::toSongEntity )
    // This phrase will filter out songs depends on search inputs, and natural filter
    // parameters, such as get downloaded songs when [BuiltInPlaylist.Offline] is set.
    val naturalFilter: (SongEntity) -> Boolean =
        when( builtInPlaylist ) {
            BuiltInPlaylist.All -> { song ->
                !includeLocalSongs || !song.song.id.startsWith(LOCAL_KEY_PREFIX)
            }

            BuiltInPlaylist.Offline -> { song ->
                song.contentLength?.let {
                    binder?.cache?.isCached(song.song.id, 0, song.contentLength)
                } ?: false
            }

            BuiltInPlaylist.Downloaded -> { song ->
                // not necessary, songs are filtered from db
//                val downloads = MyDownloadHelper.downloads.value
//                downloads[song.song.id]?.state == Download.STATE_COMPLETED
                true
            }

            BuiltInPlaylist.Top -> { songs ->
                if (excludeSongWithDurationLimit == DurationInMinutes.Disabled)
                    true
                else {
                    println("HomeSongs durationTextToMillis: ${songs.song.durationText?.let {
                        durationTextToMillis(
                            it
                        )
                    }}")

                    try {
                        songs.song.durationText?.let {
                            durationTextToMillis(it)
                        }!! < excludeSongWithDurationLimit.minutesInMilliSeconds
                    } catch (e: Exception) {
                        false
                    }

                }
            }

            else -> { _ -> true }
        }
    LaunchedEffect( items, search.input ) {

        itemsOnDisplay = withContext( Dispatchers.Default ) {
            items.distinctBy { it.song.id }
                .filter( naturalFilter )
                 .filter {
                     // Without cleaning, user can search explicit songs with "e:"
                     // I kinda want this to be a feature, but it seems unnecessary
                     val containsTitle = it.song.cleanTitle().contains(search.input, true)
                     val containsArtist = it.song.artistsText?.contains(search.input, true) ?: false
                     val containsAlbum = it.albumTitle?.contains(search.input, true) ?: false
                     val isExplicit = parentalControlEnabled && it.song.title.startsWith(EXPLICIT_PREFIX)

                     containsTitle || containsArtist || containsAlbum || isExplicit
                 }
        }
    }

    // Filter folder on the side
    LaunchedEffect( builtInPlaylist, folders, search.input ) {
        filteredFolders = folders.filter {
            builtInPlaylist == BuiltInPlaylist.OnDevice && it.name.contains( search.input, true )
        }
    }

    val queueLimit by remember { mutableStateOf(QueueSelection.END_OF_QUEUE_WINDOWED) }

    exportDialog.Render()
    downloadAllDialog.Render()
    deleteDownloadsDialog.Render()
    deleteSongDialog.Render()
    hideSongDialog.Render()
    deleteHiddenSongs.Render()

    var showDeleteDialog by remember { mutableStateOf(false) }
    var songRif by remember { mutableStateOf(Song(
        id = "",
        title = "",
        durationText = null,
        thumbnailUrl = null
    )) }
    if (showDeleteDialog) {
        ConfirmationDialog(
            text = stringResource(R.string.delete_song),
            onDismiss = { showDeleteDialog = false },
            onConfirm = {
                Database.asyncTransaction {
                    deleteSongFromPlaylists(songRif.id)
                    deleteFormat(songRif.id)
                    delete(songRif)
                }
                SmartMessage(
                    message = appContext().resources.getString(R.string.deleted),
                    context = appContext()
                )
                menuState.hide()
                showDeleteDialog = false
            }

        )
    }

    Box(
        modifier = Modifier
            .background(colorPalette().background0)
            //.fillMaxSize()
            .fillMaxHeight()
            //.fillMaxWidth(if (navigationBarPosition == NavigationBarPosition.Left) 1f else Dimensions.contentWidthRightBar)
            .fillMaxWidth(
                if (NavigationBarPosition.Right.isCurrent())
                    Dimensions.contentWidthRightBar
                else
                    1f
            )
    ) {
        Column( Modifier.fillMaxSize() ) {
            // Sticky tab's title
            TabHeader( R.string.songs ) {
                HeaderInfo( itemsOnDisplay.size.toString(), R.drawable.musical_notes )
            }

            // Sticky tab's tool bar
            TabToolBar.Buttons(
                mutableListOf<Button>().apply {
                    this.add(
                        when( builtInPlaylist ) {
                            BuiltInPlaylist.Top -> topPlaylists
                            BuiltInPlaylist.OnDevice -> {
                                if( showFolders )
                                    deviceFolderSort
                                else
                                    onDeviceSort
                            }
                            else -> songSort
                        }
                    )
                    this.add( search )
                    this.add( locator )
                    this.add( downloadAllDialog )
                    this.add( deleteDownloadsDialog )
                    //this.add( deleteSongDialog )
                    if (builtInPlaylist == BuiltInPlaylist.All )
                        this.add( hiddenSongs )
                    this.add( shuffle )
                    if (builtInPlaylist == BuiltInPlaylist.Favorites)
                        this.add( randomSorter )
                    this.add( itemSelector )
                    this.add( playNext )
                    this.add( enqueue )
                    this.add( addToFavorite )
                    this.add( addToPlaylist )
                    this.add( exportDialog )
                    this.add( import )
                    this.add( deleteHiddenSongs )
                }
            )

            Row(
                horizontalArrangement = Arrangement.SpaceBetween,
                verticalAlignment = Alignment.CenterVertically,
                modifier = Modifier
                    .padding(horizontal = 12.dp)
                    //.padding(vertical = 4.dp)
                    .padding(bottom = 8.dp)
                    .fillMaxWidth()
            ) {
                Column {
                    ButtonsRow(
                        chips = buttonsList,
                        currentValue = builtInPlaylist,
                        onValueUpdate = {
                            builtInPlaylist = it
                        },
                        modifier = Modifier.padding(end = 12.dp)
                    )

                    when (builtInPlaylist) {
                        BuiltInPlaylist.Downloaded, BuiltInPlaylist.Offline -> {
                            CacheSpaceIndicator(
                                cacheType = when (builtInPlaylist) {
                                    BuiltInPlaylist.Downloaded -> CacheType.DownloadedSongs
                                    BuiltInPlaylist.Offline -> CacheType.CachedSongs
                                    else -> CacheType.CachedSongs
                                }
                            )
                        }
                        else -> {}
                    }

                }
            }


            // Sticky search bar
            search.SearchBar( this )

            LazyColumn(
                state = lazyListState,
                contentPadding = PaddingValues( start = 8.dp, bottom = Dimensions.bottomSpacer )
            ) {
                if( builtInPlaylist == BuiltInPlaylist.OnDevice && !hasPermission ) {
                    item( "OnDeviceSongsPermission" ) {
                        LaunchedEffect(Unit, relaunchPermission) { launcher.launch(permission) }

                        Column(
                            modifier = Modifier.fillMaxSize(),
                            verticalArrangement = Arrangement.spacedBy(
                                2.dp,
                                Alignment.CenterVertically
                            ),
                            horizontalAlignment = Alignment.CenterHorizontally
                        ) {
                            BasicText(
                                text = stringResource(R.string.media_permission_required_please_grant),
                                modifier = Modifier.fillMaxWidth( 0.75f ),
                                style = typography().xs.semiBold
                            )
                            Spacer(modifier = Modifier.height(20.dp))
                            SecondaryTextButton(
                                text = stringResource(R.string.open_permission_settings),
                                onClick = {
                                    context.startActivity(
                                        Intent(Settings.ACTION_APPLICATION_DETAILS_SETTINGS).apply {
                                            data = Uri.fromParts("package", context.packageName, null)
                                        }
                                    )
                                }
                            )

                        }
                    }
                    return@LazyColumn       // Return early to prevent other components from loading
                }

                if( builtInPlaylist == BuiltInPlaylist.OnDevice && showFolders ) {
                    if (currentFolder == null) {
                        item {
                            Box(
                                Modifier
                                    .fillMaxWidth()
                                    .align(Alignment.CenterHorizontally)
                            ) {
                                BasicText(
                                    text = stringResource(R.string.folder_was_not_found),
                                    style = typography().xs.semiBold
                                )
                            }
                        }
                        return@LazyColumn   // Return early to prevent other components from loading
                    }

                    // Renders back button
                    item {
                        if (currentFolderPath == "/") return@item

                        fun back() {
                            currentFolderPath = currentFolderPath.removeSuffix("/").substringBeforeLast("/") + "/"
                        }

                        FolderItem(
                            folder = backButtonFolder,
                            thumbnailSizeDp = thumbnailSizeDp,
                            icon = R.drawable.chevron_back,
                            modifier = Modifier
                                .combinedClickable( onClick = ::back ),
                            disableScrollingText = disableScrollingText
                        )

                        BackHandler( onBack = ::back )
                    }

                    // Renders folders
                    items(
                        items = filteredFolders.distinctBy( Folder::fullPath ),
                        key = Folder::fullPath
                    ) {folder ->

                        FolderItem(
                            folder = folder,
                            thumbnailSizeDp = thumbnailSizeDp,
                            modifier = Modifier
                                .combinedClickable(
                                    onLongClick = {
                                        menuState.display {
                                            FolderItemMenu(
                                                folder = folder,
                                                onDismiss = menuState::hide,
                                                onEnqueue = {
                                                    val allSongs = folder.getAllSongs()
                                                        .map { it.toSong().asMediaItem }
                                                    binder?.player?.enqueue(allSongs, context)
                                                },
                                                thumbnailSizeDp = thumbnailSizeDp,
                                                disableScrollingText = disableScrollingText
                                            )
                                        };
                                        hapticFeedback.performHapticFeedback(HapticFeedbackType.LongPress)
                                    },
                                    onClick = {
                                        currentFolderPath += folder.name + "/"
                                        search.onItemSelected()
                                    }
                                ),
                            disableScrollingText = disableScrollingText
                        )
                    }
                }

                itemsIndexed(
                    items = itemsOnDisplay,
                    key = { _, song -> song.song.id }
                ) {index, song ->
                    val mediaItem = song.asMediaItem

                    val isLocal by remember { derivedStateOf { mediaItem.isLocal } }
                    val isDownloaded = isLocal || isDownloadedSong( mediaItem.mediaId )

                    SwipeablePlaylistItem(
                        mediaItem = mediaItem,
                        onPlayNext = { binder?.player?.addNext( mediaItem ) },
                        onDownload = {
                            if( builtInPlaylist != BuiltInPlaylist.OnDevice ) {
                                binder?.cache?.removeResource(song.song.asMediaItem.mediaId)
                                CoroutineScope(Dispatchers.IO).launch {
                                    Database.resetContentLength( song.asMediaItem.mediaId )
                                }
                                if (!isLocal)
                                    manageDownload(
                                        context = context,
                                        mediaItem = song.song.asMediaItem,
                                        downloadState = isDownloaded
                                    )
                            }
                        },
                        onEnqueue = {
                            binder?.player?.enqueue(mediaItem)
                        }
                    ) {
                        downloadAllDialog.state = getDownloadState( mediaItem.mediaId )

                        var forceRecompose by remember { mutableStateOf(false) }
                        SongItem(
                            song = song.song,
                            onDownloadClick = {
                                if( builtInPlaylist != BuiltInPlaylist.OnDevice ) {
                                    binder?.cache?.removeResource(song.song.asMediaItem.mediaId)
                                    CoroutineScope(Dispatchers.IO).launch {
                                        Database.deleteFormat( song.asMediaItem.mediaId )
                                    }
                                    if (!isLocal)
                                        manageDownload(
                                            context = context,
                                            mediaItem = song.song.asMediaItem,
                                            downloadState = isDownloaded
                                        )
                                }
                            },
                            downloadState = Download.STATE_COMPLETED,
                            thumbnailSizeDp = thumbnailSizeDp,
                            thumbnailSizePx = thumbnailSizePx,
                            onThumbnailContent = {
                                if ( songSort.sortBy == SongSortBy.PlayTime || builtInPlaylist == BuiltInPlaylist.Top ) {
                                    var text = song.song.formattedTotalPlayTime
                                    var typography = typography().xxs
                                    var alignment = Alignment.BottomCenter

                                    if( builtInPlaylist == BuiltInPlaylist.Top ) {
                                        text = (index + 1).toString()
                                        typography = typography().m
                                        alignment = Alignment.Center
                                    }

                                    BasicText(
                                        text = text,
                                        style = typography.semiBold.center.color(colorPalette().onOverlay),
                                        maxLines = 2,
                                        overflow = TextOverflow.Ellipsis,
                                        modifier = Modifier
                                            .fillMaxWidth()
                                            .padding(horizontal = 8.dp, vertical = 4.dp)
                                            .align(alignment)
                                            .background(
                                                brush = Brush.verticalGradient(
                                                    colors = listOf(
                                                        Color.Transparent,
                                                        colorPalette().overlay
                                                    )
                                                ),
                                                shape = thumbnailShape()
                                            )
                                    )
                                }

                                NowPlayingSongIndicator(song.asMediaItem.mediaId, binder?.player)
                            },
                            trailingContent = {
                                // It must watch for [selectedItems.size] for changes
                                // Otherwise, state will stay the same
                                val checkedState = remember( selectedItems.size ) {
                                    mutableStateOf( song in selectedItems )
                                }

                                if( itemSelector.isActive )
                                    Checkbox(
                                        checked = checkedState.value,
                                        onCheckedChange = {
                                            checkedState.value = it
                                            if ( it )
                                                selectedItems.add( song )
                                            else
                                                selectedItems.remove( song )
                                        },
                                        colors = CheckboxDefaults.colors(
                                            checkedColor = colorPalette().accent,
                                            uncheckedColor = colorPalette().text
                                        ),
                                        modifier = Modifier.scale( 0.7f )
                                    )
                            },
                            modifier = Modifier
                                .combinedClickable(
                                    onLongClick = {
                                        val hideAction =
                                            if (builtInPlaylist != BuiltInPlaylist.OnDevice) {
                                                {
                                                    hideSongDialog.song = Optional.of(song)
                                                    hideSongDialog.onShortClick()
                                                }
                                            } else null


                                        menuState.display {
                                            InHistoryMediaItemMenu(
                                                navController = navController,
                                                song = song.song,
                                                onDismiss = {
                                                    menuState.hide()
                                                    forceRecompose = true
                                                },
                                                onHideFromDatabase = hideAction,
                                                onDeleteFromDatabase = {
                                                    songRif = song.song
                                                    showDeleteDialog = true
                                                },
                                                disableScrollingText = disableScrollingText
                                            )
                                        }
                                        hapticFeedback.performHapticFeedback(HapticFeedbackType.LongPress)
                                    },
                                    onClick = {
                                        search.onItemSelected()

                                        val maxSongs = maxSongsInQueue.number.toInt()
                                        val itemsRange: IntRange
                                        val playIndex: Int
                                        if (itemsOnDisplay.size < maxSongsInQueue.number) {
                                            itemsRange = itemsOnDisplay.indices
                                            playIndex = index
                                        } else {
                                            when (queueLimit) {
                                                QueueSelection.START_OF_QUEUE -> {
                                                    // tries to guarantee maxSongs many songs
                                                    // window starting from index with maxSongs songs (if possible)
                                                    itemsRange = index..<min(
                                                        index + maxSongs,
                                                        itemsOnDisplay.size
                                                    )

                                                    // index is located at the first position
                                                    playIndex = 0
                                                }

                                                QueueSelection.CENTERED -> {
                                                    // tries to guarantee >= maxSongs/2 many songs
                                                    // window with +- maxSongs/2 songs (if possible) around index
                                                    val minIndex = max(0, index - maxSongs / 2)
                                                    val maxIndex =
                                                        min(
                                                            index + maxSongs / 2,
                                                            itemsOnDisplay.size
                                                        )
                                                    itemsRange = minIndex..<maxIndex

                                                    // index is located at "center"
                                                    playIndex = index - minIndex
                                                }

                                                QueueSelection.END_OF_QUEUE -> {
                                                    // tries to guarantee maxSongs many songs
                                                    // window with maxSongs songs (if possible) ending at index
                                                    val minIndex = max(0, index - maxSongs + 1)
                                                    val maxIndex = min(index, itemsOnDisplay.size)
                                                    itemsRange = minIndex..maxIndex

                                                    // index is located at end
                                                    playIndex = index - minIndex
                                                }

                                                QueueSelection.END_OF_QUEUE_WINDOWED -> {
                                                    // tries to guarantee maxSongs many songs,
                                                    // similar to original implementation in it's valid range
                                                    // window with maxSongs songs (if possible) before index
                                                    val minIndex = max(0, index - maxSongs + 1)
                                                    val maxIndex =
                                                        min(
                                                            minIndex + maxSongs,
                                                            itemsOnDisplay.size
                                                        )
                                                    itemsRange = minIndex..<maxIndex

                                                    // index is located at "end"
                                                    playIndex = index - minIndex
                                                }
                                            }
                                        }
                                        val itemsLimited = itemsOnDisplay.slice(itemsRange)
                                        binder?.stopRadio()
                                        binder?.player?.forcePlayAtIndex(
                                            itemsLimited.map(SongEntity::asMediaItem),
                                            playIndex
                                        )
                                    }
                                )
                                .animateItem(),
                            disableScrollingText = disableScrollingText,
                            isNowPlaying = binder?.player?.isNowPlaying(song.song.id) ?: false,
                            forceRecompose = forceRecompose
                        )
                    }
                }
            }
        }

        FloatingActionsContainerWithScrollToTop(lazyListState = lazyListState)

        val showFloatingIcon by rememberPreference(showFloatingIconKey, false)
        if( UiType.ViMusic.isCurrent() && showFloatingIcon )
            MultiFloatingActionsContainer(
                iconId = R.drawable.search,
                onClick = onSearchClick,
                onClickSettings = onSettingsClick,
                onClickSearch = onSearchClick
            )
    }
}<|MERGE_RESOLUTION|>--- conflicted
+++ resolved
@@ -377,11 +377,7 @@
                         it.state == Download.STATE_COMPLETED
                     }.map { it.request.id }
                 println("HomeSongs: filterList: ${filterList.size} total downloads ${MyDownloadHelper.downloads.value.size}")
-<<<<<<< HEAD
-                Database.listAllSongs( sortBy = songSort.sortBy, sortOrder = songSort.sortOrder, showHidden = 1, filterList = filterList )
-=======
                 Database.listAllSongs( sortBy = songSort.sortBy, sortOrder = songSort.sortOrder, showHidden = hiddenSongs.isShown(), filterList = filterList, BuiltInPlaylist.Downloaded)
->>>>>>> 5b31e371
             }
             BuiltInPlaylist.Favorites -> Database.listFavoriteSongs( songSort.sortBy, songSort.sortOrder )
             BuiltInPlaylist.Offline -> Database.listOfflineSongs( songSort.sortBy, songSort.sortOrder )
@@ -590,7 +586,7 @@
                     this.add( downloadAllDialog )
                     this.add( deleteDownloadsDialog )
                     //this.add( deleteSongDialog )
-                    if (builtInPlaylist == BuiltInPlaylist.All )
+                    if (builtInPlaylist == BuiltInPlaylist.All || builtInPlaylist == BuiltInPlaylist.Downloaded)
                         this.add( hiddenSongs )
                     this.add( shuffle )
                     if (builtInPlaylist == BuiltInPlaylist.Favorites)
