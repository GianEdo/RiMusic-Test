--- conflicted
+++ resolved
@@ -523,15 +523,9 @@
                                 SongPlaylistMap(
                                     songId = mediaItem.mediaId,
                                     playlistId = playlistId,
-<<<<<<< HEAD
                                     position = position,
                                     setVideoId = mediaItem.mediaMetadata.extras?.getString("setVideoId"),
-                                    dateAdded = System.currentTimeMillis(),
-                                )
-=======
-                                    position = position
                                 ).default()
->>>>>>> 8257a33d
                             }.let(Database::insertSongPlaylistMaps)
                     }
                 }
