package it.fast4x.rimusic.ui.screens.mood

import androidx.compose.animation.ExperimentalAnimationApi
import androidx.compose.foundation.ExperimentalFoundationApi
import androidx.compose.material.ExperimentalMaterialApi
import androidx.compose.runtime.Composable
import androidx.compose.runtime.saveable.rememberSaveableStateHolder
import androidx.compose.ui.ExperimentalComposeUiApi
import androidx.compose.ui.res.stringResource
import androidx.compose.ui.text.ExperimentalTextApi
import androidx.media3.common.util.UnstableApi
import androidx.navigation.NavController
import it.fast4x.compose.persist.PersistMapCleanup
import it.fast4x.compose.routing.RouteHandler
import it.fast4x.rimusic.R
import it.fast4x.rimusic.enums.UiType
import it.fast4x.rimusic.models.Mood
import it.fast4x.rimusic.ui.components.Scaffold
import it.fast4x.rimusic.ui.screens.globalRoutes
<<<<<<< HEAD
import it.fast4x.rimusic.utils.UiTypeKey
import it.fast4x.rimusic.utils.rememberPreference
=======
import me.knighthat.uiType
>>>>>>> 17045a10

@ExperimentalMaterialApi
@ExperimentalTextApi
@ExperimentalFoundationApi
@ExperimentalComposeUiApi
@ExperimentalAnimationApi
@UnstableApi
@Composable
fun MoodScreen(
    navController: NavController,
    mood: Mood,
    playerEssential: @Composable () -> Unit = {},
) {
    val saveableStateHolder = rememberSaveableStateHolder()

    PersistMapCleanup(tagPrefix = "playlist/$defaultBrowseId")

    RouteHandler(listenToGlobalEmitter = true) {
        globalRoutes()
        host {
            Scaffold(
                navController = navController,
                playerEssential = playerEssential,
<<<<<<< HEAD
                showButton1 = uiType != UiType.RiMusic,
=======
                topIconButtonId = R.drawable.chevron_back,
                showButton1 = uiType() != UiType.RiMusic,
>>>>>>> 17045a10
                onTopIconButtonClick = pop,
                onTopIconButton2Click = pop,
                tabColumnContent = { item ->
                    item(0, stringResource(R.string.mood), R.drawable.album)
                }
            ) { currentTabIndex ->
                saveableStateHolder.SaveableStateProvider(key = currentTabIndex) {
                    when (currentTabIndex) {
                        0 -> MoodList(
                            navController = navController,
                            mood = mood
                        )
                    }
                }
            }
        }
    }
}<|MERGE_RESOLUTION|>--- conflicted
+++ resolved
@@ -13,16 +13,12 @@
 import it.fast4x.compose.persist.PersistMapCleanup
 import it.fast4x.compose.routing.RouteHandler
 import it.fast4x.rimusic.R
+import it.fast4x.rimusic.enums.NavRoutes
 import it.fast4x.rimusic.enums.UiType
 import it.fast4x.rimusic.models.Mood
 import it.fast4x.rimusic.ui.components.Scaffold
 import it.fast4x.rimusic.ui.screens.globalRoutes
-<<<<<<< HEAD
-import it.fast4x.rimusic.utils.UiTypeKey
-import it.fast4x.rimusic.utils.rememberPreference
-=======
 import me.knighthat.uiType
->>>>>>> 17045a10
 
 @ExperimentalMaterialApi
 @ExperimentalTextApi
@@ -46,14 +42,18 @@
             Scaffold(
                 navController = navController,
                 playerEssential = playerEssential,
-<<<<<<< HEAD
-                showButton1 = uiType != UiType.RiMusic,
-=======
                 topIconButtonId = R.drawable.chevron_back,
                 showButton1 = uiType() != UiType.RiMusic,
->>>>>>> 17045a10
                 onTopIconButtonClick = pop,
+                topIconButton2Id = R.drawable.chevron_back,
                 onTopIconButton2Click = pop,
+                showButton2 = false,
+                tabIndex = 0,
+                onTabChanged = { },
+                onHomeClick = {
+                    //homeRoute()
+                    navController.navigate(NavRoutes.home.name)
+                },
                 tabColumnContent = { item ->
                     item(0, stringResource(R.string.mood), R.drawable.album)
                 }
