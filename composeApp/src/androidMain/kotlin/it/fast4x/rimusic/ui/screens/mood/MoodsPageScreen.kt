--- conflicted
+++ resolved
@@ -13,6 +13,7 @@
 import it.fast4x.compose.persist.PersistMapCleanup
 import it.fast4x.compose.routing.RouteHandler
 import it.fast4x.rimusic.R
+import it.fast4x.rimusic.enums.NavRoutes
 import it.fast4x.rimusic.enums.UiType
 import it.fast4x.rimusic.ui.components.Scaffold
 import it.fast4x.rimusic.ui.screens.globalRoutes
@@ -37,14 +38,18 @@
         host {
             Scaffold(
                 navController = navController,
-<<<<<<< HEAD
-                showButton1 = uiType != UiType.RiMusic,
-=======
                 topIconButtonId = R.drawable.chevron_back,
                 showButton1 = uiType() != UiType.RiMusic,
->>>>>>> 17045a10
                 onTopIconButtonClick = pop,
+                topIconButton2Id = R.drawable.chevron_back,
                 onTopIconButton2Click = pop,
+                showButton2 = false,
+                tabIndex = 0,
+                onTabChanged = { },
+                onHomeClick = {
+                    //homeRoute()
+                    navController.navigate(NavRoutes.home.name)
+                },
                 tabColumnContent = { item ->
                     item(0, stringResource(R.string.moods_and_genres), R.drawable.album)
                 }
