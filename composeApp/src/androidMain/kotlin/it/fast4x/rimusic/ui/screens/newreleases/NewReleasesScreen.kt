--- conflicted
+++ resolved
@@ -17,6 +17,7 @@
 import it.fast4x.compose.persist.PersistMapCleanup
 import it.fast4x.compose.routing.RouteHandler
 import it.fast4x.rimusic.R
+import it.fast4x.rimusic.enums.NavRoutes
 import it.fast4x.rimusic.enums.UiType
 import it.fast4x.rimusic.ui.components.Scaffold
 import it.fast4x.rimusic.ui.screens.globalRoutes
@@ -48,16 +49,15 @@
             Scaffold(
                 navController = navController,
                 playerEssential = playerEssential,
+                topIconButtonId = R.drawable.chevron_back,
                 onTopIconButtonClick = pop,
-<<<<<<< HEAD
-                showButton1 = uiType != UiType.RiMusic,
-=======
                 showButton1 = uiType() != UiType.RiMusic,
                 topIconButton2Id = R.drawable.chevron_back,
->>>>>>> 17045a10
                 onTopIconButton2Click = pop,
+                showButton2 = false,
                 tabIndex = tabIndex,
                 onTabChanged = { tabIndex = it },
+                onHomeClick = { navController.navigate(NavRoutes.home.name) },
                 tabColumnContent = { item ->
                     item(0, stringResource(R.string.new_albums), R.drawable.album)
                     //item(1, stringResource(R.string.new_albums_of_your_artists), R.drawable.album)
