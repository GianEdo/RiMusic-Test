--- conflicted
+++ resolved
@@ -105,14 +105,12 @@
             Scaffold(
                 navController = navController,
                 playerEssential = playerEssential,
+                topIconButtonId = R.drawable.chevron_back,
                 onTopIconButtonClick = pop,
-<<<<<<< HEAD
-                showButton1 = uiType != UiType.RiMusic,
-=======
                 showButton1 = uiType() != UiType.RiMusic,
                 topIconButton2Id = R.drawable.chevron_back,
->>>>>>> 17045a10
                 onTopIconButton2Click = pop,
+                showButton2 = false,
                 showBottomButton = showSearchTab,
                 onBottomIconButtonClick = {
                     //searchRoute("")
@@ -120,6 +118,10 @@
                 },
                 tabIndex = tabIndex,
                 onTabChanged = onTabIndexChanged,
+                onHomeClick = {
+                    //homeRoute()
+                    navController.navigate(NavRoutes.home.name)
+                },
                 tabColumnContent = { Item ->
                     if(showFavoritesPlaylist)
                         Item(0, stringResource(R.string.favorites), R.drawable.heart)
