package it.fast4x.rimusic.ui.screens.player

import android.app.SearchManager
import android.content.ActivityNotFoundException
import android.content.Intent
import androidx.compose.animation.AnimatedVisibility
import androidx.compose.animation.core.LinearEasing
import androidx.compose.animation.core.RepeatMode
import androidx.compose.animation.core.animateFloat
import androidx.compose.animation.core.infiniteRepeatable
import androidx.compose.animation.core.rememberInfiniteTransition
import androidx.compose.animation.core.tween
import androidx.compose.animation.fadeIn
import androidx.compose.animation.fadeOut
import androidx.compose.animation.slideInVertically
import androidx.compose.animation.slideOutVertically
import androidx.compose.foundation.Image
import androidx.compose.foundation.background
import androidx.compose.foundation.clickable
import androidx.compose.foundation.gestures.detectTapGestures
import androidx.compose.foundation.interaction.MutableInteractionSource
import androidx.compose.foundation.layout.Arrangement
import androidx.compose.foundation.layout.Box
import androidx.compose.foundation.layout.Column
import androidx.compose.foundation.layout.Row
import androidx.compose.foundation.layout.Spacer
import androidx.compose.foundation.layout.fillMaxSize
import androidx.compose.foundation.layout.fillMaxWidth
import androidx.compose.foundation.layout.height
import androidx.compose.foundation.layout.padding
import androidx.compose.foundation.layout.size
import androidx.compose.foundation.lazy.LazyColumn
import androidx.compose.foundation.lazy.itemsIndexed
import androidx.compose.foundation.lazy.rememberLazyListState
import androidx.compose.foundation.rememberScrollState
import androidx.compose.foundation.shape.RoundedCornerShape
import androidx.compose.foundation.text.BasicText
import androidx.compose.foundation.verticalScroll
import androidx.compose.material3.CircularProgressIndicator
import androidx.compose.material3.ripple
import androidx.compose.runtime.Composable
import androidx.compose.runtime.DisposableEffect
import androidx.compose.runtime.LaunchedEffect
import androidx.compose.runtime.MutableState
import androidx.compose.runtime.getValue
import androidx.compose.runtime.mutableStateListOf
import androidx.compose.runtime.mutableStateOf
import androidx.compose.runtime.remember
import androidx.compose.runtime.rememberCoroutineScope
import androidx.compose.runtime.setValue
import androidx.compose.ui.Alignment
import androidx.compose.ui.Modifier
import androidx.compose.ui.draw.alpha
import androidx.compose.ui.draw.clip
import androidx.compose.ui.geometry.Offset
import androidx.compose.ui.geometry.Size
import androidx.compose.ui.graphics.Color
import androidx.compose.ui.graphics.ColorFilter
import androidx.compose.ui.graphics.LinearGradientShader
import androidx.compose.ui.graphics.Shader
import androidx.compose.ui.graphics.ShaderBrush
import androidx.compose.ui.graphics.Shadow
import androidx.compose.ui.graphics.StrokeJoin
import androidx.compose.ui.graphics.TileMode
import androidx.compose.ui.graphics.compositeOver
import androidx.compose.ui.graphics.drawscope.Stroke
import androidx.compose.ui.input.pointer.pointerInput
import androidx.compose.ui.platform.LocalContext
import androidx.compose.ui.platform.LocalDensity
import androidx.compose.ui.platform.LocalView
import androidx.compose.ui.res.painterResource
import androidx.compose.ui.res.stringResource
import androidx.compose.ui.text.TextStyle
import androidx.compose.ui.unit.Dp
import androidx.compose.ui.unit.dp
import androidx.media3.common.C
import androidx.media3.common.MediaMetadata
import androidx.media3.common.util.UnstableApi
import com.valentinilk.shimmer.shimmer
import it.fast4x.innertube.Innertube
import it.fast4x.innertube.models.bodies.NextBody
import it.fast4x.innertube.requests.lyrics
import it.fast4x.kugou.KuGou
import it.fast4x.lrclib.LrcLib
import it.fast4x.lrclib.models.Track
import it.fast4x.rimusic.Database
import it.fast4x.rimusic.LocalPlayerServiceBinder
import it.fast4x.rimusic.R
import it.fast4x.rimusic.enums.ColorPaletteMode
import it.fast4x.rimusic.enums.Languages
import it.fast4x.rimusic.enums.LyricsColor
import it.fast4x.rimusic.enums.LyricsFontSize
import it.fast4x.rimusic.enums.LyricsHighlight
import it.fast4x.rimusic.enums.LyricsOutline
import it.fast4x.rimusic.enums.PlayerBackgroundColors
import it.fast4x.rimusic.enums.PopupType
import it.fast4x.rimusic.models.Lyrics
import it.fast4x.rimusic.query
import it.fast4x.rimusic.transaction
import it.fast4x.rimusic.ui.components.LocalMenuState
import it.fast4x.rimusic.ui.components.themed.DefaultDialog
import it.fast4x.rimusic.ui.components.themed.IconButton
import it.fast4x.rimusic.ui.components.themed.InputTextDialog
import it.fast4x.rimusic.ui.components.themed.Menu
import it.fast4x.rimusic.ui.components.themed.MenuEntry
import it.fast4x.rimusic.ui.components.themed.SmartMessage
import it.fast4x.rimusic.ui.components.themed.TextPlaceholder
import it.fast4x.rimusic.ui.components.themed.TitleSection
import it.fast4x.rimusic.ui.styling.DefaultDarkColorPalette
import it.fast4x.rimusic.ui.styling.Dimensions
import it.fast4x.rimusic.ui.styling.PureBlackColorPalette
import it.fast4x.rimusic.ui.styling.onOverlayShimmer
import it.fast4x.rimusic.utils.SynchronizedLyrics
import it.fast4x.rimusic.utils.TextCopyToClipboard
import it.fast4x.rimusic.utils.center
import it.fast4x.rimusic.cleanPrefix
import it.fast4x.rimusic.enums.LyricsAlignment
import it.fast4x.rimusic.utils.color
import it.fast4x.rimusic.utils.colorPaletteModeKey
import it.fast4x.rimusic.utils.expandedplayerKey
import it.fast4x.rimusic.utils.getHttpClient
import it.fast4x.rimusic.utils.isShowingSynchronizedLyricsKey
import it.fast4x.rimusic.utils.languageDestination
import it.fast4x.rimusic.utils.languageDestinationName
import it.fast4x.rimusic.utils.lyricsBackgroundKey
import it.fast4x.rimusic.utils.lyricsColorKey
import it.fast4x.rimusic.utils.lyricsFontSizeKey
import it.fast4x.rimusic.utils.lyricsHighlightKey
import it.fast4x.rimusic.utils.lyricsOutlineKey
import it.fast4x.rimusic.utils.medium
import it.fast4x.rimusic.utils.otherLanguageAppKey
import it.fast4x.rimusic.utils.playerBackgroundColorsKey
import it.fast4x.rimusic.utils.playerEnableLyricsPopupMessageKey
import it.fast4x.rimusic.utils.rememberPreference
import it.fast4x.rimusic.utils.showBackgroundLyricsKey
import it.fast4x.rimusic.utils.showlyricsthumbnailKey
import it.fast4x.rimusic.utils.showthumbnailKey
import it.fast4x.rimusic.utils.verticalFadingEdge
import kotlinx.coroutines.Dispatchers
import kotlinx.coroutines.delay
import kotlinx.coroutines.isActive
import kotlinx.coroutines.launch
import kotlinx.coroutines.withContext
import me.bush.translator.Language
import me.bush.translator.Translator
import me.knighthat.colorPalette
import me.knighthat.thumbnailShape
import me.knighthat.typography
import timber.log.Timber
import kotlin.time.Duration.Companion.milliseconds
import kotlin.time.Duration.Companion.seconds
import it.fast4x.rimusic.enums.LyricsBackground
import it.fast4x.rimusic.extensions.pip.isInPip
import it.fast4x.rimusic.utils.lyricsAlignmentKey
import it.fast4x.rimusic.utils.romanizationEnabeledKey
import it.fast4x.rimusic.utils.showSecondLineKey
import me.bush.translator.Translation


@UnstableApi
@Composable
fun Lyrics(
    mediaId: String,
    isDisplayed: Boolean,
    onDismiss: () -> Unit,
    onMaximize: () -> Unit,
    size: Dp,
    mediaMetadataProvider: () -> MediaMetadata,
    durationProvider: () -> Long,
    ensureSongInserted: () -> Unit,
    modifier: Modifier = Modifier,
    clickLyricsText: Boolean,
    trailingContent: (@Composable () -> Unit)? = null,
    isLandscape: Boolean,
) {
    AnimatedVisibility(
        visible = isDisplayed,
        enter = fadeIn(),
        exit = fadeOut(),
    ) {
        val coroutineScope = rememberCoroutineScope()
        val context = LocalContext.current
        val menuState = LocalMenuState.current
        val currentView = LocalView.current
        val binder = LocalPlayerServiceBinder.current
        val player = binder?.player

        var showthumbnail by rememberPreference(showthumbnailKey, false)
        var showlyricsthumbnail by rememberPreference(showlyricsthumbnailKey, false)
        var isShowingSynchronizedLyrics by rememberPreference(isShowingSynchronizedLyricsKey, false)
        var invalidLrc by remember(mediaId, isShowingSynchronizedLyrics) { mutableStateOf(false) }
        var isPicking by remember(mediaId, isShowingSynchronizedLyrics) { mutableStateOf(false) }
        var lyricsColor by rememberPreference(
            lyricsColorKey,
            LyricsColor.Thememode
        )
        var lyricsOutline by rememberPreference(
            lyricsOutlineKey,
            LyricsOutline.None
        )
        val playerBackgroundColors by rememberPreference(
            playerBackgroundColorsKey,
            PlayerBackgroundColors.BlurredCoverColor
        )
        var lyricsFontSize by rememberPreference(lyricsFontSizeKey, LyricsFontSize.Medium)

        val thumbnailSize = Dimensions.thumbnails.player.song
        val colorPaletteMode by rememberPreference(colorPaletteModeKey, ColorPaletteMode.Dark)

        var isEditing by remember(mediaId, isShowingSynchronizedLyrics) {
            mutableStateOf(false)
        }

        var showPlaceholder by remember {
            mutableStateOf(false)
        }

        var lyrics by remember {
            mutableStateOf<Lyrics?>(null)
        }

        val text = if (isShowingSynchronizedLyrics) lyrics?.synced else lyrics?.fixed

        var isError by remember(mediaId, isShowingSynchronizedLyrics) {
            mutableStateOf(false)
        }
        var isErrorSync by remember(mediaId, isShowingSynchronizedLyrics) {
            mutableStateOf(false)
        }

        var showLanguagesList by remember {
            mutableStateOf(false)
        }

        var translateEnabled by remember {
            mutableStateOf(false)
        }

        var romanizationEnabeled by rememberPreference(romanizationEnabeledKey, false)
        var showSecondLine by rememberPreference(showSecondLineKey, false)

        var otherLanguageApp by rememberPreference(otherLanguageAppKey, Languages.English)
        var lyricsBackground by rememberPreference(lyricsBackgroundKey, LyricsBackground.Black)

        val pip = isInPip()

        if (showLanguagesList) {
            translateEnabled = false
            menuState.display {
                Menu {
                    Row(
                        modifier = Modifier
                            .fillMaxWidth()
                            .padding(horizontal = 16.dp, vertical = 16.dp),
                        horizontalArrangement = Arrangement.SpaceBetween
                    ) {
                        TitleSection(title = stringResource(R.string.languages))
                    }

                    MenuEntry(
                        icon = R.drawable.translate,
                        text = stringResource(R.string.do_not_translate),
                        secondaryText = "",
                        onClick = {
                            menuState.hide()
                            showLanguagesList = false
                            translateEnabled = false

                        }
                    )
                    MenuEntry(
                        icon = R.drawable.translate,
                        text = stringResource(R.string._default),
                        secondaryText = languageDestinationName(otherLanguageApp),
                        onClick = {
                            menuState.hide()
                            showLanguagesList = false
                            translateEnabled = true

                        }
                    )

                    Languages.entries.forEach {
                        if (it != Languages.System)
                            MenuEntry(
                                icon = R.drawable.translate,
                                text = languageDestinationName(it),
                                secondaryText = "",
                                onClick = {
                                    menuState.hide()
                                    otherLanguageApp = it
                                    showLanguagesList = false
                                    translateEnabled = true

                                }
                            )
                    }
                }
            }
        }

        var languageDestination = languageDestination(otherLanguageApp)

        val translator = Translator(getHttpClient())

        var copyToClipboard by remember {
            mutableStateOf(false)
        }

        if (copyToClipboard) text?.let {
            TextCopyToClipboard(it)
        }

        var fontSize by rememberPreference(lyricsFontSizeKey, LyricsFontSize.Medium)
        val showBackgroundLyrics by rememberPreference(showBackgroundLyricsKey, false)
        val playerEnableLyricsPopupMessage by rememberPreference(
            playerEnableLyricsPopupMessageKey,
            true
        )
        var expandedplayer by rememberPreference(expandedplayerKey, false)

        var checkedLyricsLrc by remember {
            mutableStateOf(false)
        }
        var checkedLyricsKugou by remember {
            mutableStateOf(false)
        }
        var checkedLyricsInnertube by remember {
            mutableStateOf(false)
        }
        var checkLyrics by remember {
            mutableStateOf(false)
        }
        var lyricsHighlight by rememberPreference(lyricsHighlightKey, LyricsHighlight.None)
        var lyricsAlignment by rememberPreference(lyricsAlignmentKey, LyricsAlignment.Center)

        fun translateLyricsWithRomanization(output: MutableState<String>, textToTranslate: String, isSync: Boolean, destinationLanguage: Language = Language.AUTO) = @Composable{
            LaunchedEffect(showSecondLine, romanizationEnabeled, textToTranslate, destinationLanguage){
                var destLanguage = destinationLanguage
                val result = withContext(Dispatchers.IO) {
                    try {
                        var translation: Translation?
                        var translation2: Translation?
<<<<<<< HEAD

=======
>>>>>>> 6b824a55
                        if(destinationLanguage == Language.AUTO){
                            translation = translator.translate(
                                textToTranslate,
                                Language.ENGLISH,
                                Language.AUTO
                            )
                            destLanguage = translation.sourceLanguage
                        }
                        translation = translator.translate(
                            textToTranslate,
                            destLanguage,
                            Language.AUTO
                        )
                        translation2 = translator.translate(
                            textToTranslate,
                            translation.sourceLanguage,
                            translation.sourceLanguage
                        )
                        val outputText = if(romanizationEnabeled){
                            if (showSecondLine && isSync && textToTranslate != "" && translation.sourceLanguage != translation.targetLanguage) {(translation2.pronunciation ?: translation2.sourceText) + "\\n[${translation.translatedText}]"} else translation.pronunciation ?: translation.translatedText
                        }else{
                            if (showSecondLine && isSync && textToTranslate != "" && translation.sourceLanguage != translation.targetLanguage) {textToTranslate + "\\n[${translation.translatedText}]"} else translation.translatedText
                        }
                        outputText.replace("\\r","\r").replace("\\n","\n")
                    } catch (e: Exception) {
                        if(isSync){
                            Timber.e("Lyrics sync translation ${e.stackTraceToString()}")
                        } else {
                            Timber.e("Lyrics not sync translation ${e.stackTraceToString()}")
                        }
                    }
                }
                val translatedText =
                    if (result.toString() == "kotlin.Unit") "" else result.toString()
                showPlaceholder = false
                output.value = translatedText
            }
        }


        LaunchedEffect(mediaId, isShowingSynchronizedLyrics, checkLyrics) {
            withContext(Dispatchers.IO) {

                Database.lyrics(mediaId).collect { currentLyrics ->
                    if (isShowingSynchronizedLyrics && currentLyrics?.synced == null) {
                        lyrics = null
                        val mediaMetadata = mediaMetadataProvider()
                        var duration = withContext(Dispatchers.Main) {
                            durationProvider()
                        }

                        while (duration == C.TIME_UNSET) {
                            delay(100)
                            duration = withContext(Dispatchers.Main) {
                                durationProvider()
                            }
                        }

                        kotlin.runCatching {
                            LrcLib.lyrics(
                                artist = mediaMetadata.artist?.toString() ?: "",
                                title = cleanPrefix(mediaMetadata.title?.toString() ?: ""),
                                duration = duration.milliseconds,
                                album = mediaMetadata.albumTitle?.toString()
                            )?.onSuccess {
                                if ((it?.text?.isNotEmpty() == true || it?.sentences?.isNotEmpty() == true)
                                    && playerEnableLyricsPopupMessage
                                )
                                    coroutineScope.launch {
                                        SmartMessage(
                                            context.resources.getString(R.string.info_lyrics_found_on_s)
                                                .format("LrcLib.net"),
                                            type = PopupType.Success, context = context
                                        )
                                    }
                                else
                                    if (playerEnableLyricsPopupMessage)
                                        coroutineScope.launch {

                                            SmartMessage(
                                                context.resources.getString(R.string.info_lyrics_not_found_on_s).format("LrcLib.net"),
                                                type = PopupType.Error,
                                                durationLong = true,
                                                context = context
                                            )
                                        }

                                isError = false
                                Database.upsert(
                                    Lyrics(
                                        songId = mediaId,
                                        fixed = currentLyrics?.fixed,
                                        synced = it?.text.orEmpty()
                                    )
                                )
                                checkedLyricsLrc = true
                            }?.onFailure {
                                if (playerEnableLyricsPopupMessage)
                                    coroutineScope.launch {
                                        SmartMessage(
                                            context.resources.getString(R.string.info_lyrics_not_found_on_s_try_on_s)
                                                .format("LrcLib.net", "KuGou.com"),
                                            type = PopupType.Error,
                                            durationLong = true, context = context
                                        )
                                    }

                                checkedLyricsLrc = true

                                kotlin.runCatching {
                                    KuGou.lyrics(
                                        artist = mediaMetadata.artist?.toString() ?: "",
                                        title = cleanPrefix(mediaMetadata.title?.toString() ?: ""),
                                        duration = duration / 1000
                                    )?.onSuccess {
                                        if ((it?.value?.isNotEmpty() == true || it?.sentences?.isNotEmpty() == true)
                                            && playerEnableLyricsPopupMessage
                                        )
                                            coroutineScope.launch {
                                                SmartMessage(
                                                    context.resources.getString(R.string.info_lyrics_found_on_s)
                                                        .format("KuGou.com"),
                                                    type = PopupType.Success, context = context
                                                )
                                            }
                                        else
                                            if (playerEnableLyricsPopupMessage)
                                                coroutineScope.launch {
                                                    SmartMessage(
                                                        context.resources.getString(R.string.info_lyrics_not_found_on_s)
                                                            .format("KuGou.com"),
                                                        type = PopupType.Error,
                                                        durationLong = true, context = context
                                                    )
                                                }

                                        isError = false
                                        Database.upsert(
                                            Lyrics(
                                                songId = mediaId,
                                                fixed = currentLyrics?.fixed,
                                                synced = it?.value.orEmpty()
                                            )
                                        )
                                        checkedLyricsKugou = true
                                    }?.onFailure {
                                        if (playerEnableLyricsPopupMessage)
                                            coroutineScope.launch {
                                                SmartMessage(
                                                    context.resources.getString(R.string.info_lyrics_not_found_on_s)
                                                        .format("KuGou.com"),
                                                    type = PopupType.Error,
                                                    durationLong = true, context = context
                                                )
                                            }

                                        isError = true
                                    }
                                }.onFailure {
                                    Timber.e("Lyrics Kugou get error ${it.stackTraceToString()}")
                                }
                            }
                        }.onFailure {
                            Timber.e("Lyrics get error ${it.stackTraceToString()}")
                        }

                    } else if (!isShowingSynchronizedLyrics && currentLyrics?.fixed == null) {
                        isError = false
                        lyrics = null
                        kotlin.runCatching {
                            Innertube.lyrics(NextBody(videoId = mediaId))
                                ?.onSuccess { fixedLyrics ->
                                    Database.upsert(
                                        Lyrics(
                                            songId = mediaId,
                                            fixed = fixedLyrics ?: "",
                                            synced = currentLyrics?.synced
                                        )
                                    )
                                }?.onFailure {
                                isError = true
                            }
                        }.onFailure {
                            Timber.e("Lyrics Innertube get error ${it.stackTraceToString()}")
                        }
                        checkedLyricsInnertube = true
                    } else {
                        lyrics = currentLyrics
                    }
                }

            }

        }


        if (isEditing) {
            InputTextDialog(
                onDismiss = { isEditing = false },
                setValueRequireNotNull = false,
                title = stringResource(R.string.enter_the_lyrics),
                value = text ?: "",
                placeholder = stringResource(R.string.enter_the_lyrics),
                setValue = {
                    query {
                        ensureSongInserted()
                        Database.upsert(
                            Lyrics(
                                songId = mediaId,
                                fixed = if (isShowingSynchronizedLyrics) lyrics?.fixed else it,
                                synced = if (isShowingSynchronizedLyrics) it else lyrics?.synced,
                            )
                        )
                    }

                }
            )
        }


        if (isPicking && isShowingSynchronizedLyrics) {
            var loading by remember { mutableStateOf(true) }
            val tracks = remember { mutableStateListOf<Track>() }
            var error by remember { mutableStateOf(false) }

            LaunchedEffect(Unit) {
                val mediaMetadata = mediaMetadataProvider()
                kotlin.runCatching {
                    LrcLib.lyrics(
                        artist = mediaMetadata.artist?.toString().orEmpty(),
                        title = cleanPrefix(mediaMetadata.title?.toString().orEmpty())
                    )?.onSuccess {
                        if (it.isNotEmpty() && playerEnableLyricsPopupMessage)
                            coroutineScope.launch {
                                SmartMessage(
                                    context.resources.getString(R.string.info_lyrics_tracks_found_on_s)
                                        .format("LrcLib.net"),
                                    type = PopupType.Success, context = context
                                )
                            }
                        else
                            if (playerEnableLyricsPopupMessage)
                                coroutineScope.launch {
                                    SmartMessage(
                                        context.resources.getString(R.string.info_lyrics_tracks_not_found_on_s)
                                            .format("LrcLib.net"),
                                        type = PopupType.Error,
                                        durationLong = true, context = context
                                    )
                                }

                        tracks.clear()
                        tracks.addAll(it)
                        loading = false
                        error = false
                    }?.onFailure {
                        if (playerEnableLyricsPopupMessage)
                            coroutineScope.launch {
                                SmartMessage(
                                    context.resources.getString(R.string.an_error_has_occurred_while_fetching_the_lyrics)
                                        .format("LrcLib.net"),
                                    type = PopupType.Error,
                                    durationLong = true, context = context
                                )
                            }

                        loading = false
                        error = true
                    } ?: run { loading = false }
                }.onFailure {
                    Timber.e("Lyrics get error 1 ${it.stackTraceToString()}")
                }
            }

            if (loading)
                DefaultDialog(
                    onDismiss = {
                        isPicking = false
                    }
                ) {
                    CircularProgressIndicator(modifier = Modifier.align(Alignment.CenterHorizontally))
                }

            if (tracks.isNotEmpty()) {
                SelectLyricFromTrack(tracks = tracks, mediaId = mediaId, lyrics = lyrics)
                isPicking = false
            }
        }




        if (isShowingSynchronizedLyrics) {
            DisposableEffect(Unit) {
                currentView.keepScreenOn = true
                onDispose {
                    currentView.keepScreenOn = false
                }
            }
        }

        Box(
            contentAlignment = Alignment.Center,
            modifier = modifier
                .pointerInput(Unit) {
                    detectTapGestures(
                        onTap = { onDismiss() }
                    )
                }
                .fillMaxSize()
                .background(if (!showlyricsthumbnail) Color.Transparent else Color.Black.copy(0.8f))
                .clip(thumbnailShape())

        ) {
            AnimatedVisibility(
                visible = (isError && text == null) || (invalidLrc && isShowingSynchronizedLyrics),
                enter = slideInVertically { -it },
                exit = slideOutVertically { -it },
                modifier = Modifier
                    .align(Alignment.TopCenter)
            ) {
                BasicText(
                    text = stringResource(R.string.an_error_has_occurred_while_fetching_the_lyrics),
                    style = typography().xs.center.medium.color(PureBlackColorPalette.text),
                    modifier = Modifier
                        .background(
                            if (!showlyricsthumbnail) Color.Transparent else Color.Black.copy(
                                0.4f
                            )
                        )
                        .padding(all = 8.dp)
                        .fillMaxWidth()
                )
            }

            if (text?.isEmpty() == true && !checkedLyricsLrc && !checkedLyricsKugou && !checkedLyricsInnertube)
                checkLyrics = !checkLyrics

            if (text?.isNotEmpty() == true) {
                if (isShowingSynchronizedLyrics) {
                    val density = LocalDensity.current
                    val player = LocalPlayerServiceBinder.current?.player
                        ?: return@AnimatedVisibility

                    val synchronizedLyrics = remember(text) {
                        val sentences = LrcLib.Lyrics(text).sentences

                        run {
                            invalidLrc = false
                            SynchronizedLyrics(sentences) {
                                player.currentPosition + 50L //- (lyrics?.startTime ?: 0L)
                            }
                        }
                    }

                    val lazyListState = rememberLazyListState()

                    LaunchedEffect(synchronizedLyrics, density) {
                        //val centerOffset = with(density) { (-thumbnailSize / 3).roundToPx() }
                        val centerOffset = with(density) {
                            (-thumbnailSize.div(if (expandedplayer && !showlyricsthumbnail && !isLandscape) if (trailingContent == null) 2 else 1
                                                else if (trailingContent == null) 3 else 2))
                                .roundToPx()
                        }

                        lazyListState.animateScrollToItem(
                            index = synchronizedLyrics.index + 1,
                            scrollOffset = centerOffset
                        )

                        while (isActive) {
                            delay(50)
                            if (!synchronizedLyrics.update()) continue

                            lazyListState.animateScrollToItem(
                                index = synchronizedLyrics.index + 1,
                                scrollOffset = centerOffset
                            )
                        }
                    }

                    var modifierBG = Modifier.verticalFadingEdge()
                    if (showBackgroundLyrics && showlyricsthumbnail) modifierBG =
                        modifierBG.background(colorPalette().accent)

                    LazyColumn(
                        state = lazyListState,
                        userScrollEnabled = true,
                        horizontalAlignment = Alignment.CenterHorizontally,
                        verticalArrangement = Arrangement.Center,
                        modifier = modifierBG
                            .background(
                                if (isDisplayed && !showlyricsthumbnail) if (lyricsBackground == LyricsBackground.Black) Color.Black.copy(0.6f)
                                else if (lyricsBackground == LyricsBackground.White) Color.White.copy(0.4f)
                                else Color.Transparent else Color.Transparent
                            )
                    ) {

                        item(key = "header", contentType = 0) {
                            Spacer(modifier = Modifier.height(thumbnailSize))
                        }
                        itemsIndexed(
                            items = synchronizedLyrics.sentences
                        ) { index, sentence ->
                            var translatedText by remember { mutableStateOf("") }
                            val trimmedSentence = sentence.second.trim()
                            if (translateEnabled) {
                                val mutState = remember { mutableStateOf("") }
                                translateLyricsWithRomanization(mutState, trimmedSentence, true, languageDestination)()
                                translatedText = mutState.value
                            } else {
                                if (romanizationEnabeled) {
                                    val mutState = remember { mutableStateOf("") }
                                    translateLyricsWithRomanization(mutState, trimmedSentence, true)()
                                    translatedText = mutState.value
                                } else {
                                    translatedText = trimmedSentence
                                }
                            }

                            //Rainbow Shimmer
                            val infiniteTransition = rememberInfiniteTransition()

                            val offset by infiniteTransition.animateFloat(
                                initialValue = 0f,
                                targetValue = 1f,
                                animationSpec = infiniteRepeatable(
                                    animation = tween(
                                        durationMillis = 10000,
                                        easing = LinearEasing
                                    ),
                                    repeatMode = RepeatMode.Reverse
                                ), label = ""
                            )

                            val RainbowColors = listOf(
                                Color.Red,
                                Color.Magenta,
                                Color.Blue,
                                Color.Cyan,
                                Color.Green,
                                Color.Yellow,
                                Color.Red
                            )
                            val RainbowColorsdark = listOf(
                                Color.Black.copy(0.35f).compositeOver(Color.Red),
                                Color.Black.copy(0.35f).compositeOver(Color.Magenta),
                                Color.Black.copy(0.35f).compositeOver(Color.Blue),
                                Color.Black.copy(0.35f).compositeOver(Color.Cyan),
                                Color.Black.copy(0.35f).compositeOver(Color.Green),
                                Color.Black.copy(0.35f).compositeOver(Color.Yellow),
                                Color.Black.copy(0.35f).compositeOver(Color.Red)
                            )
                            val RainbowColors2 = listOf(
                                Color.Red.copy(0.3f),
                                Color.Magenta.copy(0.3f),
                                Color.Blue.copy(0.3f),
                                Color.Cyan.copy(0.3f),
                                Color.Green.copy(0.3f),
                                Color.Yellow.copy(0.3f),
                                Color.Red.copy(0.3f)
                            )
                            val Themegradient =
                                listOf(colorPalette().background2, colorPalette().accent)
                            val Themegradient2 = listOf(
                                colorPalette().background2.copy(0.5f),
                                colorPalette().accent.copy(0.5f)
                            )
                            val oldlyrics =
                                listOf(PureBlackColorPalette.text, PureBlackColorPalette.text)
                            val oldlyrics2 = listOf(
                                PureBlackColorPalette.textDisabled,
                                PureBlackColorPalette.textDisabled
                            )

                            val brushrainbow = remember(offset) {
                                object : ShaderBrush() {
                                    override fun createShader(size: Size): Shader {
                                        val widthOffset = size.width * offset
                                        val heightOffset = size.height * offset
                                        return LinearGradientShader(
                                            colors = if (index == synchronizedLyrics.index)
                                                if (showlyricsthumbnail) oldlyrics else RainbowColors
                                            else if (showlyricsthumbnail) oldlyrics2 else RainbowColors2,
                                            from = Offset(widthOffset, heightOffset),
                                            to = Offset(
                                                widthOffset + size.width,
                                                heightOffset + size.height
                                            ),
                                            tileMode = TileMode.Mirror
                                        )
                                    }
                                }
                            }
                            val brushrainbowdark = remember(offset) {
                                object : ShaderBrush() {
                                    override fun createShader(size: Size): Shader {
                                        val widthOffset = size.width * offset
                                        val heightOffset = size.height * offset
                                        return LinearGradientShader(
                                            colors = if (index == synchronizedLyrics.index) RainbowColorsdark else RainbowColors2,
                                            from = Offset(widthOffset, heightOffset),
                                            to = Offset(
                                                widthOffset + size.width,
                                                heightOffset + size.height
                                            ),
                                            tileMode = TileMode.Mirror
                                        )
                                    }
                                }
                            }
                            val brushtheme = remember(offset) {
                                object : ShaderBrush() {
                                    override fun createShader(size: Size): Shader {
                                        val widthOffset = size.width * offset
                                        val heightOffset = size.height * offset
                                        return LinearGradientShader(
                                            colors = if (index == synchronizedLyrics.index)
                                                if (showlyricsthumbnail) oldlyrics else Themegradient
                                            else if (showlyricsthumbnail) oldlyrics2 else Themegradient2,
                                            from = Offset(widthOffset, heightOffset),
                                            to = Offset(
                                                widthOffset + size.width,
                                                heightOffset + size.height
                                            ),
                                            tileMode = TileMode.Mirror
                                        )
                                    }
                                }
                            }
                            //Rainbow Shimmer
                            Box(
                                modifier = Modifier
                                    .fillMaxWidth(),
                                contentAlignment = Alignment.Center
                            ) {
                                if (showlyricsthumbnail)
                                    BasicText(
                                        text = translatedText,
                                        style = TextStyle (
                                            textAlign = lyricsAlignment.selected,
                                        ).merge(
                                        when (fontSize) {
                                            LyricsFontSize.Light ->
                                                typography().m.medium.color(
                                                    if (index == synchronizedLyrics.index) PureBlackColorPalette.text else PureBlackColorPalette.textDisabled
                                                )

                                            LyricsFontSize.Medium ->
                                                typography().l.medium.color(
                                                    if (index == synchronizedLyrics.index) PureBlackColorPalette.text else PureBlackColorPalette.textDisabled
                                                )

                                            LyricsFontSize.Heavy ->
                                                typography().xl.medium.color(
                                                    if (index == synchronizedLyrics.index) PureBlackColorPalette.text else PureBlackColorPalette.textDisabled
                                                )

                                            LyricsFontSize.Large ->
                                                typography().xlxl.medium.color(
                                                    if (index == synchronizedLyrics.index) PureBlackColorPalette.text else PureBlackColorPalette.textDisabled
                                                )
                                        }),
                                        modifier = Modifier
                                            .padding(vertical = 4.dp, horizontal = 32.dp)
                                            .align(if (lyricsAlignment == LyricsAlignment.Left) Alignment.CenterStart else if (lyricsAlignment == LyricsAlignment.Right) Alignment.CenterEnd else Alignment.Center)
                                            .clickable {
                                                if (clickLyricsText)
                                                    binder?.player?.seekTo(sentence.first)
                                            }
                                    )
                                else if ((lyricsColor == LyricsColor.White) || (lyricsColor == LyricsColor.Black) || (lyricsColor == LyricsColor.Accent) || (lyricsColor == LyricsColor.Thememode))
                                    BasicText(
                                        text = translatedText,
                                        style = TextStyle (
                                            textAlign = lyricsAlignment.selected,
                                        ).merge(
                                            when (fontSize) {
                                            LyricsFontSize.Light ->
                                                typography().m.medium.color(
                                                    if (index == synchronizedLyrics.index)
                                                        if (lyricsColor == LyricsColor.White) Color.White
                                                        else if (lyricsColor == LyricsColor.Black) Color.Black
                                                        else if (lyricsColor == LyricsColor.Thememode) colorPalette().text
                                                        else colorPalette().accent
                                                    else if (lyricsColor == LyricsColor.White) Color.White.copy(
                                                        0.6f
                                                    )
                                                    else if (lyricsColor == LyricsColor.Black) Color.Black.copy(
                                                        0.6f
                                                    )
                                                    else if (lyricsColor == LyricsColor.Thememode) colorPalette().text.copy(
                                                        0.6f
                                                    )
                                                    else colorPalette().accent.copy(0.6f)
                                                )

                                            LyricsFontSize.Medium ->
                                                typography().l.medium.color(
                                                    if (index == synchronizedLyrics.index)
                                                        if (lyricsColor == LyricsColor.White) Color.White
                                                        else if (lyricsColor == LyricsColor.Black) Color.Black
                                                        else if (lyricsColor == LyricsColor.Thememode) colorPalette().text
                                                        else colorPalette().accent
                                                    else if (lyricsColor == LyricsColor.White) Color.White.copy(
                                                        0.6f
                                                    )
                                                    else if (lyricsColor == LyricsColor.Black) Color.Black.copy(
                                                        0.6f
                                                    )
                                                    else if (lyricsColor == LyricsColor.Thememode) colorPalette().text.copy(
                                                        0.6f
                                                    )
                                                    else colorPalette().accent.copy(0.6f)
                                                )

                                            LyricsFontSize.Heavy ->
                                                typography().xl.medium.color(
                                                    if (index == synchronizedLyrics.index)
                                                        if (lyricsColor == LyricsColor.White) Color.White
                                                        else if (lyricsColor == LyricsColor.Black) Color.Black
                                                        else if (lyricsColor == LyricsColor.Thememode) colorPalette().text
                                                        else colorPalette().accent
                                                    else if (lyricsColor == LyricsColor.White) Color.White.copy(
                                                        0.6f
                                                    )
                                                    else if (lyricsColor == LyricsColor.Black) Color.Black.copy(
                                                        0.6f
                                                    )
                                                    else if (lyricsColor == LyricsColor.Thememode) colorPalette().text.copy(
                                                        0.6f
                                                    )
                                                    else colorPalette().accent.copy(0.6f)
                                                )

                                            LyricsFontSize.Large ->
                                                typography().xlxl.medium.color(
                                                    if (index == synchronizedLyrics.index)
                                                        if (lyricsColor == LyricsColor.White) Color.White
                                                        else if (lyricsColor == LyricsColor.Black) Color.Black
                                                        else if (lyricsColor == LyricsColor.Thememode) colorPalette().text
                                                        else colorPalette().accent
                                                    else if (lyricsColor == LyricsColor.White) Color.White.copy(
                                                        0.6f
                                                    )
                                                    else if (lyricsColor == LyricsColor.Black) Color.Black.copy(
                                                        0.6f
                                                    )
                                                    else if (lyricsColor == LyricsColor.Thememode) colorPalette().text.copy(
                                                        0.6f
                                                    )
                                                    else colorPalette().accent.copy(0.6f)
                                                )
                                        }),
                                        modifier = Modifier
                                            .padding(vertical = 4.dp, horizontal = 32.dp)
                                            .align(if (lyricsAlignment == LyricsAlignment.Left) Alignment.CenterStart else if (lyricsAlignment == LyricsAlignment.Right) Alignment.CenterEnd else Alignment.Center)
                                            .clickable {
                                                if (clickLyricsText)
                                                    binder?.player?.seekTo(sentence.first)
                                            }
                                            .background(
                                                if (index == synchronizedLyrics.index) if (lyricsHighlight == LyricsHighlight.White) Color.White.copy(
                                                    0.5f
                                                ) else if (lyricsHighlight == LyricsHighlight.Black) Color.Black.copy(
                                                    0.5f
                                                ) else Color.Transparent else Color.Transparent,
                                                RoundedCornerShape(6.dp)
                                            )
                                            .fillMaxWidth()
                                    )
                                else
                                    BasicText(
                                        text = translatedText,
                                        style = TextStyle(
                                            textAlign = lyricsAlignment.selected,
                                            brush = if (colorPaletteMode == ColorPaletteMode.Light) brushrainbow else brushrainbowdark
                                        ).merge(
                                            when (fontSize) {
                                                LyricsFontSize.Light ->
                                                    typography().m.medium.color(
                                                        if (index == synchronizedLyrics.index) PureBlackColorPalette.text
                                                        else colorPalette().text.copy(0.6f)
                                                    )

                                                LyricsFontSize.Medium ->
                                                    typography().l.medium.color(
                                                        if (index == synchronizedLyrics.index) PureBlackColorPalette.text
                                                        else colorPalette().text.copy(0.6f)
                                                    )

                                                LyricsFontSize.Heavy ->
                                                    typography().xl.medium.color(
                                                        if (index == synchronizedLyrics.index) PureBlackColorPalette.text
                                                        else colorPalette().text.copy(0.6f)
                                                    )

                                                LyricsFontSize.Large ->
                                                    typography().xlxl.medium.color(
                                                        if (index == synchronizedLyrics.index) PureBlackColorPalette.text
                                                        else colorPalette().text.copy(0.6f)
                                                    )
                                            },
                                        ),
                                        modifier = Modifier
                                            .padding(vertical = 4.dp, horizontal = 32.dp)
                                            .align(if (lyricsAlignment == LyricsAlignment.Left) Alignment.CenterStart else if (lyricsAlignment == LyricsAlignment.Right) Alignment.CenterEnd else Alignment.Center)
                                            .clickable {
                                                if (clickLyricsText)
                                                    binder?.player?.seekTo(sentence.first)
                                            }
                                    )
                                /*else
                                  BasicText(
                                     text = translatedText,
                                     style = TextStyle(
                                         brush = brushtheme
                                     ).merge(when (fontSize) {
                                         LyricsFontSize.Light ->
                                             typography().m.center.medium.color(
                                                 if (index == synchronizedLyrics.index) PureBlackColorPalette.text
                                                 else colorPalette().text.copy(0.6f)
                                             )
                                         LyricsFontSize.Medium ->
                                             typography().l.center.medium.color(
                                                 if (index == synchronizedLyrics.index) PureBlackColorPalette.text
                                                 else colorPalette().text.copy(0.6f)
                                             )
                                         LyricsFontSize.Heavy ->
                                             typography().xl.center.medium.color(
                                                 if (index == synchronizedLyrics.index) PureBlackColorPalette.text
                                                 else colorPalette().text.copy(0.6f)
                                             )
                                         LyricsFontSize.Large ->
                                             typography().xlxl.center.medium.color(
                                                 if (index == synchronizedLyrics.index) PureBlackColorPalette.text
                                                 else colorPalette().text.copy(0.6f)
                                             )
                                     },
                                     ),
                                     modifier = Modifier
                                         .padding(vertical = 4.dp, horizontal = 32.dp)
                                         .clickable {
                                             if (enableClick)
                                                 binder?.player?.seekTo(sentence.first)
                                         }
                                 )*/
                                ////Lyrics Outline Synced
                                if (!showlyricsthumbnail)
                                    if (lyricsOutline == LyricsOutline.None) {

                                    } else if ((lyricsOutline == LyricsOutline.White) || (lyricsOutline == LyricsOutline.Black) || (lyricsOutline == LyricsOutline.Thememode))
                                        BasicText(
                                            text = translatedText,
                                            style = TextStyle(
                                                drawStyle = Stroke(
                                                    width = if (fontSize == LyricsFontSize.Large)
                                                        if (lyricsOutline == LyricsOutline.White) 3.0f
                                                        else if (lyricsOutline == LyricsOutline.Black) 5.0f
                                                        else if (lyricsOutline == LyricsOutline.Thememode)
                                                            if (colorPaletteMode == ColorPaletteMode.Light) 3.0f
                                                            else 5.0f
                                                        else 0f
                                                    else if (fontSize == LyricsFontSize.Heavy)
                                                        if (lyricsOutline == LyricsOutline.White) 1.5f
                                                        else if (lyricsOutline == LyricsOutline.Black) 3.5f
                                                        else if (lyricsOutline == LyricsOutline.Thememode)
                                                            if (colorPaletteMode == ColorPaletteMode.Light) 1.5f
                                                            else 3.5f
                                                        else 0f
                                                    else if (fontSize == LyricsFontSize.Medium)
                                                        if (lyricsOutline == LyricsOutline.White) 0.95f
                                                        else if (lyricsOutline == LyricsOutline.Black) 2.95f
                                                        else if (lyricsOutline == LyricsOutline.Thememode)
                                                            if (colorPaletteMode == ColorPaletteMode.Light) 0.95f
                                                            else 2.95f
                                                        else 0f
                                                    else
                                                        if (lyricsOutline == LyricsOutline.White) 0.65f
                                                        else if (lyricsOutline == LyricsOutline.Black) 2.65f
                                                        else if (lyricsOutline == LyricsOutline.Thememode)
                                                            if (colorPaletteMode == ColorPaletteMode.Light) 0.65f
                                                            else 2.65f
                                                        else 0f,
                                                    join = StrokeJoin.Round
                                                ),
                                            ).merge(
                                                when (fontSize) {
                                                    LyricsFontSize.Light ->
                                                        typography().m.medium.color(
                                                            if (index == synchronizedLyrics.index)
                                                                if (lyricsOutline == LyricsOutline.White) Color.White
                                                                else if (lyricsOutline == LyricsOutline.Black) Color.Black
                                                                else if (lyricsOutline == LyricsOutline.Thememode)
                                                                    if (colorPaletteMode == ColorPaletteMode.Light) Color.White
                                                                    else Color.Black
                                                                else Color.Transparent
                                                            else if (lyricsOutline == LyricsOutline.White) Color.White.copy(
                                                                0.6f
                                                            )
                                                            else if (lyricsOutline == LyricsOutline.Black) Color.Black.copy(
                                                                0.6f
                                                            )
                                                            else if (lyricsOutline == LyricsOutline.Thememode)
                                                                if (colorPaletteMode == ColorPaletteMode.Light) Color.White.copy(
                                                                    0.6f
                                                                )
                                                                else Color.Black.copy(0.6f)
                                                            else Color.Transparent
                                                        )

                                                    LyricsFontSize.Medium ->
                                                        typography().l.medium.color(
                                                            if (index == synchronizedLyrics.index)
                                                                if (lyricsOutline == LyricsOutline.White) Color.White
                                                                else if (lyricsOutline == LyricsOutline.Black) Color.Black
                                                                else if (lyricsOutline == LyricsOutline.Thememode)
                                                                    if (colorPaletteMode == ColorPaletteMode.Light) Color.White
                                                                    else Color.Black
                                                                else Color.Transparent
                                                            else if (lyricsOutline == LyricsOutline.White) Color.White.copy(
                                                                0.6f
                                                            )
                                                            else if (lyricsOutline == LyricsOutline.Black) Color.Black.copy(
                                                                0.6f
                                                            )
                                                            else if (lyricsOutline == LyricsOutline.Thememode)
                                                                if (colorPaletteMode == ColorPaletteMode.Light) Color.White.copy(
                                                                    0.6f
                                                                )
                                                                else Color.Black.copy(0.6f)
                                                            else Color.Transparent
                                                        )

                                                    LyricsFontSize.Heavy ->
                                                        typography().xl.medium.color(
                                                            if (index == synchronizedLyrics.index)
                                                                if (lyricsOutline == LyricsOutline.White) Color.White
                                                                else if (lyricsOutline == LyricsOutline.Black) Color.Black
                                                                else if (lyricsOutline == LyricsOutline.Thememode)
                                                                    if (colorPaletteMode == ColorPaletteMode.Light) Color.White
                                                                    else Color.Black
                                                                else Color.Transparent
                                                            else if (lyricsOutline == LyricsOutline.White) Color.White.copy(
                                                                0.6f
                                                            )
                                                            else if (lyricsOutline == LyricsOutline.Black) Color.Black.copy(
                                                                0.6f
                                                            )
                                                            else if (lyricsOutline == LyricsOutline.Thememode)
                                                                if (colorPaletteMode == ColorPaletteMode.Light) Color.White.copy(
                                                                    0.6f
                                                                )
                                                                else Color.Black.copy(0.6f)
                                                            else Color.Transparent
                                                        )

                                                    LyricsFontSize.Large ->
                                                        typography().xlxl.medium.color(
                                                            if (index == synchronizedLyrics.index)
                                                                if (lyricsOutline == LyricsOutline.White) Color.White
                                                                else if (lyricsOutline == LyricsOutline.Black) Color.Black
                                                                else if (lyricsOutline == LyricsOutline.Thememode)
                                                                    if (colorPaletteMode == ColorPaletteMode.Light) Color.White
                                                                    else Color.Black
                                                                else Color.Transparent
                                                            else if (lyricsOutline == LyricsOutline.White) Color.White.copy(
                                                                0.6f
                                                            )
                                                            else if (lyricsOutline == LyricsOutline.Black) Color.Black.copy(
                                                                0.6f
                                                            )
                                                            else if (lyricsOutline == LyricsOutline.Thememode)
                                                                if (colorPaletteMode == ColorPaletteMode.Light) Color.White.copy(
                                                                    0.6f
                                                                )
                                                                else Color.Black.copy(0.6f)
                                                            else Color.Transparent
                                                        )
                                                }
                                            ),
                                            modifier = Modifier
                                                .padding(vertical = 4.dp, horizontal = 32.dp)
                                                .align(if (lyricsAlignment == LyricsAlignment.Left) Alignment.CenterStart else if (lyricsAlignment == LyricsAlignment.Right) Alignment.CenterEnd else Alignment.Center)
                                                .clickable {
                                                    if (clickLyricsText)
                                                        binder?.player?.seekTo(sentence.first)
                                                }
                                        )
                                    else if (lyricsOutline == LyricsOutline.Rainbow)
                                        BasicText(
                                            text = translatedText,
                                            style = TextStyle(
                                                brush = brushrainbowdark,
                                                drawStyle = Stroke(
                                                    width = if (fontSize == LyricsFontSize.Large) if (index == synchronizedLyrics.index) 5.0f else 4f
                                                    else if (fontSize == LyricsFontSize.Heavy) if (index == synchronizedLyrics.index) 3.5f else 2.5f
                                                    else if (fontSize == LyricsFontSize.Medium) if (index == synchronizedLyrics.index) 2.95f else 1.95f
                                                    else if (index == synchronizedLyrics.index) 2.65f else 1.65f,
                                                    join = StrokeJoin.Round
                                                ),
                                            ).merge(
                                                when (fontSize) {
                                                    LyricsFontSize.Light ->
                                                        typography().m.medium.color(
                                                            if (index == synchronizedLyrics.index) PureBlackColorPalette.text
                                                            else colorPalette().text.copy(0.6f)
                                                        )

                                                    LyricsFontSize.Medium ->
                                                        typography().l.medium.color(
                                                            if (index == synchronizedLyrics.index) PureBlackColorPalette.text
                                                            else colorPalette().text.copy(0.6f)
                                                        )

                                                    LyricsFontSize.Heavy ->
                                                        typography().xl.medium.color(
                                                            if (index == synchronizedLyrics.index) PureBlackColorPalette.text
                                                            else colorPalette().text.copy(0.6f)
                                                        )

                                                    LyricsFontSize.Large ->
                                                        typography().xlxl.medium.color(
                                                            if (index == synchronizedLyrics.index) PureBlackColorPalette.text
                                                            else colorPalette().text.copy(0.6f)
                                                        )
                                                }
                                            ),
                                            modifier = Modifier
                                                .padding(vertical = 4.dp, horizontal = 32.dp)
                                                .align(if (lyricsAlignment == LyricsAlignment.Left) Alignment.CenterStart else if (lyricsAlignment == LyricsAlignment.Right) Alignment.CenterEnd else Alignment.Center)
                                                .clickable {
                                                    if (clickLyricsText)
                                                        binder?.player?.seekTo(sentence.first)
                                                }
                                                .align(if (lyricsAlignment == LyricsAlignment.Left) Alignment.CenterStart else if (lyricsAlignment == LyricsAlignment.Right) Alignment.CenterEnd else Alignment.Center)
                                        )
                                    else //For Glow Outline//
                                        BasicText(
                                            text = translatedText,
                                            style = TextStyle(
                                                shadow = Shadow(
                                                    color = if (index == synchronizedLyrics.index)
                                                        if (lyricsColor == LyricsColor.Thememode) Color.White.copy(
                                                            0.3f
                                                        ).compositeOver(colorPalette().text)
                                                        else if (lyricsColor == LyricsColor.White) Color.White.copy(
                                                            0.3f
                                                        ).compositeOver(Color.White)
                                                        else if (lyricsColor == LyricsColor.Black) Color.White.copy(
                                                            0.3f
                                                        ).compositeOver(Color.Black)
                                                        else if (lyricsColor == LyricsColor.Accent) Color.White.copy(
                                                            0.3f
                                                        ).compositeOver(colorPalette().accent)
                                                        else Color.Transparent
                                                    else Color.Transparent,
                                                    offset = Offset(0f, 0f), blurRadius = 25f
                                                ),
                                            ).merge(
                                                when (fontSize) {
                                                    LyricsFontSize.Light ->
                                                        typography().m.medium.color(
                                                            if (index == synchronizedLyrics.index)
                                                                if ((lyricsColor == LyricsColor.Thememode || lyricsColor == LyricsColor.White || lyricsColor == LyricsColor.Black) || lyricsColor == LyricsColor.Accent) Color.White.copy(
                                                                    0.3f
                                                                ) else Color.Transparent
                                                            else Color.Transparent
                                                        )

                                                    LyricsFontSize.Medium ->
                                                        typography().l.medium.color(
                                                            if (index == synchronizedLyrics.index)
                                                                if ((lyricsColor == LyricsColor.Thememode || lyricsColor == LyricsColor.White || lyricsColor == LyricsColor.Black) || lyricsColor == LyricsColor.Accent) Color.White.copy(
                                                                    0.3f
                                                                ) else Color.Transparent
                                                            else Color.Transparent
                                                        )

                                                    LyricsFontSize.Heavy ->
                                                        typography().xl.medium.color(
                                                            if (index == synchronizedLyrics.index)
                                                                if ((lyricsColor == LyricsColor.Thememode || lyricsColor == LyricsColor.White || lyricsColor == LyricsColor.Black) || lyricsColor == LyricsColor.Accent) Color.White.copy(
                                                                    0.3f
                                                                ) else Color.Transparent
                                                            else Color.Transparent
                                                        )

                                                    LyricsFontSize.Large ->
                                                        typography().xlxl.medium.color(
                                                            if (index == synchronizedLyrics.index)
                                                                if ((lyricsColor == LyricsColor.Thememode || lyricsColor == LyricsColor.White || lyricsColor == LyricsColor.Black) || lyricsColor == LyricsColor.Accent) Color.White.copy(
                                                                    0.3f
                                                                ) else Color.Transparent
                                                            else Color.Transparent
                                                        )
                                                }
                                            ),
                                            modifier = Modifier
                                                .padding(vertical = 4.dp, horizontal = 32.dp)
                                                .align(if (lyricsAlignment == LyricsAlignment.Left) Alignment.CenterStart else if (lyricsAlignment == LyricsAlignment.Right) Alignment.CenterEnd else Alignment.Center)
                                                .clickable {
                                                    if (clickLyricsText)
                                                        binder?.player?.seekTo(sentence.first)
                                                }
                                                .align(if (lyricsAlignment == LyricsAlignment.Left) Alignment.CenterStart else if (lyricsAlignment == LyricsAlignment.Right) Alignment.CenterEnd else Alignment.Center)
                                        )
                            }
                        }
                        item(key = "footer", contentType = 0) {
                            Spacer(modifier = Modifier.height(thumbnailSize))
                        }
                    }
                } else {
                    var translatedText by remember { mutableStateOf("") }
                    if (translateEnabled) {
                        val mutState = remember { mutableStateOf("") }
                        translateLyricsWithRomanization(mutState, text, false, languageDestination)()
                        translatedText = mutState.value
                    } else {
                        if(romanizationEnabeled) {
                            val mutState = remember { mutableStateOf("") }
                            translateLyricsWithRomanization(mutState, text, false)()
                            translatedText = mutState.value
                        } else {
                            translatedText = text
                        }
                    }

                    Column(
                        modifier = Modifier
                            .verticalFadingEdge()
                            .background(
                                if (isDisplayed && !showlyricsthumbnail) if (lyricsBackground == LyricsBackground.Black) Color.Black.copy(
                                    0.4f
                                ) else if (lyricsBackground == LyricsBackground.White) Color.White.copy(
                                    0.4f
                                ) else Color.Transparent else Color.Transparent
                            ),
                    ) {
                        Box(
                            modifier = Modifier
                                .verticalFadingEdge()
                                .verticalScroll(rememberScrollState())
                                .fillMaxWidth()
                                .padding(vertical = size / 4, horizontal = 32.dp),
                            contentAlignment = Alignment.Center
                        ) {
                            //Rainbow Shimmer
                            val infiniteTransition = rememberInfiniteTransition()

                            val offset by infiniteTransition.animateFloat(
                                initialValue = 0f,
                                targetValue = 1f,
                                animationSpec = infiniteRepeatable(
                                    animation = tween(
                                        durationMillis = 10000,
                                        easing = LinearEasing
                                    ),
                                    repeatMode = RepeatMode.Reverse
                                ), label = ""
                            )

                            val RainbowColors = listOf(
                                Color.Red,
                                Color.Magenta,
                                Color.Blue,
                                Color.Cyan,
                                Color.Green,
                                Color.Yellow,
                                Color.Red
                            )
                            val RainbowColorsdark = listOf(
                                Color.Black.copy(0.35f).compositeOver(Color.Red),
                                Color.Black.copy(0.35f).compositeOver(Color.Magenta),
                                Color.Black.copy(0.35f).compositeOver(Color.Blue),
                                Color.Black.copy(0.35f).compositeOver(Color.Cyan),
                                Color.Black.copy(0.35f).compositeOver(Color.Green),
                                Color.Black.copy(0.35f).compositeOver(Color.Yellow),
                                Color.Black.copy(0.35f).compositeOver(Color.Red)
                            )

                            val brushrainbow = remember(offset) {
                                object : ShaderBrush() {
                                    override fun createShader(size: Size): Shader {
                                        val widthOffset = size.width * offset
                                        val heightOffset = size.height * offset
                                        return LinearGradientShader(
                                            colors = RainbowColors,
                                            from = Offset(widthOffset, heightOffset),
                                            to = Offset(
                                                widthOffset + size.width,
                                                heightOffset + size.height
                                            ),
                                            tileMode = TileMode.Mirror
                                        )
                                    }
                                }
                            }
                            val brushrainbowdark = remember(offset) {
                                object : ShaderBrush() {
                                    override fun createShader(size: Size): Shader {
                                        val widthOffset = size.width * offset
                                        val heightOffset = size.height * offset
                                        return LinearGradientShader(
                                            colors = RainbowColorsdark,
                                            from = Offset(widthOffset, heightOffset),
                                            to = Offset(
                                                widthOffset + size.width,
                                                heightOffset + size.height
                                            ),
                                            tileMode = TileMode.Mirror
                                        )
                                    }
                                }
                            }

                            if (showlyricsthumbnail)
                                BasicText(
                                    text = translatedText,
                                    style = TextStyle(
                                        textAlign = lyricsAlignment.selected,
                                    ).merge(
                                     when (fontSize) {
                                        LyricsFontSize.Light ->
                                            typography().m.medium.color(PureBlackColorPalette.text)

                                        LyricsFontSize.Medium ->
                                            typography().l.medium.color(PureBlackColorPalette.text)

                                        LyricsFontSize.Heavy ->
                                            typography().xl.medium.color(PureBlackColorPalette.text)

                                        LyricsFontSize.Large ->
                                            typography().xlxl.medium.color(
                                                PureBlackColorPalette.text
                                            )
                                    }),
                                    modifier = Modifier
                                            .align(if (lyricsAlignment == LyricsAlignment.Left) Alignment.CenterStart else if (lyricsAlignment == LyricsAlignment.Right) Alignment.CenterEnd else Alignment.Center)
                                )
                            else if ((lyricsColor == LyricsColor.Thememode) || (lyricsColor == LyricsColor.White) || (lyricsColor == LyricsColor.Black) || (lyricsColor == LyricsColor.Accent))
                                BasicText(
                                    text = translatedText,
                                    style = TextStyle(
                                        textAlign = lyricsAlignment.selected,
                                    ).merge(
                                    when (fontSize) {
                                        LyricsFontSize.Light ->
                                            typography().m.medium.color(
                                                if (lyricsColor == LyricsColor.White) Color.White
                                                else if (lyricsColor == LyricsColor.Black) Color.Black
                                                else if (lyricsColor == LyricsColor.Thememode) colorPalette().text
                                                else if (lyricsColor == LyricsColor.Accent) colorPalette().accent
                                                else Color.Transparent
                                            )

                                        LyricsFontSize.Medium ->
                                            typography().l.medium.color(
                                                if (lyricsColor == LyricsColor.White) Color.White
                                                else if (lyricsColor == LyricsColor.Black) Color.Black
                                                else if (lyricsColor == LyricsColor.Thememode) colorPalette().text
                                                else if (lyricsColor == LyricsColor.Accent) colorPalette().accent
                                                else Color.Transparent
                                            )

                                        LyricsFontSize.Heavy ->
                                            typography().xl.medium.color(
                                                if (lyricsColor == LyricsColor.White) Color.White
                                                else if (lyricsColor == LyricsColor.Black) Color.Black
                                                else if (lyricsColor == LyricsColor.Thememode) colorPalette().text
                                                else if (lyricsColor == LyricsColor.Accent) colorPalette().accent
                                                else Color.Transparent
                                            )

                                        LyricsFontSize.Large ->
                                            typography().xlxl.medium.color(
                                                if (lyricsColor == LyricsColor.White) Color.White
                                                else if (lyricsColor == LyricsColor.Black) Color.Black
                                                else if (lyricsColor == LyricsColor.Thememode) colorPalette().text
                                                else if (lyricsColor == LyricsColor.Accent) colorPalette().accent
                                                else Color.Transparent
                                            )
                                    }),
                                    modifier = Modifier
                                        .align(if (lyricsAlignment == LyricsAlignment.Left) Alignment.CenterStart else if (lyricsAlignment == LyricsAlignment.Right) Alignment.CenterEnd else Alignment.Center)
                                )
                            else
                                BasicText(
                                    text = translatedText,
                                    style = TextStyle(
                                        textAlign = lyricsAlignment.selected,
                                        brush = if (colorPaletteMode == ColorPaletteMode.Light) brushrainbow else brushrainbowdark
                                    ).merge(
                                        when (fontSize) {
                                            LyricsFontSize.Light ->
                                                typography().m.medium.color(
                                                    PureBlackColorPalette.text
                                                )

                                            LyricsFontSize.Medium ->
                                                typography().l.medium.color(
                                                    PureBlackColorPalette.text
                                                )

                                            LyricsFontSize.Heavy ->
                                                typography().xl.medium.color(
                                                    PureBlackColorPalette.text
                                                )

                                            LyricsFontSize.Large ->
                                                typography().xlxl.medium.color(
                                                    PureBlackColorPalette.text
                                                )
                                        }
                                    ),
                                    modifier = Modifier
                                        .align(if (lyricsAlignment == LyricsAlignment.Left) Alignment.CenterStart else if (lyricsAlignment == LyricsAlignment.Right) Alignment.CenterEnd else Alignment.Center)
                                )
                            //Lyrics Outline Non Synced
                            if (!showlyricsthumbnail)
                                if ((lyricsOutline == LyricsOutline.None) || (lyricsOutline == LyricsOutline.Glow)) {

                                } else if (lyricsOutline == LyricsOutline.Thememode || (lyricsOutline == LyricsOutline.White) || (lyricsOutline == LyricsOutline.Black))
                                    BasicText(
                                        text = translatedText,
                                        style = TextStyle(
                                            textAlign = lyricsAlignment.selected,
                                            drawStyle = Stroke(
                                                width = if (fontSize == LyricsFontSize.Large)
                                                    if (lyricsOutline == LyricsOutline.White) 3.0f
                                                    else if (lyricsOutline == LyricsOutline.Black) 5.0f
                                                    else if (lyricsOutline == LyricsOutline.Thememode)
                                                        if (colorPaletteMode == ColorPaletteMode.Light) 3.0f
                                                        else 5.0f
                                                    else 0f
                                                else if (fontSize == LyricsFontSize.Heavy)
                                                    if (lyricsOutline == LyricsOutline.White) 1.5f
                                                    else if (lyricsOutline == LyricsOutline.Black) 3.5f
                                                    else if (lyricsOutline == LyricsOutline.Thememode)
                                                        if (colorPaletteMode == ColorPaletteMode.Light) 1.5f
                                                        else 3.5f
                                                    else 0f
                                                else if (fontSize == LyricsFontSize.Medium)
                                                    if (lyricsOutline == LyricsOutline.White) 0.95f
                                                    else if (lyricsOutline == LyricsOutline.Black) 2.95f
                                                    else if (lyricsOutline == LyricsOutline.Thememode)
                                                        if (colorPaletteMode == ColorPaletteMode.Light) 0.95f
                                                        else 2.95f
                                                    else 0f
                                                else
                                                    if (lyricsOutline == LyricsOutline.White) 0.65f
                                                    else if (lyricsOutline == LyricsOutline.Black) 2.65f
                                                    else if (lyricsOutline == LyricsOutline.Thememode)
                                                        if (colorPaletteMode == ColorPaletteMode.Light) 0.65f
                                                        else 2.65f
                                                    else 0f,
                                                join = StrokeJoin.Round
                                            ),
                                        ).merge(
                                            when (fontSize) {
                                                LyricsFontSize.Light ->
                                                    typography().m.medium.color(
                                                        if (lyricsOutline == LyricsOutline.White) Color.White
                                                        else if (lyricsOutline == LyricsOutline.Black) Color.Black
                                                        else if (lyricsOutline == LyricsOutline.Thememode)
                                                            if (colorPaletteMode == ColorPaletteMode.Light) Color.White
                                                            else Color.Black
                                                        else Color.Transparent
                                                    )

                                                LyricsFontSize.Medium ->
                                                    typography().l.medium.color(
                                                        if (lyricsColor == LyricsColor.Thememode)
                                                            if (colorPaletteMode == ColorPaletteMode.Light) Color.White
                                                            else Color.Black
                                                        else Color.Black.copy(0.6f)
                                                    )

                                                LyricsFontSize.Heavy ->
                                                    typography().xl.medium.color(
                                                        if (lyricsColor == LyricsColor.Thememode)
                                                            if (colorPaletteMode == ColorPaletteMode.Light) Color.White
                                                            else Color.Black
                                                        else Color.Black.copy(0.6f)
                                                    )

                                                LyricsFontSize.Large ->
                                                    typography().xlxl.medium.color(
                                                        if (lyricsColor == LyricsColor.Thememode)
                                                            if (colorPaletteMode == ColorPaletteMode.Light) Color.White
                                                            else Color.Black
                                                        else Color.Black.copy(0.6f)
                                                    )
                                            }
                                        ),
                                        modifier = Modifier
                                                .align(if (lyricsAlignment == LyricsAlignment.Left) Alignment.CenterStart else if (lyricsAlignment == LyricsAlignment.Right) Alignment.CenterEnd else Alignment.Center)
                                    )
                                else
                                    BasicText(
                                        text = translatedText,
                                        style = TextStyle(
                                            textAlign = lyricsAlignment.selected,
                                            brush = brushrainbowdark,
                                            drawStyle = Stroke(
                                                width = if (fontSize == LyricsFontSize.Large) 5.0f
                                                else if (fontSize == LyricsFontSize.Heavy) 3.5f
                                                else if (fontSize == LyricsFontSize.Medium) 2.95f
                                                else 2.65f,
                                                join = StrokeJoin.Round
                                            ),
                                        ).merge(
                                            when (fontSize) {
                                                LyricsFontSize.Light ->
                                                    typography().m.medium.color(
                                                        if (lyricsColor == LyricsColor.Thememode)
                                                            if (colorPaletteMode == ColorPaletteMode.Light) Color.White
                                                            else Color.Black
                                                        else Color.Black.copy(0.6f)
                                                    )

                                                LyricsFontSize.Medium ->
                                                    typography().l.medium.color(
                                                        if (lyricsColor == LyricsColor.Thememode)
                                                            if (colorPaletteMode == ColorPaletteMode.Light) Color.White
                                                            else Color.Black
                                                        else Color.Black.copy(0.6f)
                                                    )

                                                LyricsFontSize.Heavy ->
                                                    typography().xl.medium.color(
                                                        if (lyricsColor == LyricsColor.Thememode)
                                                            if (colorPaletteMode == ColorPaletteMode.Light) Color.White
                                                            else Color.Black
                                                        else Color.Black.copy(0.6f)
                                                    )

                                                LyricsFontSize.Large ->
                                                    typography().xlxl.medium.color(
                                                        if (lyricsColor == LyricsColor.Thememode)
                                                            if (colorPaletteMode == ColorPaletteMode.Light) Color.White
                                                            else Color.Black
                                                        else Color.Black.copy(0.6f)
                                                    )
                                            }
                                        ),
                                        modifier = Modifier
                                           .align(if (lyricsAlignment == LyricsAlignment.Left) Alignment.CenterStart else if (lyricsAlignment == LyricsAlignment.Right) Alignment.CenterEnd else Alignment.Center)
                                    )

                        }
                    }
                }
            }

            if ((text == null && !isError) || showPlaceholder) {
                Column(
                    horizontalAlignment = Alignment.CenterHorizontally,
                    modifier = Modifier
                        .shimmer()
                ) {
                    repeat(4) {
                        TextPlaceholder(
                            color = colorPalette().onOverlayShimmer,
                            modifier = Modifier
                                .alpha(1f - it * 0.1f)
                        )
                    }
                }
            }

            /**********/
            if (trailingContent != null) {
                Box(
                    modifier = Modifier
                        .align(Alignment.BottomCenter)
                        .fillMaxWidth(0.4f)
                ) {
                    trailingContent()
                }
            }
            /*********/

            Box(
                modifier = Modifier
                    .align(Alignment.BottomStart)
                    .fillMaxWidth(if (trailingContent == null) 0.30f else 0.22f)
            ) {
                if (isLandscape && !showlyricsthumbnail)
                    IconButton(
                        icon = R.drawable.chevron_back,
                        color = colorPalette().accent,
                        enabled = true,
                        onClick = onDismiss,
                        modifier = Modifier
                            .padding(all = 8.dp)
                            .align(Alignment.BottomStart)
                            .size(30.dp)
                    )

                if (showlyricsthumbnail)
                    IconButton(
                        icon = R.drawable.minmax,
                        color = DefaultDarkColorPalette.text,
                        enabled = true,
                        onClick = onMaximize,
                        modifier = Modifier
                            .padding(all = 8.dp)
                            .align(Alignment.BottomStart)
                            .size(20.dp)
                    )
                if (showlyricsthumbnail)
                    IconButton(
                        icon = R.drawable.text,
                        color = DefaultDarkColorPalette.text,
                        enabled = true,
                        onClick = {
                            menuState.display {
                                Menu {
                                    MenuEntry(
                                        icon = R.drawable.text,
                                        text = stringResource(R.string.light),
                                        secondaryText = "",
                                        onClick = {
                                            menuState.hide()
                                            fontSize = LyricsFontSize.Light
                                        }
                                    )
                                    MenuEntry(
                                        icon = R.drawable.text,
                                        text = stringResource(R.string.medium),
                                        secondaryText = "",
                                        onClick = {
                                            menuState.hide()
                                            fontSize = LyricsFontSize.Medium
                                        }
                                    )
                                    MenuEntry(
                                        icon = R.drawable.text,
                                        text = stringResource(R.string.heavy),
                                        secondaryText = "",
                                        onClick = {
                                            menuState.hide()
                                            fontSize = LyricsFontSize.Heavy
                                        }
                                    )
                                    MenuEntry(
                                        icon = R.drawable.text,
                                        text = stringResource(R.string.large),
                                        secondaryText = "",
                                        onClick = {
                                            menuState.hide()
                                            fontSize = LyricsFontSize.Large
                                        }
                                    )
                                }
                            }
                        },
                        modifier = Modifier
                            .padding(all = 8.dp)
                            .align(Alignment.BottomEnd)
                            .size(24.dp)
                    )
            }
            Box(
                modifier = Modifier
                    .align(Alignment.BottomEnd)
                    .fillMaxWidth(0.2f)
            ) {


                if (showlyricsthumbnail)
                    IconButton(
                        icon = R.drawable.translate,
                        color = if (translateEnabled == true) colorPalette().text else colorPalette().textDisabled,
                        enabled = true,
                        onClick = {
                            translateEnabled = !translateEnabled
                            if (translateEnabled) showLanguagesList = true
                        },
                        modifier = Modifier
                            //.padding(horizontal = 8.dp)
                            .padding(bottom = 10.dp)
                            .align(Alignment.BottomStart)
                            .size(24.dp)
                    )


                Image(
                    painter = painterResource(R.drawable.ellipsis_vertical),
                    contentDescription = null,
                    colorFilter = ColorFilter.tint(DefaultDarkColorPalette.text),
                    modifier = Modifier
                        .padding(all = 4.dp)
                        .clickable(
                            indication = ripple(bounded = false),
                            interactionSource = remember { MutableInteractionSource() },
                            onClick = {
                                menuState.display {
                                    Menu {
                                        MenuEntry(
                                            icon = R.drawable.text,
                                            enabled = true,
                                            text = stringResource(R.string.lyricsalignment),
                                            onClick = {
                                                menuState.display {
                                                    Menu {
                                                        MenuEntry(
                                                            icon = R.drawable.arrow_left,
                                                            text = stringResource(R.string.direction_left),
                                                            secondaryText = "",
                                                            onClick = {
                                                                menuState.hide()
                                                                lyricsAlignment = LyricsAlignment.Left
                                                            }
                                                        )
                                                        MenuEntry(
                                                            icon = R.drawable.arrow_down,
                                                            text = stringResource(R.string.center),
                                                            secondaryText = "",
                                                            onClick = {
                                                                menuState.hide()
                                                                lyricsAlignment = LyricsAlignment.Center
                                                            }
                                                        )
                                                        MenuEntry(
                                                            icon = R.drawable.arrow_right,
                                                            text = stringResource(R.string.direction_right),
                                                            secondaryText = "",
                                                            onClick = {
                                                                menuState.hide()
                                                                lyricsAlignment = LyricsAlignment.Right
                                                            }
                                                        )
                                                    }
                                                }
                                            }
                                        )

                                        if (!showlyricsthumbnail)
                                            MenuEntry(
                                                icon = R.drawable.text,
                                                enabled = true,
                                                text = stringResource(R.string.lyrics_size),
                                                onClick = {
                                                    menuState.display {
                                                        Menu {
                                                            MenuEntry(
                                                                icon = R.drawable.text,
                                                                text = stringResource(R.string.light),
                                                                secondaryText = "",
                                                                onClick = {
                                                                    menuState.hide()
                                                                    fontSize = LyricsFontSize.Light
                                                                }
                                                            )
                                                            MenuEntry(
                                                                icon = R.drawable.text,
                                                                text = stringResource(R.string.medium),
                                                                secondaryText = "",
                                                                onClick = {
                                                                    menuState.hide()
                                                                    fontSize = LyricsFontSize.Medium
                                                                }
                                                            )
                                                            MenuEntry(
                                                                icon = R.drawable.text,
                                                                text = stringResource(R.string.heavy),
                                                                secondaryText = "",
                                                                onClick = {
                                                                    menuState.hide()
                                                                    fontSize = LyricsFontSize.Heavy
                                                                }
                                                            )
                                                            MenuEntry(
                                                                icon = R.drawable.text,
                                                                text = stringResource(R.string.large),
                                                                secondaryText = "",
                                                                onClick = {
                                                                    menuState.hide()
                                                                    fontSize = LyricsFontSize.Large
                                                                }
                                                            )
                                                        }
                                                    }
                                                }
                                            )
                                        if (!showlyricsthumbnail)
                                            MenuEntry(
                                                icon = R.drawable.droplet,
                                                enabled = true,
                                                text = stringResource(R.string.lyricscolor),
                                                onClick = {
                                                    menuState.display {
                                                        Menu {
                                                            MenuEntry(
                                                                icon = R.drawable.droplet,
                                                                text = stringResource(R.string.theme),
                                                                secondaryText = "",
                                                                onClick = {
                                                                    menuState.hide()
                                                                    lyricsColor =
                                                                        LyricsColor.Thememode
                                                                }
                                                            )
                                                            MenuEntry(
                                                                icon = R.drawable.droplet,
                                                                text = stringResource(R.string.white),
                                                                secondaryText = "",
                                                                onClick = {
                                                                    menuState.hide()
                                                                    lyricsColor =
                                                                        LyricsColor.White
                                                                }
                                                            )
                                                            MenuEntry(
                                                                icon = R.drawable.droplet,
                                                                text = stringResource(R.string.black),
                                                                secondaryText = "",
                                                                onClick = {
                                                                    menuState.hide()
                                                                    lyricsColor =
                                                                        LyricsColor.Black
                                                                }
                                                            )
                                                            MenuEntry(
                                                                icon = R.drawable.droplet,
                                                                text = stringResource(R.string.accent),
                                                                secondaryText = "",
                                                                onClick = {
                                                                    menuState.hide()
                                                                    lyricsColor = LyricsColor.Accent
                                                                }
                                                            )
                                                            MenuEntry(
                                                                icon = R.drawable.droplet,
                                                                text = stringResource(R.string.fluidrainbow),
                                                                secondaryText = "",
                                                                onClick = {
                                                                    menuState.hide()
                                                                    lyricsColor =
                                                                        LyricsColor.FluidRainbow
                                                                }
                                                            )
                                                            /*MenuEntry(
                                                                icon = R.drawable.droplet,
                                                                text = stringResource(R.string.fluidtheme),
                                                                secondaryText = "",
                                                                onClick = {
                                                                    menuState.hide()
                                                                    lyricsColor = LyricsColor.FluidTheme
                                                                }
                                                            )*/
                                                        }
                                                    }
                                                }
                                            )
                                        if (!showlyricsthumbnail)
                                            MenuEntry(
                                                icon = R.drawable.horizontal_bold_line,
                                                enabled = true,
                                                text = stringResource(R.string.lyricsoutline),
                                                onClick = {
                                                    menuState.display {
                                                        Menu {
                                                            MenuEntry(
                                                                icon = R.drawable.close,
                                                                text = stringResource(R.string.none),
                                                                secondaryText = "",
                                                                onClick = {
                                                                    menuState.hide()
                                                                    lyricsOutline =
                                                                        LyricsOutline.None
                                                                }
                                                            )
                                                            MenuEntry(
                                                                icon = R.drawable.horizontal_bold_line,
                                                                text = stringResource(R.string.theme),
                                                                secondaryText = "",
                                                                onClick = {
                                                                    menuState.hide()
                                                                    lyricsOutline =
                                                                        LyricsOutline.Thememode
                                                                }
                                                            )
                                                            MenuEntry(
                                                                icon = R.drawable.horizontal_bold_line,
                                                                text = stringResource(R.string.white),
                                                                secondaryText = "",
                                                                onClick = {
                                                                    menuState.hide()
                                                                    lyricsOutline =
                                                                        LyricsOutline.White
                                                                }
                                                            )
                                                            MenuEntry(
                                                                icon = R.drawable.horizontal_bold_line,
                                                                text = stringResource(R.string.black),
                                                                secondaryText = "",
                                                                onClick = {
                                                                    menuState.hide()
                                                                    lyricsOutline =
                                                                        LyricsOutline.Black
                                                                }
                                                            )
                                                            MenuEntry(
                                                                icon = R.drawable.droplet,
                                                                text = stringResource(R.string.fluidrainbow),
                                                                secondaryText = "",
                                                                onClick = {
                                                                    menuState.hide()
                                                                    lyricsOutline =
                                                                        LyricsOutline.Rainbow
                                                                }
                                                            )
                                                            if (isShowingSynchronizedLyrics) {
                                                                MenuEntry(
                                                                    icon = R.drawable.droplet,
                                                                    text = stringResource(R.string.glow),
                                                                    secondaryText = "",
                                                                    onClick = {
                                                                        menuState.hide()
                                                                        lyricsOutline =
                                                                            LyricsOutline.Glow
                                                                    }
                                                                )
                                                            }
                                                        }
                                                    }
                                                }
                                            )

                                        //if (!showlyricsthumbnail)
                                            MenuEntry(
                                                icon = R.drawable.translate,
                                                text = stringResource(R.string.translate_to, otherLanguageApp),
                                                enabled = true,
                                                onClick = {
                                                    menuState.hide()
                                                    translateEnabled = true
                                                }
                                            )
                                        MenuEntry(
                                            icon = R.drawable.translate,
                                            text = stringResource(R.string.translate_to_other_language),
                                            enabled = true,
                                            onClick = {
                                                menuState.hide()
                                                showLanguagesList = true
                                            }
                                        )

                                        MenuEntry(
                                            icon = if (romanizationEnabeled) R.drawable.checkmark else R.drawable.close,
                                            text = stringResource(R.string.toggle_romanization),
                                            enabled = true,
                                            onClick = {
                                                menuState.hide()
                                                romanizationEnabeled = !romanizationEnabeled
                                            }
                                        )
                                        MenuEntry(
                                            icon = if (showSecondLine) R.drawable.checkmark else R.drawable.close,
                                            text = stringResource(R.string.showsecondline),
                                            enabled = true,
                                            onClick = {
                                                menuState.hide()
                                                showSecondLine = !showSecondLine
                                            }
                                        )

                                        if (!showlyricsthumbnail)
                                            MenuEntry(
                                                icon = R.drawable.horizontal_bold_line_rounded,
                                                enabled = true,
                                                text = stringResource(R.string.highlight),
                                                onClick = {
                                                    menuState.display {
                                                        Menu {
                                                            MenuEntry(
                                                                icon = R.drawable.horizontal_straight_line,
                                                                text = stringResource(R.string.none),
                                                                secondaryText = "",
                                                                onClick = {
                                                                    menuState.hide()
                                                                    lyricsHighlight =
                                                                        LyricsHighlight.None
                                                                }
                                                            )
                                                            MenuEntry(
                                                                icon = R.drawable.horizontal_straight_line,
                                                                text = stringResource(R.string.white),
                                                                secondaryText = "",
                                                                onClick = {
                                                                    menuState.hide()
                                                                    lyricsHighlight =
                                                                        LyricsHighlight.White
                                                                }
                                                            )
                                                            MenuEntry(
                                                                icon = R.drawable.horizontal_straight_line,
                                                                text = stringResource(R.string.black),
                                                                secondaryText = "",
                                                                onClick = {
                                                                    menuState.hide()
                                                                    lyricsHighlight =
                                                                        LyricsHighlight.Black
                                                                }
                                                            )
                                                        }
                                                    }
                                                }
                                            )

                                        if (!showlyricsthumbnail)
                                            MenuEntry(
                                                icon = R.drawable.droplet,
                                                enabled = true,
                                                text = stringResource(R.string.lyricsbackground),
                                                onClick = {
                                                    menuState.display {
                                                        Menu {
                                                            MenuEntry(
                                                                icon = R.drawable.droplet,
                                                                text = stringResource(R.string.none),
                                                                secondaryText = "",
                                                                onClick = {
                                                                    menuState.hide()
                                                                    lyricsBackground =
                                                                        LyricsBackground.None
                                                                }
                                                            )
                                                            MenuEntry(
                                                                icon = R.drawable.droplet,
                                                                text = stringResource(R.string.white),
                                                                secondaryText = "",
                                                                onClick = {
                                                                    menuState.hide()
                                                                    lyricsBackground =
                                                                        LyricsBackground.White
                                                                }
                                                            )
                                                            MenuEntry(
                                                                icon = R.drawable.droplet,
                                                                text = stringResource(R.string.black),
                                                                secondaryText = "",
                                                                onClick = {
                                                                    menuState.hide()
                                                                    lyricsBackground =
                                                                        LyricsBackground.Black
                                                                }
                                                            )
                                                        }
                                                    }
                                                }
                                            )

                                        MenuEntry(
                                            icon = R.drawable.time,
                                            text = stringResource(R.string.show) + " ${
                                                if (isShowingSynchronizedLyrics) stringResource(
                                                    R.string.unsynchronized_lyrics
                                                ) else stringResource(R.string.synchronized_lyrics)
                                            }",
                                            secondaryText = if (isShowingSynchronizedLyrics) null else stringResource(
                                                R.string.provided_by
                                            ) + " kugou.com and LrcLib.net",
                                            onClick = {
                                                menuState.hide()
                                                isShowingSynchronizedLyrics =
                                                    !isShowingSynchronizedLyrics
                                            }
                                        )

                                        MenuEntry(
                                            icon = R.drawable.title_edit,
                                            text = stringResource(R.string.edit_lyrics),
                                            onClick = {
                                                menuState.hide()
                                                isEditing = true
                                            }
                                        )

                                        MenuEntry(
                                            icon = R.drawable.copy,
                                            text = stringResource(R.string.copy_lyrics),
                                            onClick = {
                                                menuState.hide()
                                                copyToClipboard = true
                                            }
                                        )

                                        MenuEntry(
                                            icon = R.drawable.search,
                                            text = stringResource(R.string.search_lyrics_online),
                                            onClick = {
                                                menuState.hide()
                                                val mediaMetadata = mediaMetadataProvider()

                                                try {
                                                    context.startActivity(
                                                        Intent(Intent.ACTION_WEB_SEARCH).apply {
                                                            putExtra(
                                                                SearchManager.QUERY,
                                                                "${cleanPrefix(mediaMetadata.title.toString())} ${mediaMetadata.artist} lyrics"
                                                            )
                                                        }
                                                    )
                                                } catch (e: ActivityNotFoundException) {
                                                    SmartMessage(
                                                        context.resources.getString(R.string.info_not_find_app_browse_internet),
                                                        type = PopupType.Warning, context = context
                                                    )
                                                }
                                            }
                                        )

                                        MenuEntry(
                                            icon = R.drawable.sync,
                                            text = stringResource(R.string.fetch_lyrics_again),
                                            enabled = lyrics != null,
                                            onClick = {
                                                menuState.hide()
                                                query {
                                                    Database.upsert(
                                                        Lyrics(
                                                            songId = mediaId,
                                                            fixed = if (isShowingSynchronizedLyrics) lyrics?.fixed else null,
                                                            synced = if (isShowingSynchronizedLyrics) null else lyrics?.synced,
                                                        )
                                                    )
                                                }
                                            }
                                        )

                                        if (isShowingSynchronizedLyrics) {
                                            MenuEntry(
                                                icon = R.drawable.sync,
                                                text = stringResource(R.string.pick_from) + " LrcLib.net",
                                                onClick = {
                                                    menuState.hide()
                                                    isPicking = true
                                                }
                                            )
                                        }
                                    }
                                }
                            }
                        )
                        .padding(all = 8.dp)
                        .size(20.dp)
                        .align(Alignment.BottomEnd)
                )
            }
        }
    }
}


@Composable
fun SelectLyricFromTrack(
    tracks: List<Track>,
    mediaId: String,
    lyrics: Lyrics?
) {
    val menuState = LocalMenuState.current

    menuState.display {
        Menu {
            MenuEntry(
                icon = R.drawable.chevron_back,
                text = stringResource(R.string.cancel),
                onClick = { menuState.hide() }
            )
            tracks.forEach {
                MenuEntry(
                    icon = R.drawable.text,
                    text = "${it.artistName} - ${it.trackName}",
                    secondaryText = "(${stringResource(R.string.sort_duration)} ${
                        it.duration.seconds.toComponents { minutes, seconds, _ ->
                            "$minutes:${seconds.toString().padStart(2, '0')}"
                        }
                    } ${stringResource(R.string.id)} ${it.id}) ",
                    onClick = {
                        menuState.hide()
                        transaction {
                            Database.upsert(
                                Lyrics(
                                    songId = mediaId,
                                    fixed = lyrics?.fixed,
                                    synced = it.syncedLyrics.orEmpty()
                                )
                            )
                        }
                    }
                )
            }
            MenuEntry(
                icon = R.drawable.chevron_back,
                text = stringResource(R.string.cancel),
                onClick = { menuState.hide() }
            )
        }
    }
}<|MERGE_RESOLUTION|>--- conflicted
+++ resolved
@@ -341,10 +341,6 @@
                     try {
                         var translation: Translation?
                         var translation2: Translation?
-<<<<<<< HEAD
-
-=======
->>>>>>> 6b824a55
                         if(destinationLanguage == Language.AUTO){
                             translation = translator.translate(
                                 textToTranslate,
@@ -1100,6 +1096,7 @@
                                         BasicText(
                                             text = translatedText,
                                             style = TextStyle(
+                                                textAlign = lyricsAlignment.selected,
                                                 drawStyle = Stroke(
                                                     width = if (fontSize == LyricsFontSize.Large)
                                                         if (lyricsOutline == LyricsOutline.White) 3.0f
@@ -1238,6 +1235,7 @@
                                         BasicText(
                                             text = translatedText,
                                             style = TextStyle(
+                                                textAlign = lyricsAlignment.selected,
                                                 brush = brushrainbowdark,
                                                 drawStyle = Stroke(
                                                     width = if (fontSize == LyricsFontSize.Large) if (index == synchronizedLyrics.index) 5.0f else 4f
@@ -1280,12 +1278,12 @@
                                                     if (clickLyricsText)
                                                         binder?.player?.seekTo(sentence.first)
                                                 }
-                                                .align(if (lyricsAlignment == LyricsAlignment.Left) Alignment.CenterStart else if (lyricsAlignment == LyricsAlignment.Right) Alignment.CenterEnd else Alignment.Center)
                                         )
                                     else //For Glow Outline//
                                         BasicText(
                                             text = translatedText,
                                             style = TextStyle(
+                                                textAlign = lyricsAlignment.selected,
                                                 shadow = Shadow(
                                                     color = if (index == synchronizedLyrics.index)
                                                         if (lyricsColor == LyricsColor.Thememode) Color.White.copy(
@@ -1350,7 +1348,6 @@
                                                     if (clickLyricsText)
                                                         binder?.player?.seekTo(sentence.first)
                                                 }
-                                                .align(if (lyricsAlignment == LyricsAlignment.Left) Alignment.CenterStart else if (lyricsAlignment == LyricsAlignment.Right) Alignment.CenterEnd else Alignment.Center)
                                         )
                             }
                         }
