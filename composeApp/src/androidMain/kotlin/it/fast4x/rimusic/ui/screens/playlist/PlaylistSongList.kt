--- conflicted
+++ resolved
@@ -435,11 +435,11 @@
                                     .padding(horizontal = 5.dp)
                                     .combinedClickable(
                                         onClick = {
-<<<<<<< HEAD
-                                            if (playlistPage?.songsPage?.items?.any { it.asMediaItem.mediaId !in dislikedSongs } == true) {
+
+                                            if (playlistPage?.songs?.items?.any { it.asMediaItem.mediaId !in dislikedSongs } == true) {
                                                 downloadState = Download.STATE_DOWNLOADING
-                                                if (playlistPage?.songsPage?.items?.any { it.asMediaItem.mediaId !in dislikedSongs } == true)
-                                                    playlistPage?.songsPage?.items?.filter{ it.asMediaItem.mediaId !in dislikedSongs }?.forEach {
+                                                if (playlistPage?.songs?.items?.any { it.asMediaItem.mediaId !in dislikedSongs } == true)
+                                                    playlistPage?.songs?.items?.filter{ it.asMediaItem.mediaId !in dislikedSongs }?.forEach {
                                                         binder?.cache?.removeResource(it.asMediaItem.mediaId)
                                                         CoroutineScope(Dispatchers.IO).launch {
                                                             Database.deleteFormat(it.asMediaItem.mediaId)
@@ -448,17 +448,8 @@
                                                             context = context,
                                                             mediaItem = it.asMediaItem,
                                                             downloadState = false
-                                                        )
-=======
-                                            downloadState = Download.STATE_DOWNLOADING
-                                            if (playlistPage?.songs?.isNotEmpty() == true)
-                                                playlistPage?.songs?.forEach {
-                                                    binder?.cache?.removeResource(it.asMediaItem.mediaId)
-                                                    CoroutineScope(Dispatchers.IO).launch {
-                                                        Database.deleteFormat( it.asMediaItem.mediaId )
->>>>>>> 10191e01
-                                                    }
-                                            } else {
+                                                        ) 
+                                                    } else {
                                                 SmartMessage(context.resources.getString(R.string.disliked_this_collection),type = PopupType.Error, context = context)
                                             }
                                         },
@@ -476,11 +467,11 @@
                                     .padding(horizontal = 5.dp)
                                     .combinedClickable(
                                         onClick = {
-<<<<<<< HEAD
-                                            if (playlistPage?.songsPage?.items?.any { it.asMediaItem.mediaId !in dislikedSongs } == true) {
+
+                                            if (playlistPage?.songs?.items?.any { it.asMediaItem.mediaId !in dislikedSongs } == true) {
                                                 downloadState = Download.STATE_DOWNLOADING
-                                                if (playlistPage?.songsPage?.items?.isNotEmpty() == true)
-                                                    playlistPage?.songsPage?.items?.forEach {
+                                                if (playlistPage?.songs?.items?.isNotEmpty() == true)
+                                                    playlistPage?.songs?.items?.forEach {
                                                         binder?.cache?.removeResource(it.asMediaItem.mediaId)
                                                         CoroutineScope(Dispatchers.IO).launch {
                                                             Database.deleteFormat(it.asMediaItem.mediaId)
@@ -490,85 +481,55 @@
                                                             mediaItem = it.asMediaItem,
                                                             downloadState = true
                                                         )
-=======
-                                            downloadState = Download.STATE_DOWNLOADING
-                                            if (playlistPage?.songs?.isNotEmpty() == true)
-                                                playlistPage?.songs?.forEach {
-                                                    binder?.cache?.removeResource(it.asMediaItem.mediaId)
-                                                    CoroutineScope(Dispatchers.IO).launch {
-                                                        Database.deleteFormat( it.asMediaItem.mediaId )
->>>>>>> 10191e01
+                                                    } else {
+                                                SmartMessage(context.resources.getString(R.string.disliked_this_collection),type = PopupType.Error, context = context)
+                                            }
+                                        },
+                                        onLongClick = {
+                                            SmartMessage(context.resources.getString(R.string.info_remove_all_downloaded_songs), context = context)
+                                        }
+                                    )
+                            )
+
+
+
+                            HeaderIconButton(
+                                icon = R.drawable.enqueue,
+                                enabled = playlistPage?.songs?.items?.any { it.asMediaItem.mediaId !in dislikedSongs } == true,
+                                color =  if (playlistPage?.songs?.items?.any { it.asMediaItem.mediaId !in dislikedSongs } == true) colorPalette().text else colorPalette().textDisabled,
+                                onClick = {},
+                                modifier = Modifier
+                                    .padding(horizontal = 5.dp)
+                                    .combinedClickable(
+                                        onClick = {
+                                            if (playlistPage?.songs?.items?.any { it.asMediaItem.mediaId !in dislikedSongs } == true) {
+                                                playlistPage?.songs?.items?.filter { it.asMediaItem.mediaId !in dislikedSongs }
+                                                    ?.map(Innertube.SongItem::asMediaItem)
+                                                    ?.let { mediaItems ->
+                                                        binder?.player?.enqueue(mediaItems, context)
                                                     }
                                             } else {
                                                 SmartMessage(context.resources.getString(R.string.disliked_this_collection),type = PopupType.Error, context = context)
                                             }
                                         },
                                         onLongClick = {
-                                            SmartMessage(context.resources.getString(R.string.info_remove_all_downloaded_songs), context = context)
-                                        }
-                                    )
-                            )
-
-
+                                            SmartMessage(context.resources.getString(R.string.info_enqueue_songs), context = context)
+                                        }
+                                    )
+                            )
 
                             HeaderIconButton(
-                                icon = R.drawable.enqueue,
-<<<<<<< HEAD
-                                enabled = playlistPage?.songsPage?.items?.any { it.asMediaItem.mediaId !in dislikedSongs } == true,
-                                color =  if (playlistPage?.songsPage?.items?.any { it.asMediaItem.mediaId !in dislikedSongs } == true) colorPalette().text else colorPalette().textDisabled,
-=======
-                                enabled = playlistPage?.songs?.isNotEmpty() == true,
-                                color =  if (playlistPage?.songs?.isNotEmpty() == true) colorPalette().text else colorPalette().textDisabled,
->>>>>>> 10191e01
+                                icon = R.drawable.shuffle,
+                                enabled = playlistPage?.songs?.items?.any { it.asMediaItem.mediaId !in dislikedSongs } == true,
+                                color = if (playlistPage?.songs?.items?.any { it.asMediaItem.mediaId !in dislikedSongs } == true) colorPalette().text else colorPalette().textDisabled,
                                 onClick = {},
                                 modifier = Modifier
                                     .padding(horizontal = 5.dp)
                                     .combinedClickable(
                                         onClick = {
-<<<<<<< HEAD
-                                            if (playlistPage?.songsPage?.items?.any { it.asMediaItem.mediaId !in dislikedSongs } == true) {
-                                                playlistPage?.songsPage?.items?.filter { it.asMediaItem.mediaId !in dislikedSongs }
-                                                    ?.map(Innertube.SongItem::asMediaItem)
-                                                    ?.let { mediaItems ->
-                                                        binder?.player?.enqueue(mediaItems, context)
-                                                    }
-                                            } else {
-                                                SmartMessage(context.resources.getString(R.string.disliked_this_collection),type = PopupType.Error, context = context)
-=======
-                                            playlistPage?.songs?.map(Innertube.SongItem::asMediaItem)?.let { mediaItems ->
-                                                binder?.player?.enqueue(mediaItems, context)
->>>>>>> 10191e01
-                                            }
-                                        },
-                                        onLongClick = {
-                                            SmartMessage(context.resources.getString(R.string.info_enqueue_songs), context = context)
-                                        }
-                                    )
-                            )
-
-                            HeaderIconButton(
-                                icon = R.drawable.shuffle,
-<<<<<<< HEAD
-                                enabled = playlistPage?.songsPage?.items?.any { it.asMediaItem.mediaId !in dislikedSongs } == true,
-                                color = if (playlistPage?.songsPage?.items?.any { it.asMediaItem.mediaId !in dislikedSongs } == true) colorPalette().text else colorPalette().textDisabled,
-=======
-                                enabled = playlistPage?.songs?.isNotEmpty() == true,
-                                color = if (playlistPage?.songs?.isNotEmpty() ==true) colorPalette().text else colorPalette().textDisabled,
->>>>>>> 10191e01
-                                onClick = {},
-                                modifier = Modifier
-                                    .padding(horizontal = 5.dp)
-                                    .combinedClickable(
-                                        onClick = {
-<<<<<<< HEAD
-                                            if (playlistPage?.songsPage?.items?.any { it.asMediaItem.mediaId !in dislikedSongs } == true) {
+                                            if (playlistPage?.songs?.items?.any { it.asMediaItem.mediaId !in dislikedSongs } == true) {
                                                 binder?.stopRadio()
-                                                playlistPage?.songsPage?.items?.filter{ it.asMediaItem.mediaId !in dislikedSongs }?.shuffled()?.map(Innertube.SongItem::asMediaItem)
-=======
-                                            if (playlistPage?.songs?.isNotEmpty() == true) {
-                                                binder?.stopRadio()
-                                                playlistPage?.songs?.shuffled()?.map(Innertube.SongItem::asMediaItem)
->>>>>>> 10191e01
+                                                playlistPage?.songs?.items?.filter{ it.asMediaItem.mediaId !in dislikedSongs }?.shuffled()?.map(Innertube.SongItem::asMediaItem)
                                                     ?.let {
                                                         binder?.player?.forcePlayFromBeginning(
                                                             it
@@ -586,41 +547,25 @@
 
                             HeaderIconButton(
                                 icon = R.drawable.radio,
-<<<<<<< HEAD
-                                enabled = playlistPage?.songsPage?.items?.any { it.asMediaItem.mediaId !in dislikedSongs } == true,
-                                color = if (playlistPage?.songsPage?.items?.any { it.asMediaItem.mediaId !in dislikedSongs } == true) colorPalette().text else colorPalette().textDisabled,
-=======
-                                enabled = playlistPage?.songs?.isNotEmpty() == true,
-                                color = colorPalette().text,
->>>>>>> 10191e01
+                                enabled = playlistPage?.songs?.items?.any { it.asMediaItem.mediaId !in dislikedSongs } == true,
+                                color = if (playlistPage?.songs?.items?.any { it.asMediaItem.mediaId !in dislikedSongs } == true) colorPalette().text else colorPalette().textDisabled,
                                 onClick = {},
                                 modifier = Modifier
                                     .padding(horizontal = 5.dp)
                                     .combinedClickable(
                                         onClick = {
                                             if (binder != null) {
-<<<<<<< HEAD
-                                                if (playlistPage?.songsPage?.items?.any { it.asMediaItem.mediaId !in dislikedSongs } == true) {
+                                                if (playlistPage?.songs?.items?.any { it.asMediaItem.mediaId !in dislikedSongs } == true) {
                                                     binder.stopRadio()
-                                                    binder.playRadio(NavigationEndpoint.Endpoint.Watch(
-                                                        videoId = if (binder.player.currentMediaItem?.mediaId != null)
-                                                                    binder.player.currentMediaItem?.mediaId
-                                                                  else playlistPage?.songsPage?.items?.first { it.asMediaItem.mediaId !in dislikedSongs }?.asMediaItem?.mediaId))
+                                                    binder.playRadio(
+                                                      NavigationEndpoint.Endpoint.Watch( videoId = 
+                                                          if (binder.player.currentMediaItem?.mediaId != null)
+                                                              binder.player.currentMediaItem?.mediaId
+                                                          else playlistPage?.songsPage?.items?.first { it.asMediaItem.mediaId !in dislikedSongs }?.asMediaItem?.mediaId))
                                                 } else {
                                                     SmartMessage(context.resources.getString(R.string.disliked_this_collection),type = PopupType.Error, context = context)
                                                 }
-=======
-                                                binder.stopRadio()
-                                                binder.playRadio(
-                                                    NavigationEndpoint.Endpoint.Watch( videoId =
-                                                        if (binder.player.currentMediaItem?.mediaId != null)
-                                                            binder.player.currentMediaItem?.mediaId
-                                                        else playlistPage?.songs?.first()?.asMediaItem?.mediaId
-                                                    )
-                                                )
->>>>>>> 10191e01
                                             }
-
                                         },
                                         onLongClick = {
                                             SmartMessage(context.resources.getString(R.string.info_start_radio), context = context)
@@ -892,11 +837,11 @@
                                         hapticFeedback.performHapticFeedback(HapticFeedbackType.LongPress)
                                     },
                                     onClick = {
-<<<<<<< HEAD
+
                                         if (song.asMediaItem.mediaId !in dislikedSongs) {
                                             searching = false
                                             filter = null
-                                            playlistPage?.songsPage?.items?.filter { it.asMediaItem.mediaId !in dislikedSongs }
+                                            playlistPage?.songs?.items?.filter { it.asMediaItem.mediaId !in dislikedSongs }
                                                 ?.map(Innertube.SongItem::asMediaItem)
                                                 ?.let { mediaItems ->
                                                     binder?.stopRadio()
@@ -906,15 +851,6 @@
                                                     )
                                                 }
                                         } else {SmartMessage(context.resources.getString(R.string.disliked_this_song),type = PopupType.Error, context = context)}
-=======
-                                        searching = false
-                                        filter = null
-                                        playlistPage?.songs?.map(Innertube.SongItem::asMediaItem)
-                                            ?.let { mediaItems ->
-                                                binder?.stopRadio()
-                                                binder?.player?.forcePlayAtIndex(mediaItems, index)
-                                            }
->>>>>>> 10191e01
                                     }
                                 ),
                             disableScrollingText = disableScrollingText,
@@ -951,10 +887,9 @@
                 lazyListState = lazyListState,
                 iconId = R.drawable.shuffle,
                 onClick = {
-<<<<<<< HEAD
-                    if (playlistPage?.songsPage?.items?.any { it.asMediaItem.mediaId !in dislikedSongs } == true) {
+                    if (playlistPage?.songs?.items?.any { it.asMediaItem.mediaId !in dislikedSongs } == true) {
                         binder?.stopRadio()
-                        playlistPage?.songsPage?.items?.filter{ it.asMediaItem.mediaId !in dislikedSongs }?.shuffled()?.map(Innertube.SongItem::asMediaItem)
+                        playlistPage?.songs?.items?.filter{ it.asMediaItem.mediaId !in dislikedSongs }?.shuffled()?.map(Innertube.SongItem::asMediaItem)
                             ?.let {
                                 binder?.player?.forcePlayFromBeginning(
                                     it
@@ -962,15 +897,6 @@
                             }
                     } else {
                         SmartMessage(context.resources.getString(R.string.disliked_this_collection),type = PopupType.Error, context = context)
-=======
-                    playlistPage?.songs?.let { songs ->
-                        if (songs.isNotEmpty()) {
-                            binder?.stopRadio()
-                            binder?.player?.forcePlayFromBeginning(
-                                songs.shuffled().map(Innertube.SongItem::asMediaItem)
-                            )
-                        }
->>>>>>> 10191e01
                     }
                 }
             )
