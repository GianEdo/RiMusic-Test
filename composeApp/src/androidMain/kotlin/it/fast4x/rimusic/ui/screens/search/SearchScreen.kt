--- conflicted
+++ resolved
@@ -36,18 +36,11 @@
 import it.fast4x.rimusic.ui.components.Scaffold
 import it.fast4x.rimusic.ui.components.themed.IconButton
 import it.fast4x.rimusic.ui.screens.globalRoutes
-<<<<<<< HEAD
-import it.fast4x.rimusic.ui.styling.LocalAppearance
-=======
->>>>>>> 17045a10
 import it.fast4x.rimusic.ui.styling.favoritesIcon
 import it.fast4x.rimusic.utils.secondary
-<<<<<<< HEAD
-=======
 import me.knighthat.colorPalette
 import me.knighthat.typography
 import me.knighthat.uiType
->>>>>>> 17045a10
 
 @ExperimentalMaterialApi
 @ExperimentalTextApi
@@ -168,20 +161,22 @@
             Scaffold(
                 navController = navController,
                 playerEssential = playerEssential,
-<<<<<<< HEAD
-                showButton1 = uiType != UiType.RiMusic,
-=======
                 topIconButtonId = R.drawable.chevron_back,
                 showButton1 = uiType() != UiType.RiMusic,
->>>>>>> 17045a10
                 onTopIconButtonClick = {
                     //onGoToHome()
                     navController.navigate(NavRoutes.home.name)
                 },
+                topIconButton2Id = R.drawable.chevron_back,
                 onTopIconButton2Click = pop,
+                showButton2 = false,
                 //hideTabs = false,
                 tabIndex = tabIndex,
                 onTabChanged = onTabChanged,
+                onHomeClick = {
+                    //homeRoute()
+                    navController.navigate(NavRoutes.home.name)
+                },
                 tabColumnContent = { Item ->
                     Item(0, stringResource(R.string.online), R.drawable.globe)
                     Item(1, stringResource(R.string.library), R.drawable.library)
