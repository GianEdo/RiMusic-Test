--- conflicted
+++ resolved
@@ -139,15 +139,16 @@
             Scaffold(
                 navController = navController,
                 playerEssential = playerEssential,
+                topIconButtonId = R.drawable.chevron_back,
                 onTopIconButtonClick = pop,
-<<<<<<< HEAD
-                showButton1 = uiType != UiType.RiMusic,
-=======
                 showButton1 = uiType() != UiType.RiMusic,
                 topIconButton2Id = R.drawable.chevron_back,
->>>>>>> 17045a10
                 onTopIconButton2Click = pop,
+                showButton2 = false,
                 tabIndex = tabIndex,
+                onHomeClick = {
+                    navController.navigate(NavRoutes.home.name)
+                },
                 onTabChanged = onTabIndexChanges,
                 tabColumnContent = { Item ->
                     Item(0, stringResource(R.string.songs), R.drawable.musical_notes)
