package it.fast4x.rimusic.ui.screens.settings

import android.os.Build
import android.text.TextUtils
import androidx.compose.animation.AnimatedVisibility
import androidx.compose.animation.ExperimentalAnimationApi
import androidx.compose.foundation.background
import androidx.compose.foundation.layout.Column
import androidx.compose.foundation.layout.fillMaxHeight
import androidx.compose.foundation.layout.fillMaxWidth
import androidx.compose.foundation.layout.height
import androidx.compose.foundation.layout.padding
import androidx.compose.foundation.rememberScrollState
import androidx.compose.foundation.text.BasicText
import androidx.compose.foundation.text.KeyboardOptions
import androidx.compose.foundation.verticalScroll
import androidx.compose.material.TextField
import androidx.compose.material.TextFieldDefaults
import androidx.compose.runtime.Composable
import androidx.compose.runtime.derivedStateOf
import androidx.compose.runtime.getValue
import androidx.compose.runtime.mutableFloatStateOf
import androidx.compose.runtime.mutableStateOf
import androidx.compose.runtime.remember
import androidx.compose.runtime.saveable.rememberSaveable
import androidx.compose.runtime.setValue
import androidx.compose.ui.Modifier
import androidx.compose.ui.graphics.Color
import androidx.compose.ui.platform.LocalContext
import androidx.compose.ui.res.stringResource
import androidx.compose.ui.text.input.KeyboardType
import androidx.compose.ui.unit.dp
import androidx.core.os.LocaleListCompat
import androidx.media3.common.util.UnstableApi
import androidx.navigation.NavController
import it.fast4x.rimusic.LocalPlayerServiceBinder
import it.fast4x.rimusic.R
import it.fast4x.rimusic.enums.AlbumSwipeAction
import it.fast4x.rimusic.enums.AudioQualityFormat
import it.fast4x.rimusic.enums.BackgroundProgress
import it.fast4x.rimusic.enums.CarouselSize
import it.fast4x.rimusic.enums.ColorPaletteMode
import it.fast4x.rimusic.enums.ColorPaletteName
import it.fast4x.rimusic.enums.DurationInMilliseconds
import it.fast4x.rimusic.enums.DurationInMinutes
import it.fast4x.rimusic.enums.ExoPlayerMinTimeForEvent
import it.fast4x.rimusic.enums.FontType
import it.fast4x.rimusic.enums.HomeScreenTabs
import it.fast4x.rimusic.enums.IconLikeType
import it.fast4x.rimusic.enums.Languages
import it.fast4x.rimusic.enums.MaxSongs
import it.fast4x.rimusic.enums.MaxStatisticsItems
import it.fast4x.rimusic.enums.MaxTopPlaylistItems
import it.fast4x.rimusic.enums.MenuStyle
import it.fast4x.rimusic.enums.MessageType
import it.fast4x.rimusic.enums.MiniPlayerType
import it.fast4x.rimusic.enums.MusicAnimationType
import it.fast4x.rimusic.enums.NavigationBarPosition
import it.fast4x.rimusic.enums.NavigationBarType
import it.fast4x.rimusic.enums.NotificationType
import it.fast4x.rimusic.enums.PauseBetweenSongs
import it.fast4x.rimusic.enums.PipModule
import it.fast4x.rimusic.enums.PlayerBackgroundColors
import it.fast4x.rimusic.enums.PlayerControlsType
import it.fast4x.rimusic.enums.PlayerInfoType
import it.fast4x.rimusic.enums.PlayerPlayButtonType
import it.fast4x.rimusic.enums.PlayerPosition
import it.fast4x.rimusic.enums.PlayerThumbnailSize
import it.fast4x.rimusic.enums.PlayerTimelineSize
import it.fast4x.rimusic.enums.PlayerTimelineType
import it.fast4x.rimusic.enums.PlayerType
import it.fast4x.rimusic.enums.PlaylistSwipeAction
import it.fast4x.rimusic.enums.QueueSwipeAction
import it.fast4x.rimusic.enums.QueueType
import it.fast4x.rimusic.enums.RecommendationsNumber
import it.fast4x.rimusic.enums.ThumbnailRoundness
import it.fast4x.rimusic.enums.ThumbnailType
import it.fast4x.rimusic.enums.TransitionEffect
import it.fast4x.rimusic.enums.UiType
import it.fast4x.rimusic.ui.components.themed.ConfirmationDialog
import it.fast4x.rimusic.ui.components.themed.HeaderWithIcon
import it.fast4x.rimusic.ui.components.themed.SmartMessage
import it.fast4x.rimusic.ui.styling.DefaultDarkColorPalette
import it.fast4x.rimusic.ui.styling.DefaultLightColorPalette
import it.fast4x.rimusic.ui.styling.Dimensions
import it.fast4x.rimusic.utils.MaxTopPlaylistItemsKey
import it.fast4x.rimusic.utils.RestartActivity
import it.fast4x.rimusic.utils.RestartPlayerService
import it.fast4x.rimusic.utils.UiTypeKey
import it.fast4x.rimusic.utils.actionspacedevenlyKey
import it.fast4x.rimusic.utils.albumSwipeLeftActionKey
import it.fast4x.rimusic.utils.albumSwipeRightActionKey
import it.fast4x.rimusic.utils.applyFontPaddingKey
import it.fast4x.rimusic.utils.audioQualityFormatKey
import it.fast4x.rimusic.utils.autoLoadSongsInQueueKey
import it.fast4x.rimusic.utils.backgroundProgressKey
import it.fast4x.rimusic.utils.blackgradientKey
import it.fast4x.rimusic.utils.buttonzoomoutKey
import it.fast4x.rimusic.utils.carouselKey
import it.fast4x.rimusic.utils.carouselSizeKey
import it.fast4x.rimusic.utils.clickOnLyricsTextKey
import it.fast4x.rimusic.utils.closeWithBackButtonKey
import it.fast4x.rimusic.utils.closebackgroundPlayerKey
import it.fast4x.rimusic.utils.colorPaletteModeKey
import it.fast4x.rimusic.utils.colorPaletteNameKey
import it.fast4x.rimusic.utils.customThemeDark_Background0Key
import it.fast4x.rimusic.utils.customThemeDark_Background1Key
import it.fast4x.rimusic.utils.customThemeDark_Background2Key
import it.fast4x.rimusic.utils.customThemeDark_Background3Key
import it.fast4x.rimusic.utils.customThemeDark_Background4Key
import it.fast4x.rimusic.utils.customThemeDark_TextKey
import it.fast4x.rimusic.utils.customThemeDark_accentKey
import it.fast4x.rimusic.utils.customThemeDark_iconButtonPlayerKey
import it.fast4x.rimusic.utils.customThemeDark_textDisabledKey
import it.fast4x.rimusic.utils.customThemeDark_textSecondaryKey
import it.fast4x.rimusic.utils.customThemeLight_Background0Key
import it.fast4x.rimusic.utils.customThemeLight_Background1Key
import it.fast4x.rimusic.utils.customThemeLight_Background2Key
import it.fast4x.rimusic.utils.customThemeLight_Background3Key
import it.fast4x.rimusic.utils.customThemeLight_Background4Key
import it.fast4x.rimusic.utils.customThemeLight_TextKey
import it.fast4x.rimusic.utils.customThemeLight_accentKey
import it.fast4x.rimusic.utils.customThemeLight_iconButtonPlayerKey
import it.fast4x.rimusic.utils.customThemeLight_textDisabledKey
import it.fast4x.rimusic.utils.customThemeLight_textSecondaryKey
import it.fast4x.rimusic.utils.disableClosingPlayerSwipingDownKey
import it.fast4x.rimusic.utils.disableIconButtonOnTopKey
import it.fast4x.rimusic.utils.disablePlayerHorizontalSwipeKey
import it.fast4x.rimusic.utils.disableScrollingTextKey
import it.fast4x.rimusic.utils.discoverKey
import it.fast4x.rimusic.utils.effectRotationKey
import it.fast4x.rimusic.utils.enableCreateMonthlyPlaylistsKey
import it.fast4x.rimusic.utils.enablePictureInPictureAutoKey
import it.fast4x.rimusic.utils.enablePictureInPictureKey
import it.fast4x.rimusic.utils.excludeSongsWithDurationLimitKey
import it.fast4x.rimusic.utils.exoPlayerMinTimeForEventKey
import it.fast4x.rimusic.utils.expandedlyricsKey
import it.fast4x.rimusic.utils.expandedplayertoggleKey
import it.fast4x.rimusic.utils.fadingedgeKey
import it.fast4x.rimusic.utils.fontTypeKey
import it.fast4x.rimusic.utils.iconLikeTypeKey
import it.fast4x.rimusic.utils.indexNavigationTabKey
import it.fast4x.rimusic.utils.isAtLeastAndroid12
import it.fast4x.rimusic.utils.isAtLeastAndroid6
import it.fast4x.rimusic.utils.isPauseOnVolumeZeroEnabledKey
import it.fast4x.rimusic.utils.isSwipeToActionEnabledKey
import it.fast4x.rimusic.utils.jumpPreviousKey
import it.fast4x.rimusic.utils.keepPlayerMinimizedKey
import it.fast4x.rimusic.utils.languageAppKey
import it.fast4x.rimusic.utils.languageDestinationName
import it.fast4x.rimusic.utils.lastPlayerPlayButtonTypeKey
import it.fast4x.rimusic.utils.lastPlayerThumbnailSizeKey
import it.fast4x.rimusic.utils.lastPlayerTimelineTypeKey
import it.fast4x.rimusic.utils.loudnessBaseGainKey
import it.fast4x.rimusic.utils.maxSongsInQueueKey
import it.fast4x.rimusic.utils.maxStatisticsItemsKey
import it.fast4x.rimusic.utils.menuStyleKey
import it.fast4x.rimusic.utils.messageTypeKey
import it.fast4x.rimusic.utils.miniPlayerTypeKey
import it.fast4x.rimusic.utils.minimumSilenceDurationKey
import it.fast4x.rimusic.utils.navigationBarPositionKey
import it.fast4x.rimusic.utils.navigationBarTypeKey
import it.fast4x.rimusic.utils.notificationTypeKey
import it.fast4x.rimusic.utils.nowPlayingIndicatorKey
import it.fast4x.rimusic.utils.pauseBetweenSongsKey
import it.fast4x.rimusic.utils.pauseListenHistoryKey
import it.fast4x.rimusic.utils.persistentQueueKey
import it.fast4x.rimusic.utils.pipModuleKey
import it.fast4x.rimusic.utils.playbackFadeAudioDurationKey
import it.fast4x.rimusic.utils.playerBackgroundColorsKey
import it.fast4x.rimusic.utils.playerControlsTypeKey
import it.fast4x.rimusic.utils.playerEnableLyricsPopupMessageKey
import it.fast4x.rimusic.utils.playerInfoShowIconsKey
import it.fast4x.rimusic.utils.playerInfoTypeKey
import it.fast4x.rimusic.utils.playerPlayButtonTypeKey
import it.fast4x.rimusic.utils.playerPositionKey
import it.fast4x.rimusic.utils.playerSwapControlsWithTimelineKey
import it.fast4x.rimusic.utils.playerThumbnailSizeKey
import it.fast4x.rimusic.utils.playerTimelineSizeKey
import it.fast4x.rimusic.utils.playerTimelineTypeKey
import it.fast4x.rimusic.utils.playerTypeKey
import it.fast4x.rimusic.utils.playlistSwipeLeftActionKey
import it.fast4x.rimusic.utils.playlistSwipeRightActionKey
import it.fast4x.rimusic.utils.playlistindicatorKey
import it.fast4x.rimusic.utils.queueSwipeLeftActionKey
import it.fast4x.rimusic.utils.queueSwipeRightActionKey
import it.fast4x.rimusic.utils.queueTypeKey
import it.fast4x.rimusic.utils.recommendationsNumberKey
import it.fast4x.rimusic.utils.rememberEqualizerLauncher
import it.fast4x.rimusic.utils.rememberPreference
import it.fast4x.rimusic.utils.resumePlaybackOnStartKey
import it.fast4x.rimusic.utils.resumePlaybackWhenDeviceConnectedKey
import it.fast4x.rimusic.utils.semiBold
import it.fast4x.rimusic.utils.shakeEventEnabledKey
import it.fast4x.rimusic.utils.showButtonPlayerAddToPlaylistKey
import it.fast4x.rimusic.utils.showButtonPlayerArrowKey
import it.fast4x.rimusic.utils.showButtonPlayerDiscoverKey
import it.fast4x.rimusic.utils.showButtonPlayerDownloadKey
import it.fast4x.rimusic.utils.showButtonPlayerLoopKey
import it.fast4x.rimusic.utils.showButtonPlayerLyricsKey
import it.fast4x.rimusic.utils.showButtonPlayerMenuKey
import it.fast4x.rimusic.utils.showButtonPlayerShuffleKey
import it.fast4x.rimusic.utils.showButtonPlayerSleepTimerKey
import it.fast4x.rimusic.utils.showButtonPlayerSystemEqualizerKey
import it.fast4x.rimusic.utils.showCachedPlaylistKey
import it.fast4x.rimusic.utils.showDownloadedPlaylistKey
import it.fast4x.rimusic.utils.showFavoritesPlaylistKey
import it.fast4x.rimusic.utils.showFloatingIconKey
import it.fast4x.rimusic.utils.showMonthlyPlaylistsKey
import it.fast4x.rimusic.utils.showMyTopPlaylistKey
import it.fast4x.rimusic.utils.showNextSongsInPlayerKey
import it.fast4x.rimusic.utils.showOnDevicePlaylistKey
import it.fast4x.rimusic.utils.showPinnedPlaylistsKey
import it.fast4x.rimusic.utils.showPipedPlaylistsKey
import it.fast4x.rimusic.utils.showRemainingSongTimeKey
import it.fast4x.rimusic.utils.showSearchTabKey
import it.fast4x.rimusic.utils.showStatsInNavbarKey
import it.fast4x.rimusic.utils.showStatsListeningTimeKey
import it.fast4x.rimusic.utils.showTopActionsBarKey
import it.fast4x.rimusic.utils.showTotalTimeQueueKey
import it.fast4x.rimusic.utils.showthumbnailKey
import it.fast4x.rimusic.utils.skipMediaOnErrorKey
import it.fast4x.rimusic.utils.skipSilenceKey
import it.fast4x.rimusic.utils.swipeUpQueueKey
import it.fast4x.rimusic.utils.tapqueueKey
import it.fast4x.rimusic.utils.thumbnailRoundnessKey
import it.fast4x.rimusic.utils.thumbnailTapEnabledKey
import it.fast4x.rimusic.utils.thumbnailTypeKey
import it.fast4x.rimusic.utils.transitionEffectKey
import it.fast4x.rimusic.utils.transparentBackgroundPlayerActionBarKey
import it.fast4x.rimusic.utils.useSystemFontKey
import it.fast4x.rimusic.utils.useVolumeKeysToChangeSongKey
import it.fast4x.rimusic.utils.visualizerEnabledKey
import it.fast4x.rimusic.utils.volumeNormalizationKey
import it.fast4x.rimusic.colorPalette
import it.fast4x.rimusic.ui.components.themed.Search
import it.fast4x.rimusic.typography
import it.fast4x.rimusic.utils.autoDownloadSongKey
import it.fast4x.rimusic.utils.autoDownloadSongWhenAlbumBookmarkedKey
import it.fast4x.rimusic.utils.autoDownloadSongWhenLikedKey

@Composable
fun DefaultUiSettings() {
    var exoPlayerMinTimeForEvent by rememberPreference(
        exoPlayerMinTimeForEventKey,
        ExoPlayerMinTimeForEvent.`20s`
    )
    exoPlayerMinTimeForEvent = ExoPlayerMinTimeForEvent.`20s`
    var persistentQueue by rememberPreference(persistentQueueKey, false)
    persistentQueue = false
    var resumePlaybackOnStart by rememberPreference(resumePlaybackOnStartKey, false)
    resumePlaybackOnStart = false
    var closebackgroundPlayer by rememberPreference(closebackgroundPlayerKey, false)
    closebackgroundPlayer = false
    var closeWithBackButton by rememberPreference(closeWithBackButtonKey, true)
    closeWithBackButton = true
    var resumePlaybackWhenDeviceConnected by rememberPreference(
        resumePlaybackWhenDeviceConnectedKey,
        false
    )
    resumePlaybackWhenDeviceConnected = false

    var skipSilence by rememberPreference(skipSilenceKey, false)
    skipSilence = false
    var skipMediaOnError by rememberPreference(skipMediaOnErrorKey, false)
    skipMediaOnError = false
    var volumeNormalization by rememberPreference(volumeNormalizationKey, false)
    volumeNormalization = false
    var recommendationsNumber by rememberPreference(recommendationsNumberKey,   RecommendationsNumber.`5`)
    recommendationsNumber = RecommendationsNumber.`5`
    var keepPlayerMinimized by rememberPreference(keepPlayerMinimizedKey,   false)
    keepPlayerMinimized = false
    var disableIconButtonOnTop by rememberPreference(disableIconButtonOnTopKey, false)
    disableIconButtonOnTop = false
    var lastPlayerTimelineType by rememberPreference(lastPlayerTimelineTypeKey, PlayerTimelineType.Default)
    lastPlayerTimelineType = PlayerTimelineType.Default
    var lastPlayerThumbnailSize by rememberPreference(lastPlayerThumbnailSizeKey, PlayerThumbnailSize.Medium)
    lastPlayerThumbnailSize = PlayerThumbnailSize.Medium
    var uiType  by rememberPreference(UiTypeKey, UiType.RiMusic)
    uiType = UiType.RiMusic
    var disablePlayerHorizontalSwipe by rememberPreference(disablePlayerHorizontalSwipeKey, false)
    disablePlayerHorizontalSwipe = false
    var lastPlayerPlayButtonType by rememberPreference(lastPlayerPlayButtonTypeKey, PlayerPlayButtonType.Rectangular)
    lastPlayerPlayButtonType = PlayerPlayButtonType.Rectangular
    var colorPaletteName by rememberPreference(colorPaletteNameKey, ColorPaletteName.Dynamic)
    colorPaletteName = ColorPaletteName.Dynamic
    var colorPaletteMode by rememberPreference(colorPaletteModeKey, ColorPaletteMode.Dark)
    colorPaletteMode = ColorPaletteMode.Dark
    var indexNavigationTab by rememberPreference(
        indexNavigationTabKey,
        HomeScreenTabs.Default
    )
    indexNavigationTab = HomeScreenTabs.Default
    var fontType by rememberPreference(fontTypeKey, FontType.Rubik)
    fontType = FontType.Rubik
    var useSystemFont by rememberPreference(useSystemFontKey, false)
    useSystemFont = false
    var applyFontPadding by rememberPreference(applyFontPaddingKey, false)
    applyFontPadding = false
    var isSwipeToActionEnabled by rememberPreference(isSwipeToActionEnabledKey, true)
    isSwipeToActionEnabled = true
    var disableClosingPlayerSwipingDown by rememberPreference(disableClosingPlayerSwipingDownKey, false)
    disableClosingPlayerSwipingDown = false
    var showSearchTab by rememberPreference(showSearchTabKey, false)
    showSearchTab = false
    var showStatsInNavbar by rememberPreference(showStatsInNavbarKey, false)
    showStatsInNavbar = false
    var maxStatisticsItems by rememberPreference(
        maxStatisticsItemsKey,
        MaxStatisticsItems.`10`
    )
    maxStatisticsItems = MaxStatisticsItems.`10`
    var showStatsListeningTime by rememberPreference(showStatsListeningTimeKey,   true)
    showStatsListeningTime = true
    var maxTopPlaylistItems by rememberPreference(
        MaxTopPlaylistItemsKey,
        MaxTopPlaylistItems.`10`
    )
    maxTopPlaylistItems = MaxTopPlaylistItems.`10`
    var navigationBarPosition by rememberPreference(navigationBarPositionKey, NavigationBarPosition.Bottom)
    navigationBarPosition = NavigationBarPosition.Bottom
    var navigationBarType by rememberPreference(navigationBarTypeKey, NavigationBarType.IconAndText)
    navigationBarType = NavigationBarType.IconAndText
    var pauseBetweenSongs  by rememberPreference(pauseBetweenSongsKey, PauseBetweenSongs.`0`)
    pauseBetweenSongs = PauseBetweenSongs.`0`
    var maxSongsInQueue  by rememberPreference(maxSongsInQueueKey, MaxSongs.`500`)
    maxSongsInQueue = MaxSongs.`500`
    var thumbnailRoundness by rememberPreference(
        thumbnailRoundnessKey,
        ThumbnailRoundness.Heavy
    )
    thumbnailRoundness = ThumbnailRoundness.Heavy
    var showFavoritesPlaylist by rememberPreference(showFavoritesPlaylistKey, true)
    showFavoritesPlaylist = true
    var showMyTopPlaylist by rememberPreference(showMyTopPlaylistKey, true)
    showMyTopPlaylist = true
    var showDownloadedPlaylist by rememberPreference(showDownloadedPlaylistKey, true)
    showDownloadedPlaylist = true
    var showOnDevicePlaylist by rememberPreference(showOnDevicePlaylistKey, true)
    showOnDevicePlaylist = true
    var shakeEventEnabled by rememberPreference(shakeEventEnabledKey, false)
    shakeEventEnabled = false
    var useVolumeKeysToChangeSong by rememberPreference(useVolumeKeysToChangeSongKey, false)
    useVolumeKeysToChangeSong = false
    var showFloatingIcon by rememberPreference(showFloatingIconKey, false)
    showFloatingIcon = false
    var menuStyle by rememberPreference(menuStyleKey, MenuStyle.List)
    menuStyle = MenuStyle.List
    var transitionEffect by rememberPreference(transitionEffectKey, TransitionEffect.Scale)
    transitionEffect = TransitionEffect.Scale
    var enableCreateMonthlyPlaylists by rememberPreference(enableCreateMonthlyPlaylistsKey, true)
    enableCreateMonthlyPlaylists = true
    var showPipedPlaylists by rememberPreference(showPipedPlaylistsKey, true)
    showPipedPlaylists = true
    var showPinnedPlaylists by rememberPreference(showPinnedPlaylistsKey, true)
    showPinnedPlaylists = true
    var showMonthlyPlaylists by rememberPreference(showMonthlyPlaylistsKey, true)
    showMonthlyPlaylists = true
    var customThemeLight_Background0 by rememberPreference(customThemeLight_Background0Key, DefaultLightColorPalette.background0.hashCode())
    customThemeLight_Background0 = DefaultLightColorPalette.background0.hashCode()
    var customThemeLight_Background1 by rememberPreference(customThemeLight_Background1Key, DefaultLightColorPalette.background1.hashCode())
    customThemeLight_Background1 = DefaultLightColorPalette.background1.hashCode()
    var customThemeLight_Background2 by rememberPreference(customThemeLight_Background2Key, DefaultLightColorPalette.background2.hashCode())
    customThemeLight_Background2 = DefaultLightColorPalette.background2.hashCode()
    var customThemeLight_Background3 by rememberPreference(customThemeLight_Background3Key, DefaultLightColorPalette.background3.hashCode())
    customThemeLight_Background3 = DefaultLightColorPalette.background3.hashCode()
    var customThemeLight_Background4 by rememberPreference(customThemeLight_Background4Key, DefaultLightColorPalette.background4.hashCode())
    customThemeLight_Background4 = DefaultLightColorPalette.background4.hashCode()
    var customThemeLight_Text by rememberPreference(customThemeLight_TextKey, DefaultLightColorPalette.text.hashCode())
    customThemeLight_Text = DefaultLightColorPalette.text.hashCode()
    var customThemeLight_TextSecondary by rememberPreference(customThemeLight_textSecondaryKey, DefaultLightColorPalette.textSecondary.hashCode())
    customThemeLight_TextSecondary = DefaultLightColorPalette.textSecondary.hashCode()
    var customThemeLight_TextDisabled by rememberPreference(customThemeLight_textDisabledKey, DefaultLightColorPalette.textDisabled.hashCode())
    customThemeLight_TextDisabled = DefaultLightColorPalette.textDisabled.hashCode()
    var customThemeLight_IconButtonPlayer by rememberPreference(customThemeLight_iconButtonPlayerKey, DefaultLightColorPalette.iconButtonPlayer.hashCode())
    customThemeLight_IconButtonPlayer = DefaultLightColorPalette.iconButtonPlayer.hashCode()
    var customThemeLight_Accent by rememberPreference(customThemeLight_accentKey, DefaultLightColorPalette.accent.hashCode())
    customThemeLight_Accent = DefaultLightColorPalette.accent.hashCode()
    var customThemeDark_Background0 by rememberPreference(customThemeDark_Background0Key, DefaultDarkColorPalette.background0.hashCode())
    customThemeDark_Background0 = DefaultDarkColorPalette.background0.hashCode()
    var customThemeDark_Background1 by rememberPreference(customThemeDark_Background1Key, DefaultDarkColorPalette.background1.hashCode())
    customThemeDark_Background1 = DefaultDarkColorPalette.background1.hashCode()
    var customThemeDark_Background2 by rememberPreference(customThemeDark_Background2Key, DefaultDarkColorPalette.background2.hashCode())
    customThemeDark_Background2 = DefaultDarkColorPalette.background2.hashCode()
    var customThemeDark_Background3 by rememberPreference(customThemeDark_Background3Key, DefaultDarkColorPalette.background3.hashCode())
    customThemeDark_Background3 = DefaultDarkColorPalette.background3.hashCode()
    var customThemeDark_Background4 by rememberPreference(customThemeDark_Background4Key, DefaultDarkColorPalette.background4.hashCode())
    customThemeDark_Background4 = DefaultDarkColorPalette.background4.hashCode()
    var customThemeDark_Text by rememberPreference(customThemeDark_TextKey, DefaultDarkColorPalette.text.hashCode())
    customThemeDark_Text = DefaultDarkColorPalette.text.hashCode()
    var customThemeDark_TextSecondary by rememberPreference(customThemeDark_textSecondaryKey, DefaultDarkColorPalette.textSecondary.hashCode())
    customThemeDark_TextSecondary = DefaultDarkColorPalette.textSecondary.hashCode()
    var customThemeDark_TextDisabled by rememberPreference(customThemeDark_textDisabledKey, DefaultDarkColorPalette.textDisabled.hashCode())
    customThemeDark_TextDisabled = DefaultDarkColorPalette.textDisabled.hashCode()
    var customThemeDark_IconButtonPlayer by rememberPreference(customThemeDark_iconButtonPlayerKey, DefaultDarkColorPalette.iconButtonPlayer.hashCode())
    customThemeDark_IconButtonPlayer = DefaultDarkColorPalette.iconButtonPlayer.hashCode()
    var customThemeDark_Accent by rememberPreference(customThemeDark_accentKey, DefaultDarkColorPalette.accent.hashCode())
    customThemeDark_Accent = DefaultDarkColorPalette.accent.hashCode()
    var resetCustomLightThemeDialog by rememberSaveable { mutableStateOf(false) }
    resetCustomLightThemeDialog = false
    var resetCustomDarkThemeDialog by rememberSaveable { mutableStateOf(false) }
    resetCustomDarkThemeDialog = false
    var playbackFadeAudioDuration by rememberPreference(playbackFadeAudioDurationKey, DurationInMilliseconds.Disabled)
    playbackFadeAudioDuration = DurationInMilliseconds.Disabled
    var playerPosition by rememberPreference(playerPositionKey, PlayerPosition.Bottom)
    playerPosition = PlayerPosition.Bottom
    var excludeSongWithDurationLimit by rememberPreference(excludeSongsWithDurationLimitKey, DurationInMinutes.Disabled)
    excludeSongWithDurationLimit = DurationInMinutes.Disabled
    var playlistindicator by rememberPreference(playlistindicatorKey, false)
    playlistindicator = false
    var discoverIsEnabled by rememberPreference(discoverKey, false)
    discoverIsEnabled = false
    var isPauseOnVolumeZeroEnabled by rememberPreference(isPauseOnVolumeZeroEnabledKey, false)
    isPauseOnVolumeZeroEnabled = false
    var messageType by rememberPreference(messageTypeKey, MessageType.Modern)
    messageType = MessageType.Modern
    var minimumSilenceDuration by rememberPreference(minimumSilenceDurationKey, 2_000_000L)
    minimumSilenceDuration = 2_000_000L
    var pauseListenHistory by rememberPreference(pauseListenHistoryKey, false)
    pauseListenHistory = false
    var showTopActionsBar by rememberPreference(showTopActionsBarKey, true)
    showTopActionsBar = true
    var playerControlsType by rememberPreference(playerControlsTypeKey, PlayerControlsType.Essential)
    playerControlsType = PlayerControlsType.Modern
    var playerInfoType by rememberPreference(playerInfoTypeKey, PlayerInfoType.Essential)
    playerInfoType = PlayerInfoType.Modern
    var playerType by rememberPreference(playerTypeKey, PlayerType.Essential)
    playerType = PlayerType.Essential
    var queueType by rememberPreference(queueTypeKey, QueueType.Essential)
    queueType = QueueType.Essential
    var fadingedge by rememberPreference(fadingedgeKey, false)
    fadingedge = false
    var carousel by rememberPreference(carouselKey, true)
    carousel = true
    var carouselSize by rememberPreference(carouselSizeKey, CarouselSize.Biggest)
    carouselSize = CarouselSize.Biggest
    var thumbnailType by rememberPreference(thumbnailTypeKey, ThumbnailType.Modern)
    thumbnailType = ThumbnailType.Modern
    var expandedlyrics by rememberPreference(expandedlyricsKey, true)
    expandedlyrics = true
    var playerTimelineType by rememberPreference(playerTimelineTypeKey, PlayerTimelineType.FakeAudioBar)
    playerTimelineType = PlayerTimelineType.Default
    var playerThumbnailSize by rememberPreference(
        playerThumbnailSizeKey,
        PlayerThumbnailSize.Biggest
    )
    playerThumbnailSize = PlayerThumbnailSize.Biggest
    var playerTimelineSize by rememberPreference(
        playerTimelineSizeKey,
        PlayerTimelineSize.Biggest
    )
    playerTimelineSize = PlayerTimelineSize.Biggest
    var playerInfoShowIcons by rememberPreference(playerInfoShowIconsKey, true)
    playerInfoShowIcons = true
    var miniPlayerType by rememberPreference(
        miniPlayerTypeKey,
        MiniPlayerType.Modern
    )
    miniPlayerType = MiniPlayerType.Modern
    var playerSwapControlsWithTimeline by rememberPreference(
        playerSwapControlsWithTimelineKey,
        false
    )
    playerSwapControlsWithTimeline = false
    var playerPlayButtonType by rememberPreference(
        playerPlayButtonTypeKey,
        PlayerPlayButtonType.Disabled
    )
    playerPlayButtonType = PlayerPlayButtonType.Disabled
    var buttonzoomout by rememberPreference(buttonzoomoutKey, false)
    buttonzoomout = false
    var iconLikeType by rememberPreference(iconLikeTypeKey, IconLikeType.Essential)
    iconLikeType = IconLikeType.Essential
    var playerBackgroundColors by rememberPreference(
        playerBackgroundColorsKey,
        PlayerBackgroundColors.BlurredCoverColor
    )
    playerBackgroundColors = PlayerBackgroundColors.BlurredCoverColor
    var blackgradient by rememberPreference(blackgradientKey, false)
    blackgradient = false
    var showTotalTimeQueue by rememberPreference(showTotalTimeQueueKey, true)
    showTotalTimeQueue = true
    var showNextSongsInPlayer by rememberPreference(showNextSongsInPlayerKey, false)
    showNextSongsInPlayer = false
    var showRemainingSongTime by rememberPreference(showRemainingSongTimeKey, true)
    showRemainingSongTime = true
    var disableScrollingText by rememberPreference(disableScrollingTextKey, false)
    disableScrollingText = false
    var effectRotationEnabled by rememberPreference(effectRotationKey, true)
    effectRotationEnabled = true
    var thumbnailTapEnabled by rememberPreference(thumbnailTapEnabledKey, true)
    thumbnailTapEnabled = true
    var clickLyricsText by rememberPreference(clickOnLyricsTextKey, true)
    clickLyricsText = true
    var backgroundProgress by rememberPreference(
        backgroundProgressKey,
        BackgroundProgress.MiniPlayer
    )
    backgroundProgress = BackgroundProgress.MiniPlayer
    var transparentBackgroundActionBarPlayer by rememberPreference(
        transparentBackgroundPlayerActionBarKey,
        false
    )
    transparentBackgroundActionBarPlayer = false
    var actionspacedevenly by rememberPreference(actionspacedevenlyKey, false)
    actionspacedevenly = false
    var tapqueue by rememberPreference(tapqueueKey, true)
    tapqueue = true
    var swipeUpQueue by rememberPreference(swipeUpQueueKey, true)
    swipeUpQueue = true
    var showButtonPlayerAddToPlaylist by rememberPreference(showButtonPlayerAddToPlaylistKey, true)
    showButtonPlayerAddToPlaylist = true
    var showButtonPlayerArrow by rememberPreference(showButtonPlayerArrowKey, true)
    showButtonPlayerArrow = false
    var showButtonPlayerDownload by rememberPreference(showButtonPlayerDownloadKey, true)
    showButtonPlayerDownload = true
    var showButtonPlayerLoop by rememberPreference(showButtonPlayerLoopKey, true)
    showButtonPlayerLoop = true
    var showButtonPlayerLyrics by rememberPreference(showButtonPlayerLyricsKey, true)
    showButtonPlayerLyrics = true
    var expandedplayertoggle by rememberPreference(expandedplayertoggleKey, true)
    expandedplayertoggle = true
    var showButtonPlayerShuffle by rememberPreference(showButtonPlayerShuffleKey, true)
    showButtonPlayerShuffle = true
    var showButtonPlayerSleepTimer by rememberPreference(showButtonPlayerSleepTimerKey, false)
    showButtonPlayerSleepTimer = false
    var showButtonPlayerMenu by rememberPreference(showButtonPlayerMenuKey, false)
    showButtonPlayerMenu = false
    var showButtonPlayerSystemEqualizer by rememberPreference(
        showButtonPlayerSystemEqualizerKey,
        false
    )
    showButtonPlayerSystemEqualizer = false
    var queueSwipeLeftAction by rememberPreference(queueSwipeLeftActionKey, QueueSwipeAction.RemoveFromQueue)
    queueSwipeLeftAction = QueueSwipeAction.RemoveFromQueue
    var queueSwipeRightAction by rememberPreference(queueSwipeRightActionKey, QueueSwipeAction.PlayNext)
    queueSwipeRightAction = QueueSwipeAction.PlayNext

    var playlistSwipeLeftAction by rememberPreference(playlistSwipeLeftActionKey, PlaylistSwipeAction.Favourite)
    playlistSwipeLeftAction = PlaylistSwipeAction.Favourite
    var playlistSwipeRightAction by rememberPreference(playlistSwipeRightActionKey, PlaylistSwipeAction.PlayNext)
    playlistSwipeRightAction = PlaylistSwipeAction.PlayNext

    var albumSwipeLeftAction by rememberPreference(albumSwipeLeftActionKey, AlbumSwipeAction.PlayNext)
    albumSwipeLeftAction = AlbumSwipeAction.PlayNext
    var albumSwipeRightAction by rememberPreference(albumSwipeRightActionKey, AlbumSwipeAction.Bookmark)
    albumSwipeRightAction = AlbumSwipeAction.Bookmark

    var showButtonPlayerDiscover by rememberPreference(showButtonPlayerDiscoverKey, false)
    showButtonPlayerDiscover = false
    var playerEnableLyricsPopupMessage by rememberPreference(
        playerEnableLyricsPopupMessageKey,
        true
    )
    playerEnableLyricsPopupMessage = true
    var visualizerEnabled by rememberPreference(visualizerEnabledKey, false)
    visualizerEnabled = false
    var showthumbnail by rememberPreference(showthumbnailKey, true)
    showthumbnail = true
}

@ExperimentalAnimationApi
@UnstableApi
@Composable
fun UiSettings(
    navController: NavController
) {
    val binder = LocalPlayerServiceBinder.current



    var recommendationsNumber by rememberPreference(recommendationsNumberKey,   RecommendationsNumber.`5`)

    var keepPlayerMinimized by rememberPreference(keepPlayerMinimizedKey,   false)

    var disableIconButtonOnTop by rememberPreference(disableIconButtonOnTopKey, false)
    var lastPlayerTimelineType by rememberPreference(lastPlayerTimelineTypeKey, PlayerTimelineType.Default)
    var lastPlayerThumbnailSize by rememberPreference(lastPlayerThumbnailSizeKey, PlayerThumbnailSize.Medium)
    var disablePlayerHorizontalSwipe by rememberPreference(disablePlayerHorizontalSwipeKey, false)

    var lastPlayerPlayButtonType by rememberPreference(lastPlayerPlayButtonTypeKey, PlayerPlayButtonType.Rectangular)

    var colorPaletteName by rememberPreference(colorPaletteNameKey, ColorPaletteName.Dynamic)
    var colorPaletteMode by rememberPreference(colorPaletteModeKey, ColorPaletteMode.Dark)
    var indexNavigationTab by rememberPreference(
        indexNavigationTabKey,
        HomeScreenTabs.Default
    )
    var fontType by rememberPreference(fontTypeKey, FontType.Rubik)
    var useSystemFont by rememberPreference(useSystemFontKey, false)
    var applyFontPadding by rememberPreference(applyFontPaddingKey, false)
    var isSwipeToActionEnabled by rememberPreference(isSwipeToActionEnabledKey, true)
    var showSearchTab by rememberPreference(showSearchTabKey, false)
    var showStatsInNavbar by rememberPreference(showStatsInNavbarKey, false)

    var maxStatisticsItems by rememberPreference(
        maxStatisticsItemsKey,
        MaxStatisticsItems.`10`
    )

    var showStatsListeningTime by rememberPreference(showStatsListeningTimeKey,   true)

    var maxTopPlaylistItems by rememberPreference(
        MaxTopPlaylistItemsKey,
        MaxTopPlaylistItems.`10`
    )

    var navigationBarPosition by rememberPreference(navigationBarPositionKey, NavigationBarPosition.Bottom)
    var navigationBarType by rememberPreference(navigationBarTypeKey, NavigationBarType.IconAndText)
    val search = Search.init()

    var showFavoritesPlaylist by rememberPreference(showFavoritesPlaylistKey, true)
    var showCachedPlaylist by rememberPreference(showCachedPlaylistKey, true)
    var showMyTopPlaylist by rememberPreference(showMyTopPlaylistKey, true)
    var showDownloadedPlaylist by rememberPreference(showDownloadedPlaylistKey, true)
    var showOnDevicePlaylist by rememberPreference(showOnDevicePlaylistKey, true)
    var showFloatingIcon by rememberPreference(showFloatingIconKey, false)
    var menuStyle by rememberPreference(menuStyleKey, MenuStyle.List)
    var transitionEffect by rememberPreference(transitionEffectKey, TransitionEffect.Scale)
    var enableCreateMonthlyPlaylists by rememberPreference(enableCreateMonthlyPlaylistsKey, true)
    var showPipedPlaylists by rememberPreference(showPipedPlaylistsKey, true)
    var showPinnedPlaylists by rememberPreference(showPinnedPlaylistsKey, true)
    var showMonthlyPlaylists by rememberPreference(showMonthlyPlaylistsKey, true)

    var customThemeLight_Background0 by rememberPreference(customThemeLight_Background0Key, DefaultLightColorPalette.background0.hashCode())
    var customThemeLight_Background1 by rememberPreference(customThemeLight_Background1Key, DefaultLightColorPalette.background1.hashCode())
    var customThemeLight_Background2 by rememberPreference(customThemeLight_Background2Key, DefaultLightColorPalette.background2.hashCode())
    var customThemeLight_Background3 by rememberPreference(customThemeLight_Background3Key, DefaultLightColorPalette.background3.hashCode())
    var customThemeLight_Background4 by rememberPreference(customThemeLight_Background4Key, DefaultLightColorPalette.background4.hashCode())
    var customThemeLight_Text by rememberPreference(customThemeLight_TextKey, DefaultLightColorPalette.text.hashCode())
    var customThemeLight_TextSecondary by rememberPreference(customThemeLight_textSecondaryKey, DefaultLightColorPalette.textSecondary.hashCode())
    var customThemeLight_TextDisabled by rememberPreference(customThemeLight_textDisabledKey, DefaultLightColorPalette.textDisabled.hashCode())
    var customThemeLight_IconButtonPlayer by rememberPreference(customThemeLight_iconButtonPlayerKey, DefaultLightColorPalette.iconButtonPlayer.hashCode())
    var customThemeLight_Accent by rememberPreference(customThemeLight_accentKey, DefaultLightColorPalette.accent.hashCode())

    var customThemeDark_Background0 by rememberPreference(customThemeDark_Background0Key, DefaultDarkColorPalette.background0.hashCode())
    var customThemeDark_Background1 by rememberPreference(customThemeDark_Background1Key, DefaultDarkColorPalette.background1.hashCode())
    var customThemeDark_Background2 by rememberPreference(customThemeDark_Background2Key, DefaultDarkColorPalette.background2.hashCode())
    var customThemeDark_Background3 by rememberPreference(customThemeDark_Background3Key, DefaultDarkColorPalette.background3.hashCode())
    var customThemeDark_Background4 by rememberPreference(customThemeDark_Background4Key, DefaultDarkColorPalette.background4.hashCode())
    var customThemeDark_Text by rememberPreference(customThemeDark_TextKey, DefaultDarkColorPalette.text.hashCode())
    var customThemeDark_TextSecondary by rememberPreference(customThemeDark_textSecondaryKey, DefaultDarkColorPalette.textSecondary.hashCode())
    var customThemeDark_TextDisabled by rememberPreference(customThemeDark_textDisabledKey, DefaultDarkColorPalette.textDisabled.hashCode())
    var customThemeDark_IconButtonPlayer by rememberPreference(customThemeDark_iconButtonPlayerKey, DefaultDarkColorPalette.iconButtonPlayer.hashCode())
    var customThemeDark_Accent by rememberPreference(customThemeDark_accentKey, DefaultDarkColorPalette.accent.hashCode())

    var resetCustomLightThemeDialog by rememberSaveable { mutableStateOf(false) }
    var resetCustomDarkThemeDialog by rememberSaveable { mutableStateOf(false) }
    var playerPosition by rememberPreference(playerPositionKey, PlayerPosition.Bottom)

    var messageType by rememberPreference(messageTypeKey, MessageType.Modern)


<<<<<<< HEAD
=======
    val launchEqualizer by rememberEqualizerLauncher(audioSessionId = { binder?.player?.audioSessionId })

    var queueSwipeLeftAction by rememberPreference(
        queueSwipeLeftActionKey,
        QueueSwipeAction.RemoveFromQueue
    )
    var queueSwipeRightAction by rememberPreference(
        queueSwipeRightActionKey,
        QueueSwipeAction.PlayNext
    )
    var playlistSwipeLeftAction by rememberPreference(
        playlistSwipeLeftActionKey,
        PlaylistSwipeAction.Favourite
    )
    var playlistSwipeRightAction by rememberPreference(
        playlistSwipeRightActionKey,
        PlaylistSwipeAction.PlayNext
    )
    var albumSwipeLeftAction by rememberPreference(
        albumSwipeLeftActionKey,
        AlbumSwipeAction.PlayNext
    )
    var albumSwipeRightAction by rememberPreference(
        albumSwipeRightActionKey,
        AlbumSwipeAction.Bookmark
    )

    var minimumSilenceDuration by rememberPreference(minimumSilenceDurationKey, 2_000_000L)

    var pauseListenHistory by rememberPreference(pauseListenHistoryKey, false)
    var restartService by rememberSaveable { mutableStateOf(false) }
    var restartActivity by rememberSaveable { mutableStateOf(false) }

>>>>>>> f46bf582
    /*  ViMusic Mode Settings  */
    var showTopActionsBar by rememberPreference(showTopActionsBarKey, true)
    var playerControlsType by rememberPreference(playerControlsTypeKey, PlayerControlsType.Essential)
    var playerInfoType by rememberPreference(playerInfoTypeKey, PlayerInfoType.Essential)
    var playerType by rememberPreference(playerTypeKey, PlayerType.Essential)
    var queueType by rememberPreference(queueTypeKey, QueueType.Essential)
    var fadingedge by rememberPreference(fadingedgeKey, false)
    var carousel by rememberPreference(carouselKey, true)
    var carouselSize by rememberPreference(carouselSizeKey, CarouselSize.Biggest)
    var thumbnailType by rememberPreference(thumbnailTypeKey, ThumbnailType.Modern)
    var expandedlyrics by rememberPreference(expandedlyricsKey, true)
    var playerTimelineType by rememberPreference(playerTimelineTypeKey, PlayerTimelineType.FakeAudioBar)
    var playerThumbnailSize by rememberPreference(
        playerThumbnailSizeKey,
        PlayerThumbnailSize.Biggest
    )
    var playerTimelineSize by rememberPreference(
        playerTimelineSizeKey,
        PlayerTimelineSize.Biggest
    )
    var playerInfoShowIcons by rememberPreference(playerInfoShowIconsKey, true)
    var miniPlayerType by rememberPreference(
        miniPlayerTypeKey,
        MiniPlayerType.Modern
    )
    var playerSwapControlsWithTimeline by rememberPreference(
        playerSwapControlsWithTimelineKey,
        false
    )
    var playerPlayButtonType by rememberPreference(
        playerPlayButtonTypeKey,
        PlayerPlayButtonType.Disabled
    )
    var buttonzoomout by rememberPreference(buttonzoomoutKey, false)
    var iconLikeType by rememberPreference(iconLikeTypeKey, IconLikeType.Essential)
    var playerBackgroundColors by rememberPreference(
        playerBackgroundColorsKey,
        PlayerBackgroundColors.BlurredCoverColor
    )
    var blackgradient by rememberPreference(blackgradientKey, false)
    var showTotalTimeQueue by rememberPreference(showTotalTimeQueueKey, true)
    var showNextSongsInPlayer by rememberPreference(showNextSongsInPlayerKey, false)
    var showRemainingSongTime by rememberPreference(showRemainingSongTimeKey, true)
    var disableScrollingText by rememberPreference(disableScrollingTextKey, false)
    var effectRotationEnabled by rememberPreference(effectRotationKey, true)
    var thumbnailTapEnabled by rememberPreference(thumbnailTapEnabledKey, true)
    var clickLyricsText by rememberPreference(clickOnLyricsTextKey, true)
    var backgroundProgress by rememberPreference(
        backgroundProgressKey,
        BackgroundProgress.MiniPlayer
    )
    var transparentBackgroundActionBarPlayer by rememberPreference(
        transparentBackgroundPlayerActionBarKey,
        false
    )
    var actionspacedevenly by rememberPreference(actionspacedevenlyKey, false)
    var tapqueue by rememberPreference(tapqueueKey, true)
    var swipeUpQueue by rememberPreference(swipeUpQueueKey, true)
    var showButtonPlayerAddToPlaylist by rememberPreference(showButtonPlayerAddToPlaylistKey, true)
    var showButtonPlayerArrow by rememberPreference(showButtonPlayerArrowKey, true)
    var showButtonPlayerDownload by rememberPreference(showButtonPlayerDownloadKey, true)
    var showButtonPlayerLoop by rememberPreference(showButtonPlayerLoopKey, true)
    var showButtonPlayerLyrics by rememberPreference(showButtonPlayerLyricsKey, true)
    var expandedplayertoggle by rememberPreference(expandedplayertoggleKey, true)
    var showButtonPlayerShuffle by rememberPreference(showButtonPlayerShuffleKey, true)
    var showButtonPlayerSleepTimer by rememberPreference(showButtonPlayerSleepTimerKey, false)
    var showButtonPlayerMenu by rememberPreference(showButtonPlayerMenuKey, false)
    var showButtonPlayerSystemEqualizer by rememberPreference(
        showButtonPlayerSystemEqualizerKey,
        false
    )
    var showButtonPlayerDiscover by rememberPreference(showButtonPlayerDiscoverKey, false)
    var playerEnableLyricsPopupMessage by rememberPreference(
        playerEnableLyricsPopupMessageKey,
        true
    )
    var visualizerEnabled by rememberPreference(visualizerEnabledKey, false)
    var showthumbnail by rememberPreference(showthumbnailKey, true)
    /*  ViMusic Mode Settings  */


    Column(
        modifier = Modifier
            .background(colorPalette().background0)
            //.fillMaxSize()
            .fillMaxHeight()
            .fillMaxWidth(
                if (navigationBarPosition == NavigationBarPosition.Left ||
                    navigationBarPosition == NavigationBarPosition.Top ||
                    navigationBarPosition == NavigationBarPosition.Bottom
                ) 1f
                else Dimensions.contentWidthRightBar
            )
            .verticalScroll(rememberScrollState())
            /*
            .padding(
                LocalPlayerAwareWindowInsets.current
                    .only(WindowInsetsSides.Vertical + WindowInsetsSides.End)
                    .asPaddingValues()
            )
             */
    ) {
        HeaderWithIcon(
            title = stringResource(R.string.user_interface),
            iconId = R.drawable.ui,
            enabled = false,
            showIcon = true,
            modifier = Modifier,
            onClick = {}
        )

        search.ToolBarButton()
        search.SearchBar( this )

        if (resetCustomLightThemeDialog) {
            ConfirmationDialog(
                text = stringResource(R.string.do_you_really_want_to_reset_the_custom_light_theme_colors),
                onDismiss = { resetCustomLightThemeDialog = false },
                onConfirm = {
                    resetCustomLightThemeDialog = false
                    customThemeLight_Background0 = DefaultLightColorPalette.background0.hashCode()
                    customThemeLight_Background1 = DefaultLightColorPalette.background1.hashCode()
                    customThemeLight_Background2 = DefaultLightColorPalette.background2.hashCode()
                    customThemeLight_Background3 = DefaultLightColorPalette.background3.hashCode()
                    customThemeLight_Background4 = DefaultLightColorPalette.background4.hashCode()
                    customThemeLight_Text = DefaultLightColorPalette.text.hashCode()
                    customThemeLight_TextSecondary = DefaultLightColorPalette.textSecondary.hashCode()
                    customThemeLight_TextDisabled = DefaultLightColorPalette.textDisabled.hashCode()
                    customThemeLight_IconButtonPlayer = DefaultLightColorPalette.iconButtonPlayer.hashCode()
                    customThemeLight_Accent = DefaultLightColorPalette.accent.hashCode()
                }
            )
        }

        if (resetCustomDarkThemeDialog) {
            ConfirmationDialog(
                text = stringResource(R.string.do_you_really_want_to_reset_the_custom_dark_theme_colors),
                onDismiss = { resetCustomDarkThemeDialog = false },
                onConfirm = {
                    resetCustomDarkThemeDialog = false
                    customThemeDark_Background0 = DefaultDarkColorPalette.background0.hashCode()
                    customThemeDark_Background1 = DefaultDarkColorPalette.background1.hashCode()
                    customThemeDark_Background2 = DefaultDarkColorPalette.background2.hashCode()
                    customThemeDark_Background3 = DefaultDarkColorPalette.background3.hashCode()
                    customThemeDark_Background4 = DefaultDarkColorPalette.background4.hashCode()
                    customThemeDark_Text = DefaultDarkColorPalette.text.hashCode()
                    customThemeDark_TextSecondary = DefaultDarkColorPalette.textSecondary.hashCode()
                    customThemeDark_TextDisabled = DefaultDarkColorPalette.textDisabled.hashCode()
                    customThemeDark_IconButtonPlayer = DefaultDarkColorPalette.iconButtonPlayer.hashCode()
                    customThemeDark_Accent = DefaultDarkColorPalette.accent.hashCode()
                }
            )
        }

        SettingsGroupSpacer()
        SettingsEntryGroupText(stringResource(R.string.user_interface))

        var uiType by rememberPreference(UiTypeKey, UiType.RiMusic)
        if (search.input.isBlank() || stringResource(R.string.interface_in_use).contains(search.input,true))
            EnumValueSelectorSettingsEntry(
                title = stringResource(R.string.interface_in_use),
                selectedValue = uiType,
                onValueSelected = {
                    uiType = it
                    if (uiType == UiType.ViMusic) {
                        disablePlayerHorizontalSwipe = true
                        disableIconButtonOnTop = true
                        playerTimelineType = PlayerTimelineType.FakeAudioBar
                        visualizerEnabled = false
                        playerThumbnailSize = PlayerThumbnailSize.Medium
                        thumbnailTapEnabled = true
                        showSearchTab = true
                        showStatsInNavbar = true
                        navigationBarPosition = NavigationBarPosition.Left
                        showTopActionsBar = false
                        playerType = PlayerType.Modern
                        queueType = QueueType.Modern
                        fadingedge = false
                        carousel = true
                        carouselSize = CarouselSize.Medium
                        thumbnailType = ThumbnailType.Essential
                        expandedlyrics = false
                        playerTimelineSize = PlayerTimelineSize.Medium
                        playerInfoShowIcons = true
                        miniPlayerType = MiniPlayerType.Modern
                        playerSwapControlsWithTimeline = false
                        transparentBackgroundActionBarPlayer = false
                        playerControlsType = PlayerControlsType.Essential
                        playerPlayButtonType = PlayerPlayButtonType.Disabled
                        buttonzoomout = true
                        iconLikeType = IconLikeType.Essential
                        playerBackgroundColors = PlayerBackgroundColors.CoverColorGradient
                        blackgradient = true
                        showTotalTimeQueue = false
                        showRemainingSongTime = false
                        showNextSongsInPlayer = false
                        disableScrollingText = false
                        effectRotationEnabled = true
                        clickLyricsText = true
                        playerEnableLyricsPopupMessage = true
                        backgroundProgress = BackgroundProgress.MiniPlayer
                        transparentBackgroundActionBarPlayer = true
                        actionspacedevenly = false
                        tapqueue = false
                        swipeUpQueue = true
                        showButtonPlayerDiscover = false
                        showButtonPlayerDownload = false
                        showButtonPlayerAddToPlaylist = false
                        showButtonPlayerLoop = false
                        showButtonPlayerShuffle = false
                        showButtonPlayerLyrics = false
                        expandedplayertoggle = false
                        showButtonPlayerSleepTimer = false
                        showButtonPlayerSystemEqualizer = false
                        showButtonPlayerArrow = false
                        showButtonPlayerShuffle = false
                        showButtonPlayerMenu = true
                        showthumbnail = true
                        keepPlayerMinimized = false
                    } else {
                        disablePlayerHorizontalSwipe = false
                        disableIconButtonOnTop = false
                        playerTimelineType = lastPlayerTimelineType
                        playerThumbnailSize = lastPlayerThumbnailSize
                        playerPlayButtonType = lastPlayerPlayButtonType

                    }

                },
                valueText = {
                    it.name
                }
            )

        if (search.input.isBlank() || stringResource(R.string.theme).contains(search.input,true))
            EnumValueSelectorSettingsEntry(
                title = stringResource(R.string.theme),
                selectedValue = colorPaletteName,
                onValueSelected = {
                    colorPaletteName = it
                   when (it) {
                       ColorPaletteName.PureBlack,
                       ColorPaletteName.ModernBlack -> colorPaletteMode = ColorPaletteMode.System
                       else -> {}
                   }
                },
                valueText = {
                    when (it) {
                        ColorPaletteName.Default -> stringResource(R.string._default)
                        ColorPaletteName.Dynamic -> stringResource(R.string.dynamic)
                        ColorPaletteName.PureBlack -> stringResource(R.string.theme_pure_black)
                        ColorPaletteName.ModernBlack -> stringResource(R.string.theme_modern_black)
                        ColorPaletteName.MaterialYou -> stringResource(R.string.theme_material_you)
                        ColorPaletteName.Customized -> stringResource(R.string.theme_customized)
                    }
                }
            )

        AnimatedVisibility(visible = colorPaletteName == ColorPaletteName.Customized) {
            Column {
                SettingsEntryGroupText(stringResource(R.string.title_customized_light_theme_colors))
                ButtonBarSettingEntry(
                    title = stringResource(R.string.title_reset_customized_light_colors),
                    text = stringResource(R.string.info_click_to_reset_default_light_colors),
                    icon = R.drawable.trash,
                    onClick = { resetCustomLightThemeDialog = true }
                )
                ColorSettingEntry(
                    title = stringResource(R.string.color_background_1),
                    text = "",
                    color = Color(customThemeLight_Background0),
                    onColorSelected = {
                        customThemeLight_Background0 = it.hashCode()
                    }
                )
                ColorSettingEntry(
                    title = stringResource(R.string.color_background_2),
                    text = "",
                    color = Color(customThemeLight_Background1),
                    onColorSelected = {
                        customThemeLight_Background1 = it.hashCode()
                    }
                )
                ColorSettingEntry(
                    title = stringResource(R.string.color_background_3),
                    text = "",
                    color = Color(customThemeLight_Background2),
                    onColorSelected = {
                        customThemeLight_Background2 = it.hashCode()
                    }
                )
                ColorSettingEntry(
                    title = stringResource(R.string.color_background_4),
                    text = "",
                    color = Color(customThemeLight_Background3),
                    onColorSelected = {
                        customThemeLight_Background3 = it.hashCode()
                    }
                )
                ColorSettingEntry(
                    title = stringResource(R.string.color_background_5),
                    text = "",
                    color = Color(customThemeLight_Background4),
                    onColorSelected = {
                        customThemeLight_Background4 = it.hashCode()
                    }
                )
                ColorSettingEntry(
                    title = stringResource(R.string.color_text),
                    text = "",
                    color = Color(customThemeLight_Text),
                    onColorSelected = {
                        customThemeLight_Text= it.hashCode()
                    }
                )
                ColorSettingEntry(
                    title = stringResource(R.string.color_text_secondary),
                    text = "",
                    color = Color(customThemeLight_TextSecondary),
                    onColorSelected = {
                        customThemeLight_TextSecondary = it.hashCode()
                    }
                )
                ColorSettingEntry(
                    title = stringResource(R.string.color_text_disabled),
                    text = "",
                    color = Color(customThemeLight_TextDisabled),
                    onColorSelected = {
                        customThemeLight_TextDisabled = it.hashCode()
                    }
                )
                ColorSettingEntry(
                    title = stringResource(R.string.color_icon_button_player),
                    text = "",
                    color = Color(customThemeLight_IconButtonPlayer),
                    onColorSelected = {
                        customThemeLight_IconButtonPlayer = it.hashCode()
                    }
                )
                ColorSettingEntry(
                    title = stringResource(R.string.color_accent),
                    text = "",
                    color = Color(customThemeLight_Accent),
                    onColorSelected = {
                        customThemeLight_Accent = it.hashCode()
                    }
                )

                SettingsEntryGroupText(stringResource(R.string.title_customized_dark_theme_colors))
                ButtonBarSettingEntry(
                    title = stringResource(R.string.title_reset_customized_dark_colors),
                    text = stringResource(R.string.click_to_reset_default_dark_colors),
                    icon = R.drawable.trash,
                    onClick = { resetCustomDarkThemeDialog = true }
                )
                ColorSettingEntry(
                    title = stringResource(R.string.color_background_1),
                    text = "",
                    color = Color(customThemeDark_Background0),
                    onColorSelected = {
                        customThemeDark_Background0 = it.hashCode()
                    }
                )
                ColorSettingEntry(
                    title = stringResource(R.string.color_background_2),
                    text = "",
                    color = Color(customThemeDark_Background1),
                    onColorSelected = {
                        customThemeDark_Background1 = it.hashCode()
                    }
                )
                ColorSettingEntry(
                    title = stringResource(R.string.color_background_3),
                    text = "",
                    color = Color(customThemeDark_Background2),
                    onColorSelected = {
                        customThemeDark_Background2 = it.hashCode()
                    }
                )
                ColorSettingEntry(
                    title = stringResource(R.string.color_background_4),
                    text = "",
                    color = Color(customThemeDark_Background3),
                    onColorSelected = {
                        customThemeDark_Background3 = it.hashCode()
                    }
                )
                ColorSettingEntry(
                    title = stringResource(R.string.color_background_5),
                    text = "",
                    color = Color(customThemeDark_Background4),
                    onColorSelected = {
                        customThemeDark_Background4 = it.hashCode()
                    }
                )
                ColorSettingEntry(
                    title = stringResource(R.string.color_text),
                    text = "",
                    color = Color(customThemeDark_Text),
                    onColorSelected = {
                        customThemeDark_Text= it.hashCode()
                    }
                )
                ColorSettingEntry(
                    title = stringResource(R.string.color_text_secondary),
                    text = "",
                    color = Color(customThemeDark_TextSecondary),
                    onColorSelected = {
                        customThemeDark_TextSecondary = it.hashCode()
                    }
                )
                ColorSettingEntry(
                    title = stringResource(R.string.color_text_disabled),
                    text = "",
                    color = Color(customThemeDark_TextDisabled),
                    onColorSelected = {
                        customThemeDark_TextDisabled = it.hashCode()
                    }
                )
                ColorSettingEntry(
                    title = stringResource(R.string.color_icon_button_player),
                    text = "",
                    color = Color(customThemeDark_IconButtonPlayer),
                    onColorSelected = {
                        customThemeDark_IconButtonPlayer = it.hashCode()
                    }
                )
                ColorSettingEntry(
                    title = stringResource(R.string.color_accent),
                    text = "",
                    color = Color(customThemeDark_Accent),
                    onColorSelected = {
                        customThemeDark_Accent = it.hashCode()
                    }
                )
            }
        }

        if (search.input.isBlank() || stringResource(R.string.theme_mode).contains(search.input,true))
            EnumValueSelectorSettingsEntry(
                title = stringResource(R.string.theme_mode),
                selectedValue = colorPaletteMode,
                isEnabled = when (colorPaletteName) {
                    ColorPaletteName.PureBlack -> false
                    ColorPaletteName.ModernBlack -> false
                    else -> { true }
                },
                onValueSelected = {
                    colorPaletteMode = it
                    //if (it == ColorPaletteMode.PitchBlack) colorPaletteName = ColorPaletteName.ModernBlack
                },
                valueText = {
                    when (it) {
                        ColorPaletteMode.Dark -> stringResource(R.string.dark)
                        ColorPaletteMode.Light -> stringResource(R.string._light)
                        ColorPaletteMode.System -> stringResource(R.string.system)
                        ColorPaletteMode.PitchBlack -> stringResource(R.string.theme_mode_pitch_black)
                    }
                }
            )

        if (search.input.isBlank() || stringResource(R.string.navigation_bar_position).contains(search.input,true))
            EnumValueSelectorSettingsEntry(
                title = stringResource(R.string.navigation_bar_position),
                selectedValue = navigationBarPosition,
                onValueSelected = { navigationBarPosition = it },
                // As of version 0.6.53, changing navigation bar to top or bottom
                // while using ViMusic theme breaks the UI
                isEnabled = uiType != UiType.ViMusic,
                valueText = {
                    when (it) {
                        NavigationBarPosition.Left -> stringResource(R.string.direction_left)
                        NavigationBarPosition.Right -> stringResource(R.string.direction_right)
                        NavigationBarPosition.Top -> stringResource(R.string.direction_top)
                        NavigationBarPosition.Bottom -> stringResource(R.string.direction_bottom)
                    }
                }
            )

        if (search.input.isBlank() || stringResource(R.string.navigation_bar_type).contains(search.input,true))
            EnumValueSelectorSettingsEntry(
                title = stringResource(R.string.navigation_bar_type),
                selectedValue = navigationBarType,
                onValueSelected = { navigationBarType = it },
                valueText = {
                    when (it) {
                        NavigationBarType.IconAndText -> stringResource(R.string.icon_and_text)
                        NavigationBarType.IconOnly -> stringResource(R.string.only_icon)
                    }
                }
            )

        if (search.input.isBlank() || stringResource(R.string.player_position).contains(search.input,true))
            EnumValueSelectorSettingsEntry(
                title = stringResource(R.string.player_position),
                selectedValue = playerPosition,
                onValueSelected = { playerPosition = it },
                valueText = {
                    when (it) {
                        PlayerPosition.Top -> stringResource(R.string.position_top)
                        PlayerPosition.Bottom -> stringResource(R.string.position_bottom)
                    }
                }
            )

        if (search.input.isBlank() || stringResource(R.string.menu_style).contains(search.input,true))
            EnumValueSelectorSettingsEntry(
                title = stringResource(R.string.menu_style),
                selectedValue = menuStyle,
                onValueSelected = { menuStyle = it },
                valueText = {
                    when (it) {
                        MenuStyle.Grid -> stringResource(R.string.style_grid)
                        MenuStyle.List -> stringResource(R.string.style_list)
                    }
                }
            )

        if (search.input.isBlank() || stringResource(R.string.message_type).contains(search.input,true))
            EnumValueSelectorSettingsEntry(
                title = stringResource(R.string.message_type),
                selectedValue = messageType,
                onValueSelected = { messageType = it },
                valueText = {
                    when (it) {
                        MessageType.Modern -> stringResource(R.string.message_type_modern)
                        MessageType.Essential -> stringResource(R.string.message_type_essential)
                    }
                }
            )

        if (search.input.isBlank() || stringResource(R.string.default_page).contains(search.input,true))
            EnumValueSelectorSettingsEntry(
                title = stringResource(R.string.default_page),
                selectedValue = indexNavigationTab,
                onValueSelected = {indexNavigationTab = it},
                valueText = {
                    when (it) {
                        HomeScreenTabs.Default -> stringResource(R.string._default)
                        HomeScreenTabs.QuickPics -> stringResource(R.string.quick_picks)
                        HomeScreenTabs.Songs -> stringResource(R.string.songs)
                        HomeScreenTabs.Albums -> stringResource(R.string.albums)
                        HomeScreenTabs.Artists -> stringResource(R.string.artists)
                        HomeScreenTabs.Playlists -> stringResource(R.string.playlists)
                        HomeScreenTabs.Search -> stringResource(R.string.search)
                    }
                }
            )

        if (search.input.isBlank() || stringResource(R.string.transition_effect).contains(search.input,true))
            EnumValueSelectorSettingsEntry(
                title = stringResource(R.string.transition_effect),
                selectedValue = transitionEffect,
                onValueSelected = { transitionEffect = it },
                valueText = {
                    when (it) {
                        TransitionEffect.None -> stringResource(R.string.none)
                        TransitionEffect.Expand -> stringResource(R.string.te_expand)
                        TransitionEffect.Fade -> stringResource(R.string.te_fade)
                        TransitionEffect.Scale -> stringResource(R.string.te_scale)
                        TransitionEffect.SlideVertical -> stringResource(R.string.te_slide_vertical)
                        TransitionEffect.SlideHorizontal -> stringResource(R.string.te_slide_horizontal)
                    }
                }
            )

        if ( UiType.ViMusic.isCurrent() ) {
            if (search.input.isBlank() || stringResource(R.string.vimusic_show_search_button_in_navigation_bar).contains(
                    search.input,
                    true
                )
            )
                SwitchSettingEntry(
                    title = stringResource(R.string.vimusic_show_search_button_in_navigation_bar),
                    text = stringResource(R.string.vismusic_only_in_left_right_navigation_bar),
                    isChecked = showSearchTab,
                    onCheckedChange = { showSearchTab = it }
                )



            if (search.input.isBlank() || stringResource(R.string.show_statistics_in_navigation_bar).contains(
                    search.input,
                    true
                )
            )
                SwitchSettingEntry(
                    title = stringResource(R.string.show_statistics_in_navigation_bar),
                    text = "",
                    isChecked = showStatsInNavbar,
                    onCheckedChange = { showStatsInNavbar = it }
                )
        }

        if (search.input.isBlank() || stringResource(R.string.show_floating_icon).contains(search.input,true))
            SwitchSettingEntry(
                title = stringResource(R.string.show_floating_icon),
                text = "",
                isChecked = showFloatingIcon,
                onCheckedChange = { showFloatingIcon = it }
            )



        if (search.input.isBlank() || stringResource(R.string.settings_use_font_type).contains(search.input,true))
            EnumValueSelectorSettingsEntry(
                title = stringResource(R.string.settings_use_font_type),
                selectedValue = fontType,
                onValueSelected = { fontType = it },
                valueText = {
                    when (it) {
                        FontType.Rubik -> FontType.Rubik.name
                        FontType.Poppins -> FontType.Poppins.name
                    }
                }
            )

        if (search.input.isBlank() || stringResource(R.string.use_system_font).contains(search.input,true))
            SwitchSettingEntry(
                title = stringResource(R.string.use_system_font),
                text = stringResource(R.string.use_font_by_the_system),
                isChecked = useSystemFont,
                onCheckedChange = { useSystemFont = it }
            )

        if (search.input.isBlank() || stringResource(R.string.apply_font_padding).contains(search.input,true))
            SwitchSettingEntry(
                title = stringResource(R.string.apply_font_padding),
                text = stringResource(R.string.add_spacing_around_texts),
                isChecked = applyFontPadding,
                onCheckedChange = { applyFontPadding = it }
            )


        if (search.input.isBlank() || stringResource(R.string.swipe_to_action).contains(search.input,true))
        {
            SwitchSettingEntry(
                title = stringResource(R.string.swipe_to_action),
                text = stringResource(R.string.activate_the_action_menu_by_swiping_the_song_left_or_right),
                isChecked = isSwipeToActionEnabled,
                onCheckedChange = { isSwipeToActionEnabled = it }
            )

            AnimatedVisibility(visible = isSwipeToActionEnabled) {
                Column(
                    modifier = Modifier.padding(start = 25.dp)
                ) {
                    EnumValueSelectorSettingsEntry<QueueSwipeAction>(
                        title = stringResource(R.string.queue_and_local_playlists_left_swipe),
                        selectedValue = queueSwipeLeftAction,
                        onValueSelected = {
                            queueSwipeLeftAction = it
                        },
                        valueText = {
                            it.displayName
                        },
                    )
                    EnumValueSelectorSettingsEntry<QueueSwipeAction>(
                        title = stringResource(R.string.queue_and_local_playlists_right_swipe),
                        selectedValue = queueSwipeRightAction,
                        onValueSelected = {
                            queueSwipeRightAction = it
                        },
                        valueText = {
                            it.displayName
                        },
                    )
                    EnumValueSelectorSettingsEntry<PlaylistSwipeAction>(
                        title = stringResource(R.string.playlist_left_swipe),
                        selectedValue = playlistSwipeLeftAction,
                        onValueSelected = {
                            playlistSwipeLeftAction = it
                        },
                        valueText = {
                            it.displayName
                        },
                    )
                    EnumValueSelectorSettingsEntry<PlaylistSwipeAction>(
                        title = stringResource(R.string.playlist_right_swipe),
                        selectedValue = playlistSwipeRightAction,
                        onValueSelected = {
                            playlistSwipeRightAction = it
                        },
                        valueText = {
                            it.displayName
                        },
                    )
                    EnumValueSelectorSettingsEntry<AlbumSwipeAction>(
                        title = stringResource(R.string.album_left_swipe),
                        selectedValue = albumSwipeLeftAction,
                        onValueSelected = {
                            albumSwipeLeftAction = it
                        },
                        valueText = {
                            it.displayName
                        },
                    )
                    EnumValueSelectorSettingsEntry<AlbumSwipeAction>(
                        title = stringResource(R.string.album_right_swipe),
                        selectedValue = albumSwipeRightAction,
                        onValueSelected = {
                            albumSwipeRightAction = it
                        },
                        valueText = {
                            it.displayName
                        },
                    )
                }
            }
        }

        SettingsGroupSpacer()
        SettingsEntryGroupText(title = stringResource(R.string.songs).uppercase())

        if (search.input.isBlank() || "${stringResource(R.string.show)} ${stringResource(R.string.favorites)}".contains(search.input,true))
            SwitchSettingEntry(
                title = "${stringResource(R.string.show)} ${stringResource(R.string.favorites)}",
                text = "",
                isChecked = showFavoritesPlaylist,
                onCheckedChange = { showFavoritesPlaylist = it }
            )

        if (search.input.isBlank() || "${stringResource(R.string.show)} ${stringResource(R.string.cached)}".contains(search.input,true))
            SwitchSettingEntry(
                title = "${stringResource(R.string.show)} ${stringResource(R.string.cached)}",
                text = "",
                isChecked = showCachedPlaylist,
                onCheckedChange = { showCachedPlaylist = it }
            )

        if (search.input.isBlank() || "${stringResource(R.string.show)} ${stringResource(R.string.downloaded)}".contains(search.input,true))
            SwitchSettingEntry(
                title = "${stringResource(R.string.show)} ${stringResource(R.string.downloaded)}",
                text = "",
                isChecked = showDownloadedPlaylist,
                onCheckedChange = { showDownloadedPlaylist = it }
            )
        if (search.input.isBlank() || "${stringResource(R.string.show)} ${stringResource(R.string.my_playlist_top)}".contains(search.input,true))
            SwitchSettingEntry(
                title = "${stringResource(R.string.show)} ${stringResource(R.string.my_playlist_top).format(maxTopPlaylistItems)}",
                text = "",
                isChecked = showMyTopPlaylist,
                onCheckedChange = { showMyTopPlaylist = it }
            )
        if (search.input.isBlank() || "${stringResource(R.string.show)} ${stringResource(R.string.on_device)}".contains(search.input,true))
            SwitchSettingEntry(
                title = "${stringResource(R.string.show)} ${stringResource(R.string.on_device)}",
                text = "",
                isChecked = showOnDevicePlaylist,
                onCheckedChange = { showOnDevicePlaylist = it }
            )

        /*
        SettingsGroupSpacer()
        SettingsEntryGroupText(title = stringResource(R.string.playlists).uppercase())

        if (filter.isNullOrBlank() || "${stringResource(R.string.show)} ${stringResource(R.string.playlists)}".contains(filterCharSequence,true))
            SwitchSettingEntry(
                title = "${stringResource(R.string.show)} ${stringResource(R.string.playlists)}",
                text = "",
                isChecked = showPlaylists,
                onCheckedChange = { showPlaylists = it }
            )
        if (filter.isNullOrBlank() || "${stringResource(R.string.show)} ${stringResource(R.string.monthly_playlists)}".contains(filterCharSequence,true))
            SwitchSettingEntry(
                title = "${stringResource(R.string.show)} ${stringResource(R.string.monthly_playlists)}",
                text = "",
                isChecked = showMonthlyPlaylistInLibrary,
                onCheckedChange = { showMonthlyPlaylistInLibrary = it }
            )
         */

        SettingsGroupSpacer()
        SettingsEntryGroupText(title = stringResource(R.string.playlists).uppercase())

        if (search.input.isBlank() || "${stringResource(R.string.show)} ${stringResource(R.string.piped_playlists)}".contains(search.input,true))
            SwitchSettingEntry(
                title = "${stringResource(R.string.show)} ${stringResource(R.string.piped_playlists)}",
                text = "",
                isChecked = showPipedPlaylists,
                onCheckedChange = { showPipedPlaylists = it }
            )

        if (search.input.isBlank() || "${stringResource(R.string.show)} ${stringResource(R.string.pinned_playlists)}".contains(search.input,true))
            SwitchSettingEntry(
                title = "${stringResource(R.string.show)} ${stringResource(R.string.pinned_playlists)}",
                text = "",
                isChecked = showPinnedPlaylists,
                onCheckedChange = { showPinnedPlaylists = it }
            )

        if (search.input.isBlank() || "${stringResource(R.string.show)} ${stringResource(R.string.monthly_playlists)}".contains(search.input,true))
            SwitchSettingEntry(
                title = "${stringResource(R.string.show)} ${stringResource(R.string.monthly_playlists)}",
                text = "",
                isChecked = showMonthlyPlaylists,
                onCheckedChange = { showMonthlyPlaylists = it }
            )

        SettingsGroupSpacer()
        SettingsEntryGroupText(stringResource(R.string.monthly_playlists).uppercase())

        if (search.input.isBlank() || stringResource(R.string.monthly_playlists).contains(search.input,true))
            SwitchSettingEntry(
                title = stringResource(R.string.enable_monthly_playlists_creation),
                text = "",
                isChecked = enableCreateMonthlyPlaylists,
                onCheckedChange = {
                    enableCreateMonthlyPlaylists = it
                }
            )

        SettingsGroupSpacer()
        SettingsEntryGroupText(stringResource(R.string.smart_recommendations))

        if (search.input.isBlank() || stringResource(R.string.statistics_max_number_of_items).contains(search.input,true))
            EnumValueSelectorSettingsEntry(
                title = stringResource(R.string.statistics_max_number_of_items),
                selectedValue = recommendationsNumber,
                onValueSelected = { recommendationsNumber = it },
                valueText = {
                    it.number.toString()
                }
            )

        SettingsGroupSpacer()
        SettingsEntryGroupText(stringResource(R.string.statistics))

        if (search.input.isBlank() || stringResource(R.string.statistics_max_number_of_items).contains(search.input,true))
            EnumValueSelectorSettingsEntry(
                title = stringResource(R.string.statistics_max_number_of_items),
                selectedValue = maxStatisticsItems,
                onValueSelected = { maxStatisticsItems = it },
                valueText = {
                    it.number.toString()
                }
            )

        if (search.input.isBlank() || stringResource(R.string.listening_time).contains(search.input,true))
            SwitchSettingEntry(
                title = stringResource(R.string.listening_time),
                text = stringResource(R.string.shows_the_number_of_songs_heard_and_their_listening_time),
                isChecked = showStatsListeningTime,
                onCheckedChange = {
                    showStatsListeningTime = it
                }
            )

        SettingsGroupSpacer()
        SettingsEntryGroupText(stringResource(R.string.playlist_top))

        if (search.input.isBlank() || stringResource(R.string.statistics_max_number_of_items).contains(search.input,true))
            EnumValueSelectorSettingsEntry(
                title = stringResource(R.string.statistics_max_number_of_items),
                selectedValue = maxTopPlaylistItems,
                onValueSelected = { maxTopPlaylistItems = it },
                valueText = {
                    it.number.toString()
                }
            )

        var resetToDefault by remember { mutableStateOf(false) }
        val context = LocalContext.current
        ButtonBarSettingEntry(
            title = stringResource(R.string.settings_reset),
            text = stringResource(R.string.settings_restore_default_settings),
            icon = R.drawable.refresh,
            iconColor = colorPalette().text,
            onClick = { resetToDefault = true },
        )
        if (resetToDefault) {
            DefaultUiSettings()
            resetToDefault = false
            navController.popBackStack()
            SmartMessage(stringResource(R.string.done), context = context)
        }

        SettingsGroupSpacer(
            modifier = Modifier.height(Dimensions.bottomSpacer)
        )

    }
}<|MERGE_RESOLUTION|>--- conflicted
+++ resolved
@@ -651,42 +651,6 @@
     var messageType by rememberPreference(messageTypeKey, MessageType.Modern)
 
 
-<<<<<<< HEAD
-=======
-    val launchEqualizer by rememberEqualizerLauncher(audioSessionId = { binder?.player?.audioSessionId })
-
-    var queueSwipeLeftAction by rememberPreference(
-        queueSwipeLeftActionKey,
-        QueueSwipeAction.RemoveFromQueue
-    )
-    var queueSwipeRightAction by rememberPreference(
-        queueSwipeRightActionKey,
-        QueueSwipeAction.PlayNext
-    )
-    var playlistSwipeLeftAction by rememberPreference(
-        playlistSwipeLeftActionKey,
-        PlaylistSwipeAction.Favourite
-    )
-    var playlistSwipeRightAction by rememberPreference(
-        playlistSwipeRightActionKey,
-        PlaylistSwipeAction.PlayNext
-    )
-    var albumSwipeLeftAction by rememberPreference(
-        albumSwipeLeftActionKey,
-        AlbumSwipeAction.PlayNext
-    )
-    var albumSwipeRightAction by rememberPreference(
-        albumSwipeRightActionKey,
-        AlbumSwipeAction.Bookmark
-    )
-
-    var minimumSilenceDuration by rememberPreference(minimumSilenceDurationKey, 2_000_000L)
-
-    var pauseListenHistory by rememberPreference(pauseListenHistoryKey, false)
-    var restartService by rememberSaveable { mutableStateOf(false) }
-    var restartActivity by rememberSaveable { mutableStateOf(false) }
-
->>>>>>> f46bf582
     /*  ViMusic Mode Settings  */
     var showTopActionsBar by rememberPreference(showTopActionsBarKey, true)
     var playerControlsType by rememberPreference(playerControlsTypeKey, PlayerControlsType.Essential)
