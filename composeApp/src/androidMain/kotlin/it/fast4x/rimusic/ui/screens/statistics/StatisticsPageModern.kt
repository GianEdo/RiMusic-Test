package it.fast4x.rimusic.ui.screens.statistics

import android.annotation.SuppressLint
import androidx.compose.animation.ExperimentalAnimationApi
import androidx.compose.foundation.ExperimentalFoundationApi
import androidx.compose.foundation.Image
import androidx.compose.foundation.background
import androidx.compose.foundation.clickable
import androidx.compose.foundation.combinedClickable
import androidx.compose.foundation.layout.Box
import androidx.compose.foundation.layout.Spacer
import androidx.compose.foundation.layout.WindowInsetsSides
import androidx.compose.foundation.layout.asPaddingValues
import androidx.compose.foundation.layout.fillMaxHeight
import androidx.compose.foundation.layout.fillMaxSize
import androidx.compose.foundation.layout.fillMaxWidth
import androidx.compose.foundation.layout.height
import androidx.compose.foundation.layout.only
import androidx.compose.foundation.layout.padding
import androidx.compose.foundation.layout.size
import androidx.compose.foundation.layout.width
import androidx.compose.foundation.lazy.grid.GridCells
import androidx.compose.foundation.lazy.grid.GridItemSpan
import androidx.compose.foundation.lazy.grid.LazyVerticalGrid
import androidx.compose.foundation.lazy.grid.rememberLazyGridState
import androidx.compose.foundation.rememberScrollState
import androidx.compose.foundation.text.BasicText
import androidx.compose.runtime.Composable
import androidx.compose.runtime.LaunchedEffect
import androidx.compose.runtime.collectAsState
import androidx.compose.runtime.getValue
import androidx.compose.runtime.mutableStateOf
import androidx.compose.runtime.remember
import androidx.compose.runtime.setValue
import androidx.compose.ui.Alignment
import androidx.compose.ui.ExperimentalComposeUiApi
import androidx.compose.ui.Modifier
import androidx.compose.ui.graphics.ColorFilter
import androidx.compose.ui.layout.ContentScale
import androidx.compose.ui.platform.LocalContext
import androidx.compose.ui.res.painterResource
import androidx.compose.ui.res.stringResource
import androidx.compose.ui.text.ExperimentalTextApi
import androidx.compose.ui.text.style.TextOverflow
import androidx.compose.ui.unit.dp
import androidx.media3.common.util.UnstableApi
import androidx.media3.exoplayer.offline.Download
import androidx.navigation.NavController
import coil.compose.AsyncImage
import coil.request.ImageRequest
import it.fast4x.compose.persist.persistList
import it.fast4x.rimusic.Database
import it.fast4x.rimusic.LocalPlayerAwareWindowInsets
import it.fast4x.rimusic.LocalPlayerServiceBinder
import it.fast4x.rimusic.R
import it.fast4x.rimusic.enums.MaxStatisticsItems
import it.fast4x.rimusic.enums.NavRoutes
import it.fast4x.rimusic.enums.NavigationBarPosition
import it.fast4x.rimusic.enums.StatisticsCategory
import it.fast4x.rimusic.enums.StatisticsType
import it.fast4x.rimusic.enums.ThumbnailRoundness
import it.fast4x.rimusic.models.Album
import it.fast4x.rimusic.models.Artist
import it.fast4x.rimusic.models.PlaylistPreview
import it.fast4x.rimusic.models.Song
import it.fast4x.rimusic.ui.components.ButtonsRow
import it.fast4x.rimusic.ui.components.LocalMenuState
import it.fast4x.rimusic.ui.components.themed.HeaderWithIcon
import it.fast4x.rimusic.ui.components.themed.NonQueuedMediaItemMenu
import it.fast4x.rimusic.ui.items.AlbumItem
import it.fast4x.rimusic.ui.items.ArtistItem
import it.fast4x.rimusic.ui.items.PlaylistItem
import it.fast4x.rimusic.ui.items.SongItem
import it.fast4x.rimusic.ui.screens.settings.SettingsEntry
import it.fast4x.rimusic.ui.styling.Dimensions
import it.fast4x.rimusic.ui.styling.px
import it.fast4x.rimusic.ui.styling.shimmer
import it.fast4x.rimusic.utils.UpdateYoutubeAlbum
import it.fast4x.rimusic.utils.UpdateYoutubeArtist
import it.fast4x.rimusic.utils.asMediaItem
import it.fast4x.rimusic.utils.center
import it.fast4x.rimusic.utils.color
import it.fast4x.rimusic.utils.downloadedStateMedia
import it.fast4x.rimusic.utils.durationTextToMillis
import it.fast4x.rimusic.utils.forcePlayAtIndex
import it.fast4x.rimusic.utils.formatAsTime
import it.fast4x.rimusic.utils.getDownloadState
import it.fast4x.rimusic.utils.manageDownload
import it.fast4x.rimusic.utils.maxStatisticsItemsKey
import it.fast4x.rimusic.utils.navigationBarPositionKey
import it.fast4x.rimusic.utils.rememberPreference
import it.fast4x.rimusic.utils.semiBold
import it.fast4x.rimusic.utils.showStatsListeningTimeKey
import it.fast4x.rimusic.utils.statisticsCategoryKey
import it.fast4x.rimusic.utils.thumbnail
import it.fast4x.rimusic.utils.thumbnailRoundnessKey
import kotlinx.coroutines.Dispatchers
import kotlinx.coroutines.flow.distinctUntilChanged
import kotlinx.coroutines.flow.map
import me.knighthat.colorPalette
import me.knighthat.typography
import timber.log.Timber
import kotlin.time.Duration
import kotlin.time.Duration.Companion.days

@ExperimentalTextApi
@SuppressLint("SuspiciousIndentation")
@ExperimentalFoundationApi
@ExperimentalAnimationApi
@ExperimentalComposeUiApi
@UnstableApi
@Composable
fun StatisticsPageModern(
    navController: NavController,
    statisticsType: StatisticsType
) {
    val binder = LocalPlayerServiceBinder.current
    val menuState = LocalMenuState.current
    val windowInsets = LocalPlayerAwareWindowInsets.current

    val songThumbnailSizeDp = Dimensions.thumbnails.song
    val songThumbnailSizePx = songThumbnailSizeDp.px
    val albumThumbnailSizeDp = 108.dp
    val albumThumbnailSizePx = albumThumbnailSizeDp.px
    val artistThumbnailSizeDp = 92.dp
    val artistThumbnailSizePx = artistThumbnailSizeDp.px
    val playlistThumbnailSizeDp = 108.dp
    val playlistThumbnailSizePx = playlistThumbnailSizeDp.px

    val scrollState = rememberScrollState()
    //val quickPicksLazyGridState = rememberLazyGridState()

    val endPaddingValues = windowInsets.only(WindowInsetsSides.End).asPaddingValues()

    val sectionTextModifier = Modifier
        .padding(horizontal = 16.dp)
        .padding(top = 24.dp, bottom = 8.dp)
        .padding(endPaddingValues)

    val thumbnailRoundness by rememberPreference(
        thumbnailRoundnessKey,
        ThumbnailRoundness.Heavy
    )

    val showStatsListeningTime by rememberPreference(showStatsListeningTimeKey, true)

    val context = LocalContext.current

    val thumbnailSizeDp = Dimensions.thumbnails.song
    val thumbnailSize = thumbnailSizeDp.px

    var songs by persistList<Song>("statistics/songs")
    var allSongs by persistList<Song>("statistics/allsongs")
    var artists by persistList<Artist>("statistics/artists")
    var albums by persistList<Album>("statistics/albums")
    var playlists by persistList<PlaylistPreview>("statistics/playlists")


    val now: Long = System.currentTimeMillis()

    val today: Duration = 1.days
    val lastWeek: Duration = 7.days
    val lastMonth: Duration = 30.days
    val last3Month: Duration = 90.days
    val last6Month: Duration = 180.days
    val lastYear: Duration = 365.days
    val last50Year: Duration = 18250.days


    val from = when (statisticsType) {
        StatisticsType.Today -> today.inWholeMilliseconds
        StatisticsType.OneWeek -> lastWeek.inWholeMilliseconds
        StatisticsType.OneMonth -> lastMonth.inWholeMilliseconds
        StatisticsType.ThreeMonths -> last3Month.inWholeMilliseconds
        StatisticsType.SixMonths -> last6Month.inWholeMilliseconds
        StatisticsType.OneYear -> lastYear.inWholeMilliseconds
        StatisticsType.All -> last50Year.inWholeMilliseconds
    }

    var maxStatisticsItems by rememberPreference(
        maxStatisticsItemsKey,
        MaxStatisticsItems.`10`
    )

    var totalPlayTimes = 0L
    allSongs.forEach {
        totalPlayTimes += it.durationText?.let { it1 ->
            durationTextToMillis(it1)
        }?.toLong() ?: 0
    }

    if (showStatsListeningTime) {
        LaunchedEffect(Unit) {
            Database.songsMostPlayedByPeriod(from, now).collect { allSongs = it }
        }
    }
    LaunchedEffect(Unit) {
        Database.artistsMostPlayedByPeriod(from, now, maxStatisticsItems.number.toInt())
            .collect { artists = it }
    }
    LaunchedEffect(Unit) {
        Database.albumsMostPlayedByPeriod(from, now, maxStatisticsItems.number.toInt())
            .collect { albums = it }
    }
    LaunchedEffect(Unit) {
        Database.playlistsMostPlayedByPeriod(from, now, maxStatisticsItems.number.toInt())
            .collect { playlists = it }
    }
    LaunchedEffect(Unit) {
        Database.songsMostPlayedByPeriod(from, now, maxStatisticsItems.number)
            .collect { songs = it }
    }

    var downloadState by remember {
        mutableStateOf(Download.STATE_STOPPED)
    }

    val navigationBarPosition by rememberPreference(
        navigationBarPositionKey,
        NavigationBarPosition.Bottom
    )

    var statisticsCategory by rememberPreference(
        statisticsCategoryKey,
        StatisticsCategory.Songs
    )
    val buttonsList = listOf(
        StatisticsCategory.Songs to stringResource(R.string.songs),
        StatisticsCategory.Artists to stringResource(R.string.artists),
        StatisticsCategory.Albums to stringResource(R.string.albums),
        StatisticsCategory.Playlists to stringResource(R.string.playlists)
    )

    Box(
        modifier = Modifier
            .background(colorPalette().background0)
            //.fillMaxSize()
            .fillMaxHeight()
            .fillMaxWidth(
                if (navigationBarPosition == NavigationBarPosition.Left ||
                    navigationBarPosition == NavigationBarPosition.Top ||
                    navigationBarPosition == NavigationBarPosition.Bottom
                ) 1f
                else Dimensions.contentWidthRightBar
            )
    ) {




<<<<<<< HEAD

=======
            if (showStatsListeningTime)
                SettingsEntry(
                    title = "${allSongs.size} ${stringResource(R.string.statistics_songs_heard)}",
                    text = "${formatAsTime(totalPlayTimes)} ${stringResource(R.string.statistics_of_time_taken)}",
                    onClick = {},
                    trailingContent = {
                        Image(
                            painter = painterResource(R.drawable.musical_notes),
                            contentDescription = null,
                            colorFilter = ColorFilter.tint(colorPalette().shimmer),
                            modifier = Modifier
                                .size(34.dp)
                        )
                    },
                    modifier = Modifier
                        .background(
                            color = colorPalette().background4,
                            shape = thumbnailRoundness.shape()
                        )

                )

            if (allSongs.isNotEmpty())
                BasicText(
                    text = "${maxStatisticsItems} ${stringResource(R.string.most_played_songs)}",
                    style = typography().m.semiBold,
                    modifier = sectionTextModifier
                )
>>>>>>> 17045a10

            val lazyGridState = rememberLazyGridState()
            LazyVerticalGrid(
                state = lazyGridState,
                columns = GridCells.Adaptive(
                    if(statisticsCategory == StatisticsCategory.Songs) 200.dp else playlistThumbnailSizeDp
                ),
                modifier = Modifier
                    .background(colorPalette().background0)
                    .fillMaxSize()
            ) {

                item(
                    key = "header",
                    span = { GridItemSpan(maxLineSpan) }
                ) {
                    HeaderWithIcon(
                        title = when (statisticsType) {
                            StatisticsType.Today -> stringResource(R.string.today)
                            StatisticsType.OneWeek -> stringResource(R.string._1_week)
                            StatisticsType.OneMonth -> stringResource(R.string._1_month)
                            StatisticsType.ThreeMonths -> stringResource(R.string._3_month)
                            StatisticsType.SixMonths -> stringResource(R.string._6_month)
                            StatisticsType.OneYear -> stringResource(R.string._1_year)
                            StatisticsType.All -> stringResource(R.string.all)
                        },
                        iconId = when (statisticsType) {
                            StatisticsType.Today -> R.drawable.stat_today
                            StatisticsType.OneWeek -> R.drawable.stat_week
                            StatisticsType.OneMonth -> R.drawable.stat_month
                            StatisticsType.ThreeMonths -> R.drawable.stat_3months
                            StatisticsType.SixMonths -> R.drawable.stat_6months
                            StatisticsType.OneYear -> R.drawable.stat_year
                            StatisticsType.All -> R.drawable.calendar_clear
                        },
                        enabled = true,
                        showIcon = true,
                        modifier = Modifier,
                        onClick = {}
                    )
                }

                item (
                    key = "header_songs_heard",
                    span = { GridItemSpan(maxLineSpan) }
                ) {
                    if (showStatsListeningTime)
                        SettingsEntry(
                            title = "${allSongs.size} ${stringResource(R.string.statistics_songs_heard)}",
                            text = "${formatAsTime(totalPlayTimes)} ${stringResource(R.string.statistics_of_time_taken)}",
                            onClick = {},
                            trailingContent = {
                                Image(
                                    painter = painterResource(R.drawable.musical_notes),
                                    contentDescription = null,
                                    colorFilter = ColorFilter.tint(colorPalette.shimmer),
                                    modifier = Modifier
                                        .size(34.dp)
                                )
                            },
                            modifier = Modifier
                                .background(
                                    color = colorPalette.background4,
                                    shape = thumbnailRoundness.shape()
                                )

                        )

                    /*
                    if (allSongs.isNotEmpty())
                        BasicText(
                            text = "${maxStatisticsItems} ${stringResource(R.string.most_played_songs)}",
                            style = typography.m.semiBold,
                            modifier = sectionTextModifier
                        )

                     */
                }

                item(
                    key = "header_tabs",
                    span = { GridItemSpan(maxLineSpan) }
                ) {

                    ButtonsRow(
                        chips = buttonsList,
                        currentValue = statisticsCategory,
                        onValueUpdate = { statisticsCategory = it },
                        modifier = Modifier.padding(end = 12.dp)
                    )

                }

                if (statisticsCategory == StatisticsCategory.Songs)
                    items(
                        count = songs.count(),
                    ) {

                        downloadState = getDownloadState(songs.get(it).asMediaItem.mediaId)
                        val isDownloaded = downloadedStateMedia(songs.get(it).asMediaItem.mediaId)
                        SongItem(
                            song = songs.get(it).asMediaItem,
                            isDownloaded = isDownloaded,
                            onDownloadClick = {
                                binder?.cache?.removeResource(songs.get(it).asMediaItem.mediaId)
                                manageDownload(
                                    context = context,
                                    songId = songs.get(it).asMediaItem.mediaId,
                                    songTitle = songs.get(it).asMediaItem.mediaMetadata.title.toString(),
                                    downloadState = isDownloaded
                                )
                            },
                            downloadState = downloadState,
                            thumbnailSizeDp = thumbnailSizeDp,
                            thumbnailSizePx = thumbnailSize,
                            onThumbnailContent = {
                                    BasicText(
                                        text = "${it + 1}",
                                        style = typography().s.semiBold.center.color(colorPalette().text),
                                        maxLines = 1,
                                        overflow = TextOverflow.Ellipsis,
                                        modifier = Modifier
                                            .width(thumbnailSizeDp)
                                            .align(Alignment.Center)
                                    )
                            },
                            modifier = Modifier
                                .combinedClickable(
                                    onLongClick = {
                                        menuState.display {
                                            NonQueuedMediaItemMenu(
                                                navController = navController,
                                                mediaItem = songs.get(it).asMediaItem,
                                                onDismiss = menuState::hide
                                            )
                                        }
                                    },
                                    onClick = {
                                        binder?.stopRadio()
                                        binder?.player?.forcePlayAtIndex(
                                            songs.map(Song::asMediaItem),
                                            it
                                        )
                                    }
                                )
                                .fillMaxWidth()
                        )
                    }

                if (statisticsCategory == StatisticsCategory.Artists)
                    items(
                        count = artists.count()
                    ) {

                        if (artists[it].thumbnailUrl.toString() == "null")
                            UpdateYoutubeArtist(artists[it].id)

                        ArtistItem(
                            thumbnailUrl = artists[it].thumbnailUrl,
                            name = "${it+1}. ${artists[it].name}",
                            showName = true,
                            subscribersCount = null,
                            thumbnailSizePx = artistThumbnailSizePx,
                            thumbnailSizeDp = artistThumbnailSizeDp,
                            alternative = true,
                            modifier = Modifier
                                .clickable(onClick = {
                                    if (artists[it].id != "") {
                                        navController.navigate("${NavRoutes.artist.name}/${artists[it].id}")
                                    }
                                })
                        )
                    }

                if (statisticsCategory == StatisticsCategory.Albums)
                    items(
                        count = albums.count()
                    ) {

                        if (albums[it].thumbnailUrl.toString() == "null")
                            UpdateYoutubeAlbum(albums[it].id)

                        AlbumItem(
                            thumbnailUrl = albums[it].thumbnailUrl,
                            title = "${it+1}. ${albums[it].title}",
                            authors = albums[it].authorsText,
                            year = albums[it].year,
                            thumbnailSizePx = albumThumbnailSizePx,
                            thumbnailSizeDp = albumThumbnailSizeDp,
                            alternative = true,
                            modifier = Modifier
                                .clickable(onClick = {
                                    if (albums[it].id != "")
                                        navController.navigate("${NavRoutes.album.name}/${albums[it].id}")
                                })
                        )
                    }

                if (statisticsCategory == StatisticsCategory.Playlists) {
                    items(
                        count = playlists.count()
                    ) {
                        val thumbnails by remember {
                            Database.playlistThumbnailUrls(playlists[it].playlist.id).distinctUntilChanged().map {
                                it.map { url ->
                                    url.thumbnail(playlistThumbnailSizePx / 2)
                                }
                            }
                        }.collectAsState(initial = emptyList(), context = Dispatchers.IO)

                        PlaylistItem(
                            thumbnailContent = {
                                if (thumbnails.toSet().size == 1) {
                                    AsyncImage(
                                        model = ImageRequest.Builder(LocalContext.current)
                                            .data(thumbnails.first())
                                            .setHeader("User-Agent", "Mozilla/5.0")
                                            .build(), //thumbnails.first().thumbnail(thumbnailSizePx),
                                        onError = {error ->
                                            Timber.e("Failed AsyncImage in PlaylistItem ${error.result.throwable.stackTraceToString()}")
                                        },
                                        contentDescription = null,
                                        contentScale = ContentScale.Crop,
                                    )
                                } else {
                                    Box(
                                        modifier = Modifier
                                            .fillMaxSize()
                                    ) {
                                        listOf(
                                            Alignment.TopStart,
                                            Alignment.TopEnd,
                                            Alignment.BottomStart,
                                            Alignment.BottomEnd
                                        ).forEachIndexed { index, alignment ->
                                            val thumbnail = thumbnails.getOrNull(index)
                                            if (thumbnail != null)
                                                AsyncImage(
                                                    model = ImageRequest.Builder(LocalContext.current)
                                                        .data(thumbnail)
                                                        .setHeader("User-Agent", "Mozilla/5.0")
                                                        .build(),
                                                    onError = {error ->
                                                        Timber.e("Failed AsyncImage 1 in PlaylistItem ${error.result.throwable.stackTraceToString()}")
                                                    },
                                                    contentDescription = null,
                                                    contentScale = ContentScale.Crop,
                                                    modifier = Modifier
                                                        .align(alignment)
                                                        .size(playlistThumbnailSizeDp /2)
                                                )
                                        }
                                    }
                                }
                            },
                            songCount = playlists[it].songCount,
                            name = "${it+1}. ${playlists[it].playlist.name}",
                            channelName = null,
                            thumbnailSizeDp = playlistThumbnailSizeDp,
                            alternative = true,
                            modifier = Modifier
                                .clickable(onClick = {
                                    val playlistId: String = playlists[it].playlist.id.toString()
                                    if ( playlistId.isEmpty() ) return@clickable    // Fail-safe??

                                    val pBrowseId: String = playlists[it].playlist.browseId ?: ""
                                    val route: String =
                                        if ( pBrowseId.isNotEmpty() )
                                            "${NavRoutes.playlist.name}/$pBrowseId"
                                        else
                                            "${NavRoutes.localPlaylist.name}/$playlistId"

                                    navController.navigate(route = route)
                                })
                        )
                    }
                }


            }

            /*
            LazyHorizontalGrid(
                state = quickPicksLazyGridState,
                rows = GridCells.Fixed(2),
                flingBehavior = ScrollableDefaults.flingBehavior(),
                contentPadding = endPaddingValues,
                modifier = Modifier
                    .fillMaxWidth()
                    .height((songThumbnailSizeDp + Dimensions.itemsVerticalPadding * 2) * 2)
            ) {

                items(
                    count = songs.count(),
                ) {
                    downloadState = getDownloadState(songs.get(it).asMediaItem.mediaId)
                    val isDownloaded = downloadedStateMedia(songs.get(it).asMediaItem.mediaId)
                    SongItem(
                        song = songs.get(it).asMediaItem,
                        isDownloaded = isDownloaded,
                        onDownloadClick = {
                            binder?.cache?.removeResource(songs.get(it).asMediaItem.mediaId)
                            manageDownload(
                                context = context,
                                songId = songs.get(it).asMediaItem.mediaId,
                                songTitle = songs.get(it).asMediaItem.mediaMetadata.title.toString(),
                                downloadState = isDownloaded
                            )
                        },
                        downloadState = downloadState,
                        thumbnailSizeDp = thumbnailSizeDp,
                        thumbnailSizePx = thumbnailSize,
                        modifier = Modifier
                            .combinedClickable(
                                onLongClick = {
                                    menuState.display {

                                        //when (builtInPlaylist) {
                                        NonQueuedMediaItemMenu(
                                            navController = navController,
                                            mediaItem = songs.get(it).asMediaItem,
                                            onDismiss = menuState::hide
                                        )
                                        /*
                                            BuiltInPlaylist.Offline -> InHistoryMediaItemMenu(
                                                song = song,
                                                onDismiss = menuState::hide
                                            )
                                            */
                                        //}

                                    }
                                },
                                onClick = {
                                    binder?.stopRadio()
                                    binder?.player?.forcePlayAtIndex(
                                        songs.map(Song::asMediaItem),
                                        it
                                    )
                                }
                            )
                            .animateItemPlacement()
                            .width(itemInHorizontalGridWidth)
                    )

                }

            }
            */
/*
            if (artists.isNotEmpty())
                BasicText(
                    text = "${maxStatisticsItems} ${stringResource(R.string.most_listened_artists)}",
                    style = typography().m.semiBold,
                    modifier = sectionTextModifier
                )

            LazyRow(contentPadding = endPaddingValues) {
                items(
                    count = artists.count()
                ) {

                    if (artists[it].thumbnailUrl.toString() == "null")
                        UpdateYoutubeArtist(artists[it].id)

                    ArtistItem(
                        artist = artists[it],
                        thumbnailSizePx = artistThumbnailSizePx,
                        thumbnailSizeDp = artistThumbnailSizeDp,
                        alternative = true,
                        modifier = Modifier
                            .clickable(onClick = {
                                if (artists[it].id != "") {
                                    //onGoToArtist(artists[it].id)
                                    navController.navigate("${NavRoutes.artist.name}/${artists[it].id}")
                                }
                            })
                    )
                }
            }


            if (albums.isNotEmpty())
                BasicText(
                    text = "${maxStatisticsItems} ${stringResource(R.string.most_albums_listened)}",
                    style = typography().m.semiBold,
                    modifier = sectionTextModifier
                )

            LazyRow(contentPadding = endPaddingValues) {
                items(
                    count = albums.count()
                ) {

                    if (albums[it].thumbnailUrl.toString() == "null")
                        UpdateYoutubeAlbum(albums[it].id)

                    AlbumItem(
                        album = albums[it],
                        thumbnailSizePx = albumThumbnailSizePx,
                        thumbnailSizeDp = albumThumbnailSizeDp,
                        alternative = true,
                        modifier = Modifier
                            .clickable(onClick = {
                                if (albums[it].id != "")
                                //onGoToAlbum(albums[it].id)
                                    navController.navigate("${NavRoutes.album.name}/${albums[it].id}")
                            })
                    )
                }
            }


            if (playlists.isNotEmpty())
                BasicText(
                    text = "${maxStatisticsItems} ${stringResource(R.string.most_played_playlists)}",
                    style = typography().m.semiBold,
                    modifier = sectionTextModifier
                )

            LazyRow(contentPadding = endPaddingValues) {
                items(
                    count = playlists.count()
                ) {

                    PlaylistItem(
                        playlist = playlists[it],
                        thumbnailSizePx = playlistThumbnailSizePx,
                        thumbnailSizeDp = playlistThumbnailSizeDp,
                        alternative = true,
                        modifier = Modifier
                            .clickable(onClick = {

                                // if (playlists[it].playlist.browseId != "" )
                                //onGoToPlaylist(playlists[it].playlist.id)
                                navController.navigate("${NavRoutes.playlist.name}/${playlists[it].playlist.id}")
                                //   onGoToPlaylist(
                                //       playlists[it].playlist.browseId,
                                //       null
                                //   )

                            })
                    )
                }


            }
*/

            Spacer(modifier = Modifier.height(Dimensions.bottomSpacer))

        }
    //}
}<|MERGE_RESOLUTION|>--- conflicted
+++ resolved
@@ -248,9 +248,6 @@
 
 
 
-<<<<<<< HEAD
-
-=======
             if (showStatsListeningTime)
                 SettingsEntry(
                     title = "${allSongs.size} ${stringResource(R.string.statistics_songs_heard)}",
@@ -279,7 +276,6 @@
                     style = typography().m.semiBold,
                     modifier = sectionTextModifier
                 )
->>>>>>> 17045a10
 
             val lazyGridState = rememberLazyGridState()
             LazyVerticalGrid(
@@ -320,43 +316,6 @@
                         modifier = Modifier,
                         onClick = {}
                     )
-                }
-
-                item (
-                    key = "header_songs_heard",
-                    span = { GridItemSpan(maxLineSpan) }
-                ) {
-                    if (showStatsListeningTime)
-                        SettingsEntry(
-                            title = "${allSongs.size} ${stringResource(R.string.statistics_songs_heard)}",
-                            text = "${formatAsTime(totalPlayTimes)} ${stringResource(R.string.statistics_of_time_taken)}",
-                            onClick = {},
-                            trailingContent = {
-                                Image(
-                                    painter = painterResource(R.drawable.musical_notes),
-                                    contentDescription = null,
-                                    colorFilter = ColorFilter.tint(colorPalette.shimmer),
-                                    modifier = Modifier
-                                        .size(34.dp)
-                                )
-                            },
-                            modifier = Modifier
-                                .background(
-                                    color = colorPalette.background4,
-                                    shape = thumbnailRoundness.shape()
-                                )
-
-                        )
-
-                    /*
-                    if (allSongs.isNotEmpty())
-                        BasicText(
-                            text = "${maxStatisticsItems} ${stringResource(R.string.most_played_songs)}",
-                            style = typography.m.semiBold,
-                            modifier = sectionTextModifier
-                        )
-
-                     */
                 }
 
                 item(
