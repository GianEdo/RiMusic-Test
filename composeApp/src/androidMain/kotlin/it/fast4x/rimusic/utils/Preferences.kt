package it.fast4x.rimusic.utils

import android.content.Context
import android.content.SharedPreferences
import androidx.compose.runtime.Composable
import androidx.compose.runtime.MutableState
import androidx.compose.runtime.SnapshotMutationPolicy
import androidx.compose.runtime.mutableStateOf
import androidx.compose.runtime.remember
import androidx.compose.ui.platform.LocalContext
import androidx.core.content.edit
import com.google.gson.Gson
import it.fast4x.innertube.Innertube
import it.fast4x.innertube.requests.HomePage
import it.fast4x.rimusic.models.Song
import kotlinx.serialization.InternalSerializationApi
import kotlinx.serialization.encodeToString
import kotlinx.serialization.json.Json
import kotlinx.serialization.serializer
import timber.log.Timber

const val lastPlayerThumbnailSizeKey = "lastPlayerThumbnailSize"
const val lastPlayerPlayButtonTypeKey = "lastPlayerPlayButtonType"
const val lastPlayerTimelineTypeKey = "lastPlayerTimelineType"
const val lastPlayerVisualizerTypeKey = "lastPlayerVisualizerType"
const val playerPlayButtonTypeKey = "playerPlayButtonType"
const val playerTimelineTypeKey = "playerTimelineType"
const val playerVisualizerTypeKey = "playerVisualizerType"
const val currentVisualizerKey = "currentVisualizer"
const val visualizerEnabledKey = "visualizerEnabled"
const val thumbnailTapEnabledKey = "thumbnailTapEnabled"
const val wavedPlayerTimelineKey = "wavedPlayerTimeline"
const val languageAppKey = "languageApp"
const val otherLanguageAppKey = "otherLanguageApp"
const val indexNavigationTabKey = "indexNavigationTab"
const val effectRotationKey = "effectRotation"
const val playerThumbnailSizeKey = "playerThumbnailSize"
const val playerThumbnailSizeLKey = "playerThumbnailSizeL"
const val playerTimelineSizeKey = "playerTimelineSize"
const val colorPaletteNameKey = "colorPaletteName"
const val colorPaletteModeKey = "colorPaletteMode"
const val thumbnailRoundnessKey = "thumbnailRoundness"
const val coilDiskCacheMaxSizeKey = "coilDiskCacheMaxSize"
const val exoPlayerDiskCacheMaxSizeKey = "exoPlayerDiskCacheMaxSize"
const val exoPlayerDiskDownloadCacheMaxSizeKey = "exoPlayerDiskDownloadCacheMaxSize"
const val exoPlayerMinTimeForEventKey = "exoPlayerMinTimeForEvent"
const val exoPlayerAlternateCacheLocationKey = "exoPlayerAlternateCacheLocation"
const val exoPlayerCacheLocationKey = "exoPlayerCacheLocationKey"
const val isInvincibilityEnabledKey = "isInvincibilityEnabled"
const val useSystemFontKey = "useSystemFont"
const val applyFontPaddingKey = "applyFontPadding"
const val songSortOrderKey = "songSortOrder"
const val songSortByKey = "songSortBy"
const val onDeviceSongSortByKey = "onDeviceSongSortBy"
const val onDeviceFolderSortByKey = "onDeviceFolderSortBy"
const val playlistSortOrderKey = "playlistSortOrder"
const val playlistSortByKey = "playlistSortBy"
const val albumSortOrderKey = "albumSortOrder"
const val albumSortByKey = "albumSortBy"
const val artistSortOrderKey = "artistSortOrder"
const val artistSortByKey = "artistSortBy"
const val queueLoopTypeKey = "queueLoopType"
const val reorderInQueueEnabledKey = "reorderInQueueEnabled"
const val skipSilenceKey = "skipSilence"
const val skipMediaOnErrorKey = "skipMediaOnError"
const val volumeNormalizationKey = "volumeNormalization"
const val resumePlaybackWhenDeviceConnectedKey = "resumePlaybackWhenDeviceConnected"
const val persistentQueueKey = "persistentQueue"
const val resumePlaybackOnStartKey = "resumePlaybackOnStart"
const val closebackgroundPlayerKey = "closebackgroundPlayer"
const val closeWithBackButtonKey = "closeWithBackButton"
const val isShowingSynchronizedLyricsKey = "isShowingSynchronizedLyrics"
const val isShowingThumbnailInLockscreenKey = "isShowingThumbnailInLockscreen"
const val homeScreenTabIndexKey = "homeScreenTabIndex"
const val searchResultScreenTabIndexKey = "searchResultScreenTabIndex"
const val artistScreenTabIndexKey = "artistScreenTabIndex"
const val pauseSearchHistoryKey = "pauseSearchHistory"
const val UiTypeKey = "UiType"
const val disablePlayerHorizontalSwipeKey = "disablePlayerHorizontalSwipe"
const val disableIconButtonOnTopKey = "disableIconButtonOnTop"
const val exoPlayerCustomCacheKey = "exoPlayerCustomCache"
const val coilCustomDiskCacheKey = "exoPlayerCustomCache"
const val disableScrollingTextKey = "disableScrollingText"
const val audioQualityFormatKey = "audioQualityFormat"
const val showLikeButtonBackgroundPlayerKey = "showLikeButtonBackgroundPlayer"
const val showDownloadButtonBackgroundPlayerKey = "showDownloadButtonBackgroundPlayer"
const val playEventsTypeKey = "playEventsType"
const val fontTypeKey = "fontType"
const val playlistSongSortByKey = "playlistSongSortBy"
const val showTipsKey = "showTips"
const val showChartsKey = "showCharts"
const val showRelatedAlbumsKey = "showRelatedAlbums"
const val showSimilarArtistsKey = "showSimilarArtists"
const val showNewAlbumsArtistsKey = "showNewAlbumsArtists"
const val showNewAlbumsKey = "showNewAlbums"
const val showPlaylistMightLikeKey = "showPlaylistMightLike"
const val showMoodsAndGenresKey = "showMoodsAndGenres"
const val maxStatisticsItemsKey = "maxStatisticsItems"
const val showStatsListeningTimeKey = "showStatsListeningTime"
const val isProxyEnabledKey = "isProxyEnabled"
const val proxyHostnameKey = "proxyHostname"
const val proxyPortKey = "proxyPort"
const val proxyModeKey = "ProxyMode"
const val isRecommendationEnabledKey = "isRecommendationEnabled"
const val showButtonPlayerAddToPlaylistKey = "showButtonPlayerAddToPlaylist"
const val showButtonPlayerArrowKey = "showButtonPlayerArrow"
const val showButtonPlayerDownloadKey = "showButtonPlayerDownload"
const val showButtonPlayerLoopKey = "showButtonPlayerLoop"
const val showButtonPlayerLyricsKey = "showButtonPlayerLyrics"
const val showButtonPlayerShuffleKey = "showButtonPlayerShuffle"
const val isKeepScreenOnEnabledKey = "isKeepScreenOnEnabled"
const val isEnabledDiscoveryLangCodeKey = "isEnabledDiscoveryLangCode"
const val recommendationsNumberKey = "recommendationsNumber"
const val checkUpdateStateKey = "checkUpdateState"
const val showButtonPlayerSleepTimerKey = "showButtonPlayerSleepTimer"
const val keepPlayerMinimizedKey = "keepPlayerMinimized"
const val isSwipeToActionEnabledKey = "isSwipeToActionEnabled"
const val showButtonPlayerMenuKey = "showButtonPlayerMenu"
const val showButtonPlayerStartRadioKey = "showButtonPlayerStartRadio"
const val showButtonPlayerSystemEqualizerKey = "showButtonPlayerSystemEqualizer"
const val showButtonPlayerDiscoverKey = "showButtonPlayerDiscover"
const val showButtonPlayerVideoKey = "showButtonPlayerVideo"
const val disableClosingPlayerSwipingDownKey = "disableClosingPlayerSwipingDown"
const val showSearchTabKey = "showSearchTab"
const val MaxTopPlaylistItemsKey = "MaxTopPlaylistItems"
const val topPlaylistPeriodKey = "topPlaylistPeriod"
const val navigationBarPositionKey = "navigationBarPosition"
const val navigationBarTypeKey = "navigationBarType"
const val pauseBetweenSongsKey = "pauseBetweenSongs"
const val showFavoritesPlaylistKey = "showFavoritesPlaylist"
const val showCachedPlaylistKey = "showCachedPlaylist"
const val showMyTopPlaylistKey = "showMyTopPlaylist"
const val showDownloadedPlaylistKey = "showDownloadedPlaylist"
const val showOnDevicePlaylistKey = "showOnDevicePlaylist"
const val showPlaylistsKey = "showPlaylists"
const val isGradientBackgroundEnabledKey = "isGradientBackgroundEnabled"
const val playbackSpeedKey = "playbackSpeed"
const val playbackPitchKey = "playbackPitch"
const val playbackVolumeKey = "playbackVolume"
const val playbackDeviceVolumeKey = "playbackDeviceVolume"
const val playbackDurationKey = "playbackDuration"
const val blurStrengthKey = "blurScale"
//const val blurStrength2Key = "blurScale"
const val blurDarkenFactorKey = "blurDarkenFactor"
const val playbackFadeDurationKey = "playbackFadeDuration"
const val playbackFadeAudioDurationKey = "playbackFadeAudioDuration"
const val showTotalTimeQueueKey = "showTotalTimeQueue"
const val backgroundProgressKey = "backgroundProgress"
const val maxSongsInQueueKey = "maxSongsInQueue"
const val showFoldersOnDeviceKey = "showFoldersOnDevice"
const val showNextSongsInPlayerKey = "showNextSongsInPlayer"
const val showRemainingSongTimeKey = "showRemainingSongTime"
const val lyricsFontSizeKey = "lyricsFontSize"
const val showBackgroundLyricsKey = "showBackgroundLyrics"
const val includeLocalSongsKey = "includeLocalSongs"
const val clickOnLyricsTextKey = "clickOnLyricsText"
const val defaultFolderKey = "defaultFolder"
const val menuStyleKey = "menuStyle"
const val shakeEventEnabledKey = "shakeEventEnabled"
const val useVolumeKeysToChangeSongKey = "useVolumeKeysToChangeSong"
const val showStatsInNavbarKey = "showStatsInNavbar"
const val showActionsBarKey = "showActionsBar"
const val floatActionIconOffsetXkey = "floatActionIconOffsetX"
const val floatActionIconOffsetYkey = "floatActionIconOffsetY"
const val multiFloatActionIconOffsetXkey = "multiFloatActionIconOffsetX"
const val multiFloatActionIconOffsetYkey = "multiFloatActionIconOffsetY"
const val showBuiltinPlaylistsKey = "showBuiltinPlaylists"
const val showPinnedPlaylistsKey = "showPinnedPlaylists"
const val showPlaylistsListKey = "showPlaylistsList"
const val showPlaylistsGeneralKey = "showPlaylistsGeneral"
const val libraryItemSizeKey = "libraryItemSize"
const val albumsItemSizeKey = "albumsItemSize"
const val artistsItemSizeKey = "artistsItemSize"
const val showFloatingIconKey = "showFloatingIcon"
const val transitionEffectKey = "transitionEffect"
const val showMonthlyPlaylistsKey = "showMonthlyPlaylists"
const val showPipedPlaylistsKey = "showPipedPlaylists"
const val showMonthlyPlaylistInQuickPicksKey = "showMonthlyPlaylistInQuickPicks"
const val showMonthlyPlaylistInLibraryKey = "showMonthlyPlaylistInLibrary"
const val enableQuickPicksPageKey = "enableQuickPicksPage"
const val playerBackgroundColorsKey = "playerBackgroundColors"
const val animatedGradientKey = "animatedGradient"
const val playerControlsTypeKey = "playerControlsType"
const val playerInfoTypeKey = "playerInfoType"
const val showTopActionsBarKey = "showTopActionsBar"
const val transparentBackgroundPlayerActionBarKey = "transparentBackgroundPlayerActionBar"
const val enableCreateMonthlyPlaylistsKey = "enableCreateMonthlyPlaylists"
const val autoShuffleKey = "autoShuffle"
const val builtInPlaylistKey = "builtInPlaylist"
const val playlistTypeKey = "playlistType"
const val iconLikeTypeKey = "iconLikeType"
const val playerSwapControlsWithTimelineKey = "playerSwapControlsWithTimeline"
const val playerEnableLyricsPopupMessageKey = "playerEnableLyricsPopupMessage"
const val historyTypeKey = "historyType"
/**** CUSTOM THEME **** */
const val customThemeLight_Background0Key = "customThemeLight_Background0"
const val customThemeLight_Background1Key = "customThemeLight_Background1"
const val customThemeLight_Background2Key = "customThemeLight_Background2"
const val customThemeLight_Background3Key = "customThemeLight_Background3"
const val customThemeLight_Background4Key = "customThemeLight_Background4"
const val customThemeLight_TextKey = "customThemeLight_Text"
const val customThemeLight_textSecondaryKey = "customThemeLight_textSecondary"
const val customThemeLight_textDisabledKey = "customThemeLight_textDisabled"
const val customThemeLight_iconButtonPlayerKey = "customThemeLight_iconButtonPlayer"
const val customThemeLight_accentKey = "customThemeLight_accent"

const val customThemeDark_Background0Key = "customThemeDark_Background0"
const val customThemeDark_Background1Key = "customThemeDark_Background1"
const val customThemeDark_Background2Key = "customThemeDark_Background2"
const val customThemeDark_Background3Key = "customThemeDark_Background3"
const val customThemeDark_Background4Key = "customThemeDark_Background4"
const val customThemeDark_TextKey = "customThemeDark_Text"
const val customThemeDark_textSecondaryKey = "customThemeDark_textSecondary"
const val customThemeDark_textDisabledKey = "customThemeDark_textDisabled"
const val customThemeDark_iconButtonPlayerKey = "customThemeDark_iconButtonPlayer"
const val customThemeDark_accentKey = "customThemeDark_accent"
/**** CUSTOM THEME **** */

const val showthumbnailKey = "showthumbnail"
const val showlyricsthumbnailKey = "showlyricsthumbnail"
const val miniPlayerTypeKey = "miniPlayerType"
const val lyricsColorKey = "lyricsColor"
const val lyricsOutlineKey = "lyricsOutline"
const val transparentbarKey = "transparentbar"
const val isShowingLyricsKey = "isShowingLyrics"
const val actionspacedevenlyKey = "actionspacedevenly"
const val expandedplayerKey = "expandedplayer"
const val expandedplayertoggleKey = "expandedplayertoggle"
const val blackgradientKey = "blackgradient"
const val bottomgradientKey = "bottomgradient"
const val textoutlineKey = "textoutline"
const val thumbnailTypeKey = "thumbnailType"
const val showvisthumbnailKey = "showvisthumbnail"
const val extraspaceKey = "extraspace"
const val expandedlyricsKey = "expandedlyrics"
const val lyricsHighlightKey = "lyricsHighlight"
const val buttonStateKey = "buttonState"
const val buttonzoomoutKey = "buttonzoomout"
const val thumbnailpauseKey = "thumbnailpause"
const val showsongsKey = "showsongs"
const val showalbumcoverKey = "showalbumcover"
const val lyricsBackgroundKey = "lyricsBackground"
const val lyricsAlignmentKey = "lyricsAlignment"
const val hideprevnextKey = "hideprevnext"
const val prevNextSongsKey = "prevNextSongs"
const val tapqueueKey = "tapqueue"
const val swipeUpQueueKey = "swipeUpQueue"
const val playlistindicatorKey = "playlistindicator"
const val nowPlayingIndicatorKey = "nowPlayingIndicator"
const val statsfornerdsKey = "statsfornerds"
const val statsfornerdsfullKey = "statsfornerdsfull"
const val discoverKey = "discover"
const val playerTypeKey = "playerType"
const val noblurKey = "noblur"
const val fadingedgeKey = "fadingedge"
const val thumbnailOffsetKey = "thumbnailOffset"
const val thumbnailFadeKey = "thumbnailFade"
const val thumbnailFadeExKey = "thumbnailFadeEx"
const val carouselKey = "carousel"
const val carouselSizeKey = "carouselSize"
const val thumbnailSpacingKey = "thumbnailSpacing"
const val thumbnailSpacingLKey = "thumbnailSpacingL"
const val autosyncKey = "autosync"
const val queueTypeKey = "queueType"


const val parentalControlEnabledKey = "parentalControlEnabled"
const val playerPositionKey = "playerPosition"
const val excludeSongsWithDurationLimitKey = "excludeSongsWithDurationLimit"
const val logDebugEnabledKey = "logDebugEnabled"
const val isPipedEnabledKey = "isPipedEnabled"
const val isPipedCustomEnabledKey = "isPipedCustomEnabled"

const val messageTypeKey = "messageType"
const val isPauseOnVolumeZeroEnabledKey = "isPauseOnVolumeZeroEnabled"
const val playerInfoShowIconsKey = "playerInfoShowIcons"
const val minimumSilenceDurationKey = "minimumSilenceDuration"
const val pauseListenHistoryKey = "pauseListenHistory"
const val selectedCountryCodeKey = "selectedCountryCode"

const val lastVideoIdKey = "lastVideoId"
const val lastVideoSecondsKey = "lastVideoSeconds"
const val isDiscordPresenceEnabledKey = "isDiscordPresenceEnabled"
const val loudnessBaseGainKey = "loudnessBaseGain"
const val statisticsCategoryKey = "statisticsCategory"
const val queueDurationExpandedKey = "queueDurationExpanded"
const val titleExpandedKey = "titleExpanded"
const val timelineExpandedKey = "timelineExpanded"
const val controlsExpandedKey = "controlsExpanded"
const val miniQueueExpandedKey = "miniQueueExpanded"
const val statsExpandedKey = "statsExpanded"
const val actionExpandedKey = "actionExpanded"
//const val showVinylThumbnailAnimationKey = "showVinylThumbnailAnimation"
const val showCoverThumbnailAnimationKey = "showCoverThumbnailAnimation"
const val coverThumbnailAnimationKey = "coverThumbnailAnimation"

const val restartActivityKey = "restartActivity"
const val enableYouTubeLoginKey = "enableYoutubeLogin"
const val enableYouTubeSyncKey = "enableYoutubeSync"

const val autoLoadSongsInQueueKey = "autoLoadSongsInQueue"
const val showSecondLineKey = "showSecondLine"
const val VinylSizeKey = "VinylSize"
const val romanizationKey = "romanization"

const val quickPicsTrendingSongKey = "quickPicsTrendingSong"
const val quickPicsRelatedPageKey = "quickPicsRelatedPage"
const val quickPicsChartsPageKey = "quickPicsChartsPage"
const val quickPicsDiscoverPageKey = "quickPicsDiscoverPage"
const val quickPicsHomePageKey = "quickPicsHomePage"
const val loadedDataKey = "loadedData"

const val enablePictureInPictureKey = "enablePicturInPicture"
const val enablePictureInPictureAutoKey = "enablePicturInPictureAuto"
const val pipModuleKey = "pipModule"

const val notificationPlayerFirstIconKey = "notificationPlayerFirstIcon"
const val notificationPlayerSecondIconKey = "notificationPlayerSecondIcon"
const val jumpPreviousKey = "jumpPrevious"

const val artistTypeKey = "artistType"
const val albumTypeKey = "albumType"

const val enableWallpaperKey = "enableWallpaper"
const val wallpaperTypeKey = "wallpaperType"

const val notificationTypeKey = "notificationType"
const val topPaddingKey = "topPadding"

const val autoDownloadSongKey = "autoDownloadSong"
const val autoDownloadSongWhenLikedKey = "autoDownloadSongWhenLiked"
const val autoDownloadSongWhenAlbumBookmarkedKey = "autoDownloadSongWhenAlbumBookmarked"

const val queueSwipeLeftActionKey = "queueSwipeLeftAction"
const val queueSwipeRightActionKey = "queueSwipeRightAction"
const val playlistSwipeLeftActionKey = "playlistSwipeLeftAction"
const val playlistSwipeRightActionKey = "playlistSwipeRightAction"
const val albumSwipeLeftActionKey = "albumSwipeLeftAction"
const val albumSwipeRightActionKey = "albumSwipeRightAction"
const val customColorKey = "customColor"
const val lyricsSizeAnimateKey = "lyricsSizeAnimate"
const val lyricsSizeKey = "lyricsSize"
const val lyricsSizeLKey = "lyricsSizeL"
<<<<<<< HEAD
const val ytAccountNameKey = "ytAccountName"
const val ytAccountEmailKey = "ytAccountEmail"
=======
const val albumCoverRotationKey = "albumCoverRotation"
>>>>>>> 31f5fe8f

/*
@PublishedApi
internal val defaultJson = Json {
    isLenient = true
    prettyPrint = false
    ignoreUnknownKeys = true
    encodeDefaults = true
}

@OptIn(InternalSerializationApi::class)
inline fun <reified T : Json> SharedPreferences.Editor.putJson(
    key: String,
    defaultValue: T,
    json: Json = defaultJson
): SharedPreferences.Editor =
    putString(
        key,
        try {
            json.encodeToString(T::class.serializer(), defaultValue)
        } catch (e: IllegalArgumentException) {
            null
        }

    )

@OptIn(InternalSerializationApi::class)
inline fun <reified T : Json> SharedPreferences.getJson(
    key: String,
    defaultValue: T,
    json: Json = defaultJson
): T =
    getString(key, null)?.let {
        try {
            json.decodeFromString(T::class.serializer(), it)
        } catch (e: IllegalArgumentException) {
            null
        }
    } ?: defaultValue
*/

inline fun <reified T : Enum<T>> SharedPreferences.getEnum(
    key: String,
    defaultValue: T
): T =
    getString(key, null)?.let {
        try {
            enumValueOf<T>(it)
        } catch (e: IllegalArgumentException) {
            null
        }
    } ?: defaultValue

inline fun <reified T : Enum<T>> SharedPreferences.Editor.putEnum(
    key: String,
    value: T
): SharedPreferences.Editor =
    putString(key, value.name)

val Context.preferences: SharedPreferences
    get() = getSharedPreferences("preferences", Context.MODE_PRIVATE)

/*
@Composable
inline fun <reified T : Json> rememberPreference(key: String, defaultValue: T, json: Json = defaultJson): MutableState<T> {
    val context = LocalContext.current
    return remember {
        mutableStatePreferenceOf(context.preferences.getJson(key, defaultValue)) {
            context.preferences.edit { putJson(key, it) }
        }
    }
}
*/

@Composable
fun rememberPreference(key: String, defaultValue: Song?): MutableState<Song?> {
    val context = LocalContext.current
    val json = Json.encodeToString(defaultValue)
    return remember {
        mutableStatePreferenceOf(
            try {
                context.preferences.getString(key, json)
                    ?.let { Json.decodeFromString<Song>(it) }
            } catch (e: Exception) {
                Timber.e("RememberPreference RelatedPage Error: ${ e.stackTraceToString() }")
                null
            }
        ) {
            context.preferences.edit { putString(
                key,
                Json.encodeToString(it)
            ) }
        }
    }
}

@Composable
fun rememberPreference(key: String, defaultValue: Innertube.DiscoverPage?): MutableState<Innertube.DiscoverPage?> {
    val context = LocalContext.current
    val json = Json.encodeToString(defaultValue)
    return remember {
        mutableStatePreferenceOf(
            try {
                context.preferences.getString(key, json)
                    ?.let { Json.decodeFromString<Innertube.DiscoverPage>(it) }
            } catch (e: Exception) {
                Timber.e("RememberPreference DiscoverPage Error: ${ e.stackTraceToString() }")
                null
            }
        ) {
            context.preferences.edit { putString(
                key,
                Json.encodeToString(it)
            ) }
        }
    }
}

@Composable
fun rememberPreference(key: String, defaultValue: Innertube.ChartsPage?): MutableState<Innertube.ChartsPage?> {
    val context = LocalContext.current
    val json = Json.encodeToString(defaultValue)
    return remember {
        mutableStatePreferenceOf(
            try {
                context.preferences.getString(key, json)
                    ?.let { Json.decodeFromString<Innertube.ChartsPage>(it) }
            } catch (e: Exception) {
                Timber.e("RememberPreference ChartsPage Error: ${ e.stackTraceToString() }")
                null
            }
        ) {
            context.preferences.edit { putString(
                key,
                Json.encodeToString(it)
            ) }
        }
    }
}

@Composable
fun rememberPreference(key: String, defaultValue: Innertube.RelatedPage?): MutableState<Innertube.RelatedPage?> {
    val context = LocalContext.current
    val json = Json.encodeToString(defaultValue)
    return remember {
        mutableStatePreferenceOf(
            try {
                context.preferences.getString(key, json)
                    ?.let { Json.decodeFromString<Innertube.RelatedPage>(it) }
            } catch (e: Exception) {
                Timber.e("RememberPreference RelatedPage Error: ${ e.stackTraceToString() }")
                null
            }
        ) {
            context.preferences.edit { putString(
                key,
                Json.encodeToString(it)
            ) }
        }
    }
}

@Composable
fun rememberPreference(key: String, defaultValue: HomePage?): MutableState<HomePage?> {
    val context = LocalContext.current
    val json = Json.encodeToString(defaultValue)
    return remember {
        mutableStatePreferenceOf(
            try {
                context.preferences.getString(key, json)
                    ?.let { Json.decodeFromString<HomePage>(it) }
            } catch (e: Exception) {
                Timber.e("RememberPreference HomePage Error: ${ e.stackTraceToString() }")
                null
            }
        ) {
            context.preferences.edit { putString(
                key,
                Json.encodeToString(it)
            ) }
        }
    }
}

@Composable
fun rememberPreference(key: String, defaultValue: Boolean): MutableState<Boolean> {
    val context = LocalContext.current
    return remember {
        mutableStatePreferenceOf(context.preferences.getBoolean(key, defaultValue)) {
            context.preferences.edit { putBoolean(key, it) }
        }
    }
}

@Composable
fun rememberPreference(key: String, defaultValue: Int): MutableState<Int> {
    val context = LocalContext.current
    return remember {
        mutableStatePreferenceOf(context.preferences.getInt(key, defaultValue)) {
            context.preferences.edit { putInt(key, it) }
        }
    }
}



@Composable
fun rememberPreference(key: String, defaultValue: Float): MutableState<Float> {
    val context = LocalContext.current
    return remember {
        mutableStatePreferenceOf(context.preferences.getFloat(key, defaultValue)) {
            context.preferences.edit { putFloat(key, it) }
        }
    }
}

@Composable
fun rememberPreference(key: String, defaultValue: Long): MutableState<Long> {
    val context = LocalContext.current
    return remember {
        mutableStatePreferenceOf(context.preferences.getLong(key, defaultValue)) {
            context.preferences.edit { putLong(key, it) }
        }
    }
}

@Composable
fun rememberPreference(key: String, defaultValue: String): MutableState<String> {
    val context = LocalContext.current
    return remember {
        mutableStatePreferenceOf(context.preferences.getString(key, null) ?: defaultValue) {
            context.preferences.edit { putString(key, it) }
        }
    }
}

@Composable
inline fun <reified T : Enum<T>> rememberPreference(key: String, defaultValue: T): MutableState<T> {
    val context = LocalContext.current
    return remember {
        mutableStatePreferenceOf(context.preferences.getEnum(key, defaultValue)) {
            context.preferences.edit { putEnum(key, it) }
        }
    }
}

fun clearPreference(context: Context, key: String): Unit {
    try {
        context.preferences.edit { remove(key) }
    } catch (e: Exception) {
        Timber.e("ClearPreference Error: ${e.stackTraceToString()}")
    }
}


inline fun <T> mutableStatePreferenceOf(
    value: T,
    crossinline onStructuralInequality: (newValue: T) -> Unit
) =
    mutableStateOf(
        value = value,
        policy = object : SnapshotMutationPolicy<T> {
            override fun equivalent(a: T, b: T): Boolean {
                val areEquals = a == b
                if (!areEquals) onStructuralInequality(b)
                return areEquals
            }
        })<|MERGE_RESOLUTION|>--- conflicted
+++ resolved
@@ -341,12 +341,9 @@
 const val lyricsSizeAnimateKey = "lyricsSizeAnimate"
 const val lyricsSizeKey = "lyricsSize"
 const val lyricsSizeLKey = "lyricsSizeL"
-<<<<<<< HEAD
 const val ytAccountNameKey = "ytAccountName"
 const val ytAccountEmailKey = "ytAccountEmail"
-=======
 const val albumCoverRotationKey = "albumCoverRotation"
->>>>>>> 31f5fe8f
 
 /*
 @PublishedApi
