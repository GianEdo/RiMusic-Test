--- conflicted
+++ resolved
@@ -17,6 +17,7 @@
 sqlite = "2.5.0-SNAPSHOT"
 media3 = "1.4.1"
 ktor = "2.3.12"
+#ktor3 = "3.0.0-wasm2"
 brotli = "0.1.2"
 palette = "1.0.0"
 desugaring = "2.1.2"
@@ -24,7 +25,8 @@
 core = "1.0.1"
 core-ktx = "1.13.1"
 media = "1.7.0"
-materialdesktop = "1.7.0"
+material = "1.7.5"
+materialdesktop = "1.6.11"
 material3 = "1.3.0"
 androidmaterial = "1.12.0"
 constraintlayout = "1.0.1"
@@ -47,12 +49,9 @@
 navigationKMP = "2.7.0-alpha07"
 vlcj = "4.8.2"
 kotlinxCoroutinesSwing = "1.9.0"
-<<<<<<< HEAD
 hilt = "2.51.1"
 #kotlinxCoroutinesAndroid = "1.9.0"
 #conveyor = "1.11"
-=======
->>>>>>> 9a365dd7
 
 [libraries]
 #gradle = { group = "com.android.tools.build", name = "gradle", version.ref = "agp" }
@@ -91,7 +90,7 @@
 core-splashscreen = {group = "androidx.core", name = "core-splashscreen", version.ref = "core"}
 core-ktx = {group = "androidx.core", name = "core-ktx", version.ref = "core-ktx"}
 media = {group = "androidx.media", name = "media", version.ref = "media"}
-material = {group = "androidx.compose.material", name = "material", version.ref = "compose"}
+material = {group = "androidx.compose.material", name = "material", version.ref = "material"}
 material-icon-desktop = {group = "org.jetbrains.compose.material", name = "material-icons-extended-desktop", version.ref = "materialdesktop"}
 material3 = {group = "androidx.compose.material3", name = "material3-android", version.ref = "material3"}
 androidmaterial = {group = "com.google.android.material", name = "material", version.ref = "androidmaterial"}
